/**
 *  This program is free software: you can redistribute it and/or modify
 *  it under the terms of the GNU Lesser General Public License as
 *  published by the Free Software Foundation, either version 3 of the
 *  License, or  (at your option) any later version.
 *
 *  This program is distributed in the hope that it will be useful,
 *  but WITHOUT ANY WARRANTY; without even the implied warranty of
 *  MERCHANTABILITY or FITNESS FOR A PARTICULAR PURPOSE.  See the
 *  GNU General Public License for more details.
 *
 *  You should have received a copy of the GNU General Public License
 *  along with this program.  If not, see <http://www.gnu.org/licenses/>.
 *
 **/

#pragma once

/**
 * @file SCellsFunctors.h
 *
 * @author Tristan Roussillon (\c tristan.roussillon@liris.cnrs.fr )
 * Laboratoire d'InfoRmatique en Image et Systèmes d'information - LIRIS (CNRS, UMR 5205), CNRS, France
 * @date 2012/02/02
 *
 * This files contains several basic classes representing Functors
 * on points.
 *
 * This file is part of the DGtal library.
 */

#if defined(SCellsFunctors_RECURSES)
#error Recursive header files inclusion detected in SCellsFunctors.h
#else // defined(SCellsFunctors_RECURSES)
/** Prevents recursive inclusion of headers. */
#define SCellsFunctors_RECURSES

#if !defined SCellsFunctors_h
/** Prevents repeated inclusion of headers. */
#define SCellsFunctors_h

//////////////////////////////////////////////////////////////////////////////
// Inclusions
#include <iostream>
#include <iterator>
#include "DGtal/base/Common.h"
#include "DGtal/kernel/SpaceND.h"
#include "DGtal/base/BasicBoolFunctions.h"
//////////////////////////////////////////////////////////////////////////////

namespace DGtal
{

  /////////////////////////////////////////////////////////////////////////////
  // template class SCellToPoint
  /**
   * Description of template class 'SCellToPoint' <p>
   * \brief Aim: transforms a scell into a point
   * @tparam KSpace the Khalimsky space 
   * @code 
  KSpace aKSpace;
  typename KSpace::SCell aSCell; 
  typename KSpace::Point aPoint; 
  SCellToPoint<KSpace> f(aKSpace);
  ...
  aPoint = f(aSCell); 
   * @endcode
   * @see ConstIteratorAdapter KhalimskySpaceND PointVector
   */
  template <typename KSpace>
  class SCellToPoint
  {

    typedef typename KSpace::Point Output;
    typedef typename KSpace::SCell Input;

    private: 
     /**
       * Aliasing pointer on the Khalimsky space.
      */
    const KSpace* myK; 
    
    public:

     /**
       * Default constructor.
      */
    SCellToPoint() : myK(NULL) { }
     /**
       * Constructor.
       * @param aK a Khalimsky space
      */
    SCellToPoint(const KSpace& aK) : myK(&aK) { }

    /**
     * Copy constructor.
     * @param other any SCellToPoint functor
     */
    SCellToPoint(const SCellToPoint& other)
    : myK(other.myK) { }

    /**
     * Assignment. 
     *
     * @param other the object to copy.
     * @return a reference on 'this'.
     */
    SCellToPoint& operator= ( const SCellToPoint & other ) 
    {
      if (this != &other)
	{
	  myK = other.myK;
	}
      return *this;
    }
    
    /**
     * Returns a point (with integer coordinates) 
     * from a scell (with khalimsky coordinates)
     * @param aSCell a scell
     * @return the corresponding point.
     */
    Output operator()(const Input& aSCell) const
    {
      ASSERT( myK );
      Input s = aSCell; 
      while ( myK->sDim(s) > 0 )
	{
	  Input tmp( myK->sIndirectIncident( s, *myK->sDirs( s ) ) );
	  ASSERT( myK->sDim(tmp) < myK->sDim(s) ); 
	  s = tmp; 
	}
      return Output( myK->sCoords(s) );
    }
      
  }; // end of class SCellToPoint

  /**
   * SCellToMidPoint is now deprecated. Please use CanonicSCellEmbedder instead.
   */
  namespace deprecated
  {
  /////////////////////////////////////////////////////////////////////////////
  // template class SCellToMidPoint
  /**
   * Description of template class 'SCellToMidPoint' <p>
   * \brief Aim: transforms a scell into a real point
   * (the coordinates are divided by 2)
   * @tparam KSpace the Khalimsky space 
   * @code 
  KSpace aKSpace;
  typename KSpace::SCell aSCell; 
  typename KSpace::Space::RealPoint aPoint; 
  SCellToMidPoint<KSpace> f(aKSpace); 
  ...
  aPoint = f(aSCell); 
   * @endcode
   * @see ConstIteratorAdapter KhalimskySpaceND PointVector 
   */
  template <typename KSpace>
  class SCellToMidPoint
  {
    
    public: 
      
    typedef typename KSpace::Space::RealPoint Output;
    typedef typename KSpace::SCell Input;
    
    private: 
     /**
       *  Aliasing pointer on the Khalimsky space.
      */
    const KSpace* myK;
    
    public:
      
     /**
       * Default constructor.
      */
    SCellToMidPoint() : myK(NULL) { }
     /**
       *  Constructor.
       * @param aK a Khalimsky space
      */
    SCellToMidPoint(const KSpace& aK) : myK(&aK) { }

    /**
     *  Copy constructor.
     * @param other any SCellToMidPoint functor
     */
    SCellToMidPoint(const SCellToMidPoint& other)
    : myK(other.myK) { }

    /**
     * Assignment. 
     * @param other the object to copy.
     * @return a reference on 'this'.
     */
    SCellToMidPoint & operator= ( const SCellToMidPoint & other ) 
    {
      if (this != &other)
	{
	  myK = other.myK;
	}
      return *this;
    }
    
    /**
     * Return a real point (double coordinates) from a scell (khalimsky coordinates)
     * @param s a scell
     * @return the corresponding point.
     */
    Output operator()(const Input& s) const
    {
<<<<<<< HEAD
        ASSERT( myK );
        Output o( myK->sKCoords(s) );
        o /= 2;
        for( unsigned int i = 0; i < o.dimension; ++i )
            o[i] -= 0.5;
        return o;
=======
      ASSERT( myK ); 
      Output o( myK->sKCoords(s) );
      o /= 2;
      for( unsigned int i = 0; i < o.dimension; ++i )
          o[i] -= 0.5;
      return o;
>>>>>>> 5ee34782
    } 
      
  }; // end of class SCellToMidPoint
  } // end of namespace deprecated
  /////////////////////////////////////////////////////////////////////////////
  // template class SCellToArrow
  /**
   * Description of template class 'SCellToArrow' <p>
   * \brief Aim: transforms a signed cell into an arrow, 
   * ie. a pair point-vector
   * @tparam KSpace the Khalimsky space 
   * @see SCellToPoint ConstIteratorAdapter KhalimskySpaceND PointVector
   */
  template <typename KSpace>
  class SCellToArrow
  {
    
    public: 
      
    typedef typename KSpace::Point Point;
    typedef typename KSpace::Vector Vector;
    typedef std::pair<Point,Vector> Output;
    typedef typename KSpace::SCell Input;
    
    private: 
     /**
       *  Aliasing pointer on the Khalimsky space.
      */
    const KSpace* myK; 
    
    public:
    
     /**
       * Default constructor.
      */
    SCellToArrow() : myK(NULL) { }
     /**
       *  Constructor.
       * @param aK a Khalimsky space
      */
    SCellToArrow(const KSpace& aK) : myK(&aK) { }

    /**
     *  Copy constructor.
     * @param other any SCellToArrow modifier
     */
    SCellToArrow(const SCellToArrow& other)
    : myK(other.myK) { }

    /**
     * Assignment. 
     * @param other the object to copy.
     * @return a reference on 'this'.
     */
    SCellToArrow & operator= ( const SCellToArrow & other ) 
    {
      if (this != &other)
	{
	  myK = other.myK;
	}
      return *this;
    }
      
    /**
     * Get an arrow, ie a pair point-vector with integer coordinates
     * from a scell in khalimsky coordinates
     * @param s a scell
     * @return the corresponding point.
     */
    Output operator()(const Input& s) const
    {
      ASSERT( myK ); 
      //starting point of the arrow
      Input pointel( myK->sIndirectIncident( s, *myK->sDirs( s ) ) );
      Point p( myK->sCoords( pointel ) );   //integer coordinates
      //displacement vector
      Vector v( myK->sKCoords( s ) - myK->sKCoords( pointel ) );
      return Output(p,v);
    }
      
  }; // end of class SCellToArrow

  /////////////////////////////////////////////////////////////////////////////
  // template class SCellToInnerPoint
  /**
   * Description of template class 'SCellToInnerPoint' <p>
   * \brief Aim: transforms a signed cell c into a point
   * corresponding to the signed cell of greater dimension
   * that is indirectly incident to c. 
   *
   * For instance, a linel is mapped into the indirect incident pixel center
   * and a surfel is mapped into the indirect incident voxel center. 
   *
   * @tparam KSpace the Khalimsky space 
   * @see SCellToPoint SCellToOuterPoint ConstIteratorAdapter KhalimskySpaceND PointVector
   */
  template <typename KSpace>
  class SCellToInnerPoint
  {
    
    public: 
      
    typedef typename KSpace::Point Output;
    typedef typename KSpace::SCell Input;
    
    private: 
     /**
       *  Aliasing pointer on the Khalimsky space.
      */
    const KSpace* myK; 
    
    public:
      
     /**
       * Default constructor.
      */
    SCellToInnerPoint() : myK(NULL) { }
     /**
       *  Constructor.
       * @param aK a Khalimsky space
      */
    SCellToInnerPoint(const KSpace& aK) : myK(&aK) { }

    /**
     *  Copy constructor.
     * @param other any SCellToInnerPoint functor
     */
    SCellToInnerPoint(const SCellToInnerPoint& other)
    : myK(other.myK) { }

    /**
     * Assignment. 
     * @param other the object to copy.
     * @return a reference on 'this'.
     */
    SCellToInnerPoint & operator= ( const SCellToInnerPoint & other ) 
    {
      if (this != &other)
	{
	  myK = other.myK;
	}
      return *this;
    }
      
    /**
     * Return a point (integer coordinates) from a scell (khalimsky coordinates)
     * @param s a linel
     * @return the inner pixel center
     */
    Output operator()(const Input& s) const
    {
      ASSERT( myK ); 
      Input pixel( myK->sDirectIncident( s, *myK->sOrthDirs( s ) ) );
      return Output( myK->sCoords( pixel ) ); //integer coordinates
    }
      
  }; // end of class SCellToInnerPoint

  /////////////////////////////////////////////////////////////////////////////
  // template class SCellToOuterPoint
  /**
   * Description of template class 'SCellToOuterPoint' <p>
   * \brief Aim: transforms a signed cell c into a point
   * corresponding to the signed cell of greater dimension
   * that is directly incident to c. 
   *
   * For instance, a linel is mapped into the direct incident pixel center
   * and a surfel is mapped into the direct incident voxel center. 
   *
   * @tparam KSpace the Khalimsky space 
   * @see SCellToPoint SCellToInnerPoint ConstIteratorAdapter KhalimskySpaceND PointVector
   */
  template <typename KSpace>
  class SCellToOuterPoint
  {
    public: 
      
    typedef typename KSpace::Point Output;
    typedef typename KSpace::SCell Input;
    
    private: 
     /**
       *  Aliasing pointer on the Khalimsky space.
      */
    const KSpace* myK; 
    
    public:
      
     /**
       * Default constructor.
      */
    SCellToOuterPoint() : myK(NULL) { }
     /**
       *  Constructor.
       * @param aK a Khalimsky space
      */
    SCellToOuterPoint(const KSpace& aK) : myK(&aK) { }

    /**
     *  Copy constructor.
     * @param other any SCellToOuterPoint modifier
     */
    SCellToOuterPoint(const SCellToOuterPoint& other)
    : myK(other.myK) { }

    /**
     * Assignment. 
     * @param other the object to copy.
     * @return a reference on 'this'.
     */
    SCellToOuterPoint & operator= ( const SCellToOuterPoint & other ) 
    {
      if (this != &other)
	{
	  myK = other.myK;
	}
      return *this;
    }
      
    /**
     * Return a point (integer coordinates) from a scell (khalimsky coordinates)
     * @param s a linel
     * @return the outer pixel center
     */
    Output operator()(const Input& s) const
    {
      ASSERT( myK ); 
      Input pixel( myK->sIndirectIncident( s, *myK->sOrthDirs( s ) ) );
      return Output( myK->sCoords( pixel ) ); //integer coordinates
    }
      
  }; // end of class SCellToOuterPoint

  /////////////////////////////////////////////////////////////////////////////
  // template class SCellToIncidentPoints
  /**
   * Description of template class 'SCellToIncidentPoints' <p>
   * \brief Aim: transforms a signed cell c into a pair of points
   * corresponding to the signed cells of greater dimension
   * that are indirectly and directly incident to c. 
   *
   * For instance, a linel is mapped into the pair of incident pixel centers
   * and a surfel is mapped into the pair of incident voxel centers. 
   *
   * @tparam KSpace the Khalimsky space 
   * @see SCellToInnerPoint SCellToOuterPoint ConstIteratorAdapter KhalimskySpaceND PointVector
   */
  template <typename KSpace>
  class SCellToIncidentPoints
  {
    
    public: 
      
    typedef typename KSpace::Point Point;
    typedef std::pair<Point,Point> Output;
    typedef typename KSpace::SCell Input;
    
    private: 
     /**
       *  Aliasing pointer on the Khalimsky space.
      */
    const KSpace* myK;   
    
    public:
      
     /**
       * Default constructor.
      */
    SCellToIncidentPoints() : myK(NULL) { }
     /**
       *  Constructor.
       * @param aK a Khalimsky space
      */
    SCellToIncidentPoints(const KSpace& aK) : myK(&aK) { }

    /**
     *  Copy constructor.
     * @param other any SCellToIncidentPoints functor
     */
    SCellToIncidentPoints(const SCellToIncidentPoints& other)
    : myK(other.myK) { }

    /**
     * Assignment. 
     * @param other the object to copy.
     * @return a reference on 'this'.
     */
    SCellToIncidentPoints & operator= ( const SCellToIncidentPoints & other ) 
    {
      if (this != &other)
	{
	  myK = other.myK;
	}
      return *this;
    }
      
    /**
     * Get a pair of point (integer coordinates) from a scell (khalimsky coordinates)
     * @param s a linel
     * @return the pair of points
     */
    Output operator()(const Input& s) const
    {
      ASSERT( myK ); 
      //inner point
      Input innerPixel( myK->sDirectIncident( s, *myK->sOrthDirs( s ) ) );
      //outer point
      Input outerPixel( myK->sIndirectIncident( s, *myK->sOrthDirs( s ) ) );

      return Output(myK->sCoords( innerPixel ),myK->sCoords( outerPixel ));
    }
      
  }; // end of class SCellToIncidentPoints
  
  /////////////////////////////////////////////////////////////////////////////
  // template class SCellToCode
  /**
   * Description of template class 'SCellToCode' <p>
   * \brief Aim: transforms a 2d signed cell, basically a linel, 
    * into a code (0,1,2 or 3), 
   * @tparam KSpace the 2d Khalimsky space 
   * @see ConstIteratorAdapter KhalimskySpaceND
   */
  template <typename KSpace>
  class SCellToCode
  {
    
    BOOST_STATIC_ASSERT( KSpace::dimension == 2 );

    public: 
      
    typedef typename KSpace::Point Point;
    typedef typename KSpace::Vector Vector;
    typedef char Output;

    typedef typename KSpace::SCell Input;
    
    private: 
     /**
       *  Aliasing pointer on the Khalimsky space.
      */
    const KSpace* myK;      
    
    public:
      
     /**
       * Default constructor.
      */
    SCellToCode() : myK(NULL) { }
     /**
       *  Constructor.
       * @param aK a Khalimsky space
      */
    SCellToCode(const KSpace& aK) : myK(&aK) { }

    /**
     *  Copy constructor.
     * @param other any SCellToCode modifier
     */
    SCellToCode(const SCellToCode& other)
    : myK(other.myK) { }

    /**
     * Assignment. 
     * @param other the object to copy.
     * @return a reference on 'this'.
     */
    SCellToCode & operator= ( const SCellToCode & other ) 
    {
      if (this != &other)
	{
	  myK = other.myK;
	}
      return *this;
    }
      
    /**
     * Return a code from a linel
     * @param s a linel
     * @return the corresponding code
     */
    Output operator()(const Input& s) const
    {
      ASSERT( myK ); 
      //starting point of the arrow
      Input pointel( myK->sIndirectIncident( s, *myK->sDirs( s ) ) );
      Point p( myK->sCoords( pointel ) );   //integer coordinates
      //displacement vector
      Vector v( myK->sKCoords( s ) - myK->sKCoords( pointel ) );
      if (v == Vector(1,0)) return '0'; 
      else if (v == Vector(0,1)) return '1';
      else if (v == Vector(-1,0)) return '2';
      else if (v == Vector(0,-1)) return '3';
      else return 'e'; //e for error!
    }
      
  }; // end of class SCellToCode


} // namespace DGtal


///////////////////////////////////////////////////////////////////////////////
// Includes inline functions.
//#include "DGtal/kernel/SCellsFunctors.ih"

//                                                                           //
///////////////////////////////////////////////////////////////////////////////

#endif // !defined SCellsFunctors_h

#undef SCellsFunctors_RECURSES
#endif // else defined(SCellsFunctors_RECURSES)<|MERGE_RESOLUTION|>--- conflicted
+++ resolved
@@ -212,21 +212,12 @@
      */
     Output operator()(const Input& s) const
     {
-<<<<<<< HEAD
-        ASSERT( myK );
-        Output o( myK->sKCoords(s) );
-        o /= 2;
-        for( unsigned int i = 0; i < o.dimension; ++i )
-            o[i] -= 0.5;
-        return o;
-=======
       ASSERT( myK ); 
       Output o( myK->sKCoords(s) );
       o /= 2;
       for( unsigned int i = 0; i < o.dimension; ++i )
           o[i] -= 0.5;
       return o;
->>>>>>> 5ee34782
     } 
       
   }; // end of class SCellToMidPoint
