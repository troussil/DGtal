--- conflicted
+++ resolved
@@ -77,17 +77,10 @@
   for ( unsigned int j = 0; j < nbtries; ++j )
     {
       for ( Dimension i = 0; i < K.dimension; ++i )
-<<<<<<< HEAD
-        {
-          r = random();
+        {
+          r = rand();
           x2[ i ] = ( r % sizes[ i ] ) + K.min( i );
         }
-=======
-  {
-    r = rand();
-    x2[ i ] = ( r % sizes[ i ] ) + K.min( i );
-  }
->>>>>>> 8d0b00b1
       bool val_v2 = pp( x2 ); // dset.find( x2 ) != dset.end();
       if ( val_v2 != val_v1 )
         {
@@ -122,8 +115,8 @@
           for ( Dimension j = i + 1; j < K.dimension; ++j )
             {
               if ( x1[ j ] != x2[ j ] )
-<<<<<<< HEAD
                 {
+                  alreadyOnSameAxis = false;
                   Integer c = x2[ j ];
                   x2[ j ] = x1[ j ];
                   bool val_v2 = pp( x2 ); // dset.find( x2 ) != dset.end();
@@ -139,27 +132,8 @@
                     }
                 } // if ( x1[ j ] != x2[ j ] )
             } // for ( Dimension j = i + 1; j < K.dimension; ++j )
-=======
-              {
-                alreadyOnSameAxis = false;
-                Integer c = x2[ j ];
-                x2[ j ] = x1[ j ];
-                bool val_v2 = pp( x2 ); // dset.find( x2 ) != dset.end();
-                if ( val_v2 != val_v1 )
-                  { // v2 is updated.
-                    d = i;
-                  }
-                else
-                  { // v1 is updated.
-                    x1 = x2;
-                    x2[ j ] = c;
-                    d = j;
-                  }
-              } // if ( x1[ j ] != x2[ j ] )
-            } // for ( Dimension j = i + 1; j < K.dimension; ++j )
           if ( alreadyOnSameAxis )
             d = i;
->>>>>>> 8d0b00b1
         } // if ( x1[ i ] != x2[ i ] )
     } // for ( Dimension i = 0; i < K.dimension; ++i )
 
