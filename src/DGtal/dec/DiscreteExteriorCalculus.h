--- conflicted
+++ resolved
@@ -106,14 +106,10 @@
      */
     BOOST_STATIC_ASSERT(( dim_ambient >=  dim_embedded ));
 
-<<<<<<< HEAD
-    typedef DGtal::KhalimskySpaceND<dim, TInteger> KSpace;
-=======
     BOOST_STATIC_CONSTANT( Dimension, dimension_embedded = dim_embedded );
     BOOST_STATIC_CONSTANT( Dimension, dimension_ambient = dim_ambient );
 
     typedef DGtal::KhalimskySpaceND<dim_ambient, TInteger> KSpace;
->>>>>>> 59cd2477
     typedef typename KSpace::Cell Cell;
     typedef typename KSpace::SCell SCell;
     typedef typename KSpace::Point Point;
@@ -337,11 +333,7 @@
     /**
      * Get flat operator that transform dir coordinates 0-form into 1-form;
      * @tparam duality input 0-form and output 1-form duality.
-<<<<<<< HEAD
-     * @tparam dir dimension of projection.
-=======
      * @tparam dir direction of projection.
->>>>>>> 59cd2477
      * @return linear operator.
      */
     template <Duality duality, Dimension dir>
@@ -361,11 +353,7 @@
     /**
      * Get sharp operator that transform 1-form into dir coordinates 0-form (dir coordinates of the vector field obtained with sharp).
      * @tparam duality input 1-form and output 0-form duality.
-<<<<<<< HEAD
-     * @tparam dir dimension of projection.
-=======
      * @tparam dir direction of projection.
->>>>>>> 59cd2477
      * @return linear operator.
      */
     template <Duality duality, Dimension dir>
@@ -455,20 +443,12 @@
     /**
      * Cached flat operator matrix
      */
-<<<<<<< HEAD
-    boost::array<boost::array<SparseMatrix, dim>, 2> myFlatOperatorMatrixes;
-=======
     boost::array<boost::array<SparseMatrix, dim_ambient>, 2> myFlatOperatorMatrixes;
->>>>>>> 59cd2477
 
     /**
      * Cached sharp operator matrix
      */
-<<<<<<< HEAD
-    boost::array<boost::array<SparseMatrix, dim>, 2> mySharpOperatorMatrixes;
-=======
     boost::array<boost::array<SparseMatrix, dim_ambient>, 2> mySharpOperatorMatrixes;
->>>>>>> 59cd2477
 
     /**
      * Cached operators generation flag
