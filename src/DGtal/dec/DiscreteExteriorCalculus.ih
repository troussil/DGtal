/**
 *  This program is free software: you can redistribute it and/or modify
 *  it under the terms of the GNU Lesser General Public License as
 *  published by the Free Software Foundation, either version 3 of the
 *  License, or  (at your option) any later version.
 *
 *  This program is distributed in the hope that it will be useful,
 *  but WITHOUT ANY WARRANTY; without even the implied warranty of
 *  MERCHANTABILITY or FITNESS FOR A PARTICULAR PURPOSE.  See the
 *  GNU General Public License for more details.
 *
 *  You should have received a copy of the GNU General Public License
 *  along with this program.  If not, see <http://www.gnu.org/licenses/>.
 *
 **/

/**
 * @file DiscreteExteriorCalculus.ih
 * @author Pierre Gueth (\c pierre.gueth@liris.cnrs.fr )
 * Laboratoire d'InfoRmatique en Image et Systemes d'information - LIRIS (CNRS, UMR 5205), CNRS, France
 *
 * @date 2014/03/27
 *
 * Implementation of inline methods defined in DiscreteExteriorCalculus.h
 *
 * This file is part of the DGtal library.
 */

///////////////////////////////////////////////////////////////////////////////
// IMPLEMENTATION of inline methods.
///////////////////////////////////////////////////////////////////////////////

///////////////////////////////////////////////////////////////////////////////
// ----------------------- Standard services ------------------------------

template <DGtal::Dimension dimEmbedded, DGtal::Dimension dimAmbient, typename TLinearAlgebraBackend, typename TInteger>
template <typename TDigitalSet>
DGtal::DiscreteExteriorCalculus<dimEmbedded, dimAmbient, TLinearAlgebraBackend, TInteger>::DiscreteExteriorCalculus(const TDigitalSet& _set, const bool& add_border)
    : myKSpace(), myCachedOperatorsModified(true)
{
    BOOST_CONCEPT_ASSERT(( concepts::CDigitalSet<TDigitalSet> ));

    BOOST_STATIC_ASSERT(( dimEmbedded == dimAmbient ));

    this->template initKSpace<typename TDigitalSet::Domain>(_set.domain());

    // compute raw cell size
    typedef std::map<Cell, Scalar> Accum;
    Accum cell_size_accum;
    for (typename TDigitalSet::ConstIterator ri=_set.begin(), rie=_set.end(); ri!=rie; ri++)
    {
        const Point& point = *ri;
        const Cell cell_point = myKSpace.uSpel(point);

        typedef DGtal::SpaceND<dimAmbient, TInteger> Space;
        typedef DGtal::HyperRectDomain<Space> Neighborbood;
        const Point cell_coords = myKSpace.uKCoords(cell_point);
        const Neighborbood neighborhood(cell_coords-Point::diagonal(1), cell_coords+Point::diagonal(1));
        for (typename Neighborbood::ConstIterator pi=neighborhood.begin(), pie=neighborhood.end(); pi!=pie; pi++)
        {
            const Cell cell = myKSpace.uCell(*pi);
            if (cell_size_accum.find(cell) == cell_size_accum.end()) cell_size_accum[cell] = 0;
            cell_size_accum[cell] += 1;
        }
    }

    // normalize cell size and set flipped flag
    for (typename Accum::const_iterator csi=cell_size_accum.begin(), csie=cell_size_accum.end(); csie!=csi; csi++)
    {
        const Cell& cell = csi->first;
        const DGtal::Dimension dual_dim = dimAmbient-myKSpace.uDim(cell);
        const Scalar factor = 1/pow(2, dual_dim);

        const Scalar normalized_size = csi->second * factor;
        ASSERT(normalized_size > 0 && normalized_size <= 1);

        if (!add_border && normalized_size < 1) continue;

        Property property;
        property.flipped = false;
        property.size_ratio = normalized_size;

        myCellProperties[cell] = property;
    }

    // compute cell index
    for (typename Properties::iterator csi=myCellProperties.begin(), csie=myCellProperties.end(); csie!=csi; csi++)
    {
        const Cell& cell = csi->first;
        const DGtal::Dimension cell_dim = myKSpace.uDim(cell);

        csi->second.index = myIndexSignedCells[cell_dim].size();

        const SCell& signed_cell = myKSpace.signs(cell, KSpace::POS);
        myIndexSignedCells[cell_dim].push_back(signed_cell);
    }
}

template <DGtal::Dimension dimEmbedded, DGtal::Dimension dimAmbient, typename TLinearAlgebraBackend, typename TInteger>
DGtal::DiscreteExteriorCalculus<dimEmbedded, dimAmbient, TLinearAlgebraBackend, TInteger>::DiscreteExteriorCalculus()
    : myKSpace(), myCachedOperatorsModified(true)
{
}

template <DGtal::Dimension dimEmbedded, DGtal::Dimension dimAmbient, typename TLinearAlgebraBackend, typename TInteger>
template <typename TDomain>
void
DGtal::DiscreteExteriorCalculus<dimEmbedded, dimAmbient, TLinearAlgebraBackend, TInteger>::initKSpace(DGtal::ConstAlias<TDomain> _domain)
{
    BOOST_CONCEPT_ASSERT(( concepts::CDomain<TDomain> ));

    // FIXME borders are removed from set => better not initialize kspace
    // FIXME should be open or closed? => closed = true
    const bool kspace_init_ok = const_cast<KSpace&>(myKSpace).init(_domain->lowerBound(), _domain->upperBound(), true);
    ASSERT(kspace_init_ok);
}

///////////////////////////////////////////////////////////////////////////////
// Interface - public :

template <DGtal::Dimension dimEmbedded, DGtal::Dimension dimAmbient, typename TLinearAlgebraBackend, typename TInteger>
bool
DGtal::DiscreteExteriorCalculus<dimEmbedded, dimAmbient, TLinearAlgebraBackend, TInteger>::eraseCell(const Cell& _cell)
{
    typename Properties::iterator iter_property = myCellProperties.find(_cell);
    if (iter_property == myCellProperties.end())
        return false;

    const DGtal::Dimension cell_dim = myKSpace.uDim(_cell);
    const Index index = iter_property->second.index;
    myCellProperties.erase(iter_property);

    typename SCells::iterator iter_index = myIndexSignedCells[cell_dim].begin() + index;
    ASSERT( myKSpace.unsigns(*iter_index) == _cell );
    iter_index = myIndexSignedCells[cell_dim].erase(iter_index);

    for (typename SCells::const_iterator iter_index_end = myIndexSignedCells[cell_dim].end(); iter_index!= iter_index_end; iter_index++)
    {
        const SCell signed_cell_next = *iter_index;
        const Cell cell_next = myKSpace.unsigns(signed_cell_next);
        typename Properties::iterator iter_property_next = myCellProperties.find(cell_next);
        ASSERT( iter_property_next != myCellProperties.end() );
        ASSERT( iter_property_next->second.index > index );
        iter_property_next->second.index -= 1;
    }

    myCachedOperatorsModified = true;

    return true;
}

template <DGtal::Dimension dimEmbedded, DGtal::Dimension dimAmbient, typename TLinearAlgebraBackend, typename TInteger>
bool
DGtal::DiscreteExteriorCalculus<dimEmbedded, dimAmbient, TLinearAlgebraBackend, TInteger>::insertSCell(const SCell& _signed_cell, const Scalar& _primal_size)
{
    const Cell cell = myKSpace.unsigns(_signed_cell);
    const DGtal::Dimension cell_dim = myKSpace.uDim(cell);
    Property property;
    property.size_ratio = _primal_size;
    property.flipped = ( myKSpace.sSign(_signed_cell) == KSpace::NEG );

    ASSERT_MSG( cell_dim >= 0 && cell_dim <= dimEmbedded, "wrong cell dimension");
    ASSERT_MSG( cell_dim != 0 || !property.flipped , "can't insert negative 0-cells" );
    ASSERT_MSG( cell_dim != dimAmbient || !property.flipped , "can't insert negative n-cells" );

    typename Properties::iterator iter = myCellProperties.find(cell);
    const bool need_insert = (iter == myCellProperties.end());

    if (need_insert) // new cell new index computation
    {
        property.index = myIndexSignedCells[cell_dim].size();
        myIndexSignedCells[cell_dim].push_back(_signed_cell);
        myCellProperties[cell] = property;
        iter = myCellProperties.find(cell);
    }
    else
    {
        property.index = iter->second.index;
        myIndexSignedCells[cell_dim][property.index] = _signed_cell;
    }

    ASSERT( property.index == iter->second.index );

    iter->second = property;

    if (need_insert) myCachedOperatorsModified = true;

    return need_insert;
}

template <DGtal::Dimension dimEmbedded, DGtal::Dimension dimAmbient, typename TLinearAlgebraBackend, typename TInteger>
std::string
DGtal::DiscreteExteriorCalculus<dimEmbedded, dimAmbient, TLinearAlgebraBackend, TInteger>::className() const
{
    return "Calculus";
}

template <DGtal::Dimension dimEmbedded, DGtal::Dimension dimAmbient, typename TLinearAlgebraBackend, typename TInteger>
void
DGtal::DiscreteExteriorCalculus<dimEmbedded, dimAmbient, TLinearAlgebraBackend, TInteger>::selfDisplay(std::ostream & os) const
{
    os << "[dec";
    for (DGtal::Order order=0; order<=dimEmbedded; order++)
        os << " | primal " << order << "-cells <-> dual " << dimEmbedded-order << "-cells (" << kFormLength(order, PRIMAL) << ")";
    os << "]";
}

template <DGtal::Dimension dimEmbedded, DGtal::Dimension dimAmbient, typename TLinearAlgebraBackend, typename TInteger>
template <DGtal::Order order, DGtal::Duality duality>
DGtal::LinearOperator<DGtal::DiscreteExteriorCalculus<dimEmbedded, dimAmbient, TLinearAlgebraBackend, TInteger>, order, duality, order, duality>
DGtal::DiscreteExteriorCalculus<dimEmbedded, dimAmbient, TLinearAlgebraBackend, TInteger>::identity() const
{
    typedef LinearOperator<Self, order, duality, order, duality> Operator;
    Operator id(*this);
    id.myContainer.setIdentity();
    return id;
}

template <DGtal::Dimension dimEmbedded, DGtal::Dimension dimAmbient, typename TLinearAlgebraBackend, typename TInteger>
template <DGtal::Duality duality>
DGtal::LinearOperator<DGtal::DiscreteExteriorCalculus<dimEmbedded, dimAmbient, TLinearAlgebraBackend, TInteger>, 0, duality, 0, duality>
DGtal::DiscreteExteriorCalculus<dimEmbedded, dimAmbient, TLinearAlgebraBackend, TInteger>::laplace() const
{
    typedef DGtal::LinearOperator<Self, 0, duality, 1, duality> Derivative;
    typedef DGtal::LinearOperator<Self, 1, duality, 0, duality> Antiderivative;
    const Derivative d = derivative<0, duality>();
    const Antiderivative ad = antiderivative<1, duality>();
    return ad * d;
}

template <DGtal::Dimension dimEmbedded, DGtal::Dimension dimAmbient, typename TLinearAlgebraBackend, typename TInteger>
template <DGtal::Order order, DGtal::Duality duality>
DGtal::LinearOperator<DGtal::DiscreteExteriorCalculus<dimEmbedded, dimAmbient, TLinearAlgebraBackend, TInteger>, order, duality, order-1, duality>
DGtal::DiscreteExteriorCalculus<dimEmbedded, dimAmbient, TLinearAlgebraBackend, TInteger>::antiderivative() const
{
    BOOST_STATIC_ASSERT(( order > 0 ));
    BOOST_STATIC_ASSERT(( order <= dimEmbedded ));

    typedef DGtal::LinearOperator<Self, order, duality, dimEmbedded-order, OppositeDuality<duality>::duality> FirstHodge;
    typedef DGtal::LinearOperator<Self, dimEmbedded-order, OppositeDuality<duality>::duality, dimEmbedded-order+1, OppositeDuality<duality>::duality> Derivative;
    typedef DGtal::LinearOperator<Self, dimEmbedded-order+1, OppositeDuality<duality>::duality, order-1, duality> SecondHodge;
    const FirstHodge h_first = hodge<order, duality>();
    const Derivative d = derivative<dimEmbedded-order, OppositeDuality<duality>::duality>();
    const SecondHodge h_second = hodge<dimEmbedded-order+1, OppositeDuality<duality>::duality>();
    const Scalar sign = ( order*(dimEmbedded-order)%2 == 0 ? 1 : -1 );
    return sign * h_second * d * h_first;
}

template <DGtal::Dimension dimEmbedded, DGtal::Dimension dimAmbient, typename TLinearAlgebraBackend, typename TInteger>
template <DGtal::Order order, DGtal::Duality duality>
DGtal::LinearOperator<DGtal::DiscreteExteriorCalculus<dimEmbedded, dimAmbient, TLinearAlgebraBackend, TInteger>, order, duality, order+1, duality>
DGtal::DiscreteExteriorCalculus<dimEmbedded, dimAmbient, TLinearAlgebraBackend, TInteger>::derivative() const
{
    BOOST_STATIC_ASSERT(( order >= 0 ));
    BOOST_STATIC_ASSERT(( order < dimEmbedded ));

    typedef typename TLinearAlgebraBackend::Triplet Triplet;
    typedef std::vector<Triplet> Triplets;
    Triplets triplets;

    // iterate over output form values
    for (Index index_output=0; index_output<kFormLength(order+1, duality); index_output++)
    {
        const SCell signed_cell = myIndexSignedCells[actualOrder(order+1, duality)][index_output];

        // find cell border
        typedef typename KSpace::SCells Border;
        const Border border = ( duality == PRIMAL ? myKSpace.sLowerIncident(signed_cell) : myKSpace.sUpperIncident(signed_cell) );

        // iterate over cell border
        for (typename Border::const_iterator bi=border.begin(), bie=border.end(); bi!=bie; bi++)
        {
            const SCell signed_cell_border = *bi;
            ASSERT( myKSpace.sDim(signed_cell_border) == actualOrder(order, duality) );

            const typename Properties::const_iterator iter_property = myCellProperties.find(myKSpace.unsigns(signed_cell_border));
            if ( iter_property == myCellProperties.end() )
                continue;

            const Index index_input = iter_property->second.index;
            ASSERT( index_input < kFormLength(order, duality) );

            const bool flipped_border = ( myKSpace.sSign(signed_cell_border) == KSpace::NEG );
            const Scalar orientation = ( flipped_border == iter_property->second.flipped ? 1 : -1 );

            triplets.push_back( Triplet(index_output, index_input, orientation) );

        }
    }

<<<<<<< HEAD
    typedef LinearOperator<Self, order, duality, order+1, duality> Derivative;
    Derivative _derivative(*this);
    ASSERT( _derivative.myContainer.rows() == kFormLength(order+1, duality) );
    ASSERT( _derivative.myContainer.cols() == kFormLength(order, duality) );
    _derivative.myContainer.setFromTriplets(triplets.begin(), triplets.end());
=======
    if (
        (duality == DUAL && dimEmbedded == 2 && dimAmbient == 2 && order == 1) ||
        (duality == DUAL && dimEmbedded == 2 && dimAmbient == 3 && order == 1)
        )
    {
        _derivative.myContainer *= -1;
    }
>>>>>>> 72e1f96d

    if ( duality == DUAL && order*(dim_embedded-order)%2 != 0 ) return -1 * _derivative;
    return _derivative;
}

template <DGtal::Dimension dimEmbedded, DGtal::Dimension dimAmbient, typename TLinearAlgebraBackend, typename TInteger>
template <DGtal::Order order, DGtal::Duality duality>
DGtal::LinearOperator<DGtal::DiscreteExteriorCalculus<dimEmbedded, dimAmbient, TLinearAlgebraBackend, TInteger>, order, duality, dimEmbedded-order, DGtal::OppositeDuality<duality>::duality>
DGtal::DiscreteExteriorCalculus<dimEmbedded, dimAmbient, TLinearAlgebraBackend, TInteger>::hodge() const
{
    BOOST_STATIC_ASSERT(( order >= 0 ));
    BOOST_STATIC_ASSERT(( order <= dimEmbedded ));

<<<<<<< HEAD
    typedef typename TLinearAlgebraBackend::Triplet Triplet;
    typedef std::vector<Triplet> Triplets;
    Triplets triplets;
=======
    typedef LinearOperator<Self, order, duality, dimEmbedded-order, OppositeDuality<duality>::duality> Hodge;
    Hodge _hodge(*this);
    ASSERT( _hodge.myContainer.rows() == _hodge.myContainer.cols() );
    ASSERT( _hodge.myContainer.rows() == kFormLength(order, duality) );
>>>>>>> 72e1f96d

    // iterate over output form values
    for (Index index=0; index<kFormLength(order, duality); index++)
    {
        const Cell cell = myKSpace.unsigns(myIndexSignedCells[actualOrder(order, duality)][index]);

        const typename Properties::const_iterator iter_property = myCellProperties.find(cell);
        ASSERT(iter_property != myCellProperties.end());

        const Scalar size_ratio = ( duality == DGtal::PRIMAL ? iter_property->second.size_ratio : 1/iter_property->second.size_ratio );
        triplets.push_back( Triplet(index, index, hodgeSign(cell, duality) * size_ratio) );
    }

    typedef LinearOperator<Self, order, duality, dim_embedded-order, OppositeDuality<duality>::duality> Hodge;
    Hodge _hodge(*this);
    ASSERT( _hodge.myContainer.rows() == _hodge.myContainer.cols() );
    ASSERT( _hodge.myContainer.rows() == kFormLength(order, duality) );
    _hodge.myContainer.setFromTriplets(triplets.begin(), triplets.end());

    return _hodge;
}

template <DGtal::Dimension dimEmbedded, DGtal::Dimension dimAmbient, typename TLinearAlgebraBackend, typename TInteger>
template <DGtal::Duality duality>
DGtal::VectorField<DGtal::DiscreteExteriorCalculus<dimEmbedded, dimAmbient, TLinearAlgebraBackend, TInteger>, duality>
DGtal::DiscreteExteriorCalculus<dimEmbedded, dimAmbient, TLinearAlgebraBackend, TInteger>::sharp(const DGtal::KForm<Self, 1, duality>& one_form) const
{
    const_cast<Self*>(this)->updateCachedOperators();

    const boost::array<SparseMatrix, dimAmbient>& sharp_operator_matrix = mySharpOperatorMatrixes[static_cast<int>(duality)];

    typedef VectorField<Self, duality> Field;
    Field field(*this);
    ASSERT( field.myCoordinates.cols() == dimAmbient);
    ASSERT( field.myCoordinates.rows() == kFormLength(0, duality));
    for (DGtal::Dimension direction=0; direction<dimAmbient; direction++)
        field.myCoordinates.col(direction) = sharp_operator_matrix[direction]*one_form.myContainer;

    return field;
}

template <DGtal::Dimension dimEmbedded, DGtal::Dimension dimAmbient, typename TLinearAlgebraBackend, typename TInteger>
template <DGtal::Duality duality, DGtal::Dimension direction>
DGtal::LinearOperator<DGtal::DiscreteExteriorCalculus<dimEmbedded, dimAmbient, TLinearAlgebraBackend, TInteger>, 1, duality, 0, duality>
DGtal::DiscreteExteriorCalculus<dimEmbedded, dimAmbient, TLinearAlgebraBackend, TInteger>::sharpDirectional() const
{
    const_cast<Self*>(this)->updateCachedOperators();

    ASSERT( direction < dimAmbient );

    typedef LinearOperator<Self, 1, duality, 0, duality> Operator;
    return Operator(*this, mySharpOperatorMatrixes[static_cast<int>(duality)][direction]);
}


template <DGtal::Dimension dimEmbedded, DGtal::Dimension dimAmbient, typename TLinearAlgebraBackend, typename TInteger>
template <DGtal::Duality duality>
void
DGtal::DiscreteExteriorCalculus<dimEmbedded, dimAmbient, TLinearAlgebraBackend, TInteger>::updateSharpOperator()
{
<<<<<<< HEAD
    typedef typename TLinearAlgebraBackend::Triplet Triplet;
    typedef std::vector<Triplet> Triplets;

    boost::array<Triplets, dim_ambient> triplets;
=======
    boost::array<SparseMatrix, dimAmbient> sharp_operator_matrix;

    for (DGtal::Dimension direction=0; direction<dimAmbient; direction++)
        sharp_operator_matrix[direction] = SparseMatrix(kFormLength(0, duality), kFormLength(1, duality));
>>>>>>> 72e1f96d

    // iterate over points
    for (Index kk=0; kk<kFormLength(0, duality); kk++)
    {
        const SCell signed_cell = myIndexSignedCells[actualOrder(0, duality)][kk];
        ASSERT( myKSpace.sDim(signed_cell) == actualOrder(0, duality) );
        const Scalar sign_pt = ( myKSpace.sSign(signed_cell) == KSpace::POS ? 1 : -1 );
        const Cell cell = myKSpace.unsigns(signed_cell);

        typedef typename KSpace::Cells Edges;
        const Edges edges = ( duality == PRIMAL ? myKSpace.uUpperIncident(cell) : myKSpace.uLowerIncident(cell) );

        // collect 1-form values over neighboring edges
        typedef boost::array< std::list< std::pair<Index, Scalar> >, dimAmbient > BorderIndexes;
        BorderIndexes border_indexes;
        for (typename Edges::const_iterator ei=edges.begin(), eie=edges.end(); ei!=eie; ei++)
        {
            const Cell cell_border = *ei;
            ASSERT( myKSpace.uDim(cell_border) == actualOrder(1, duality) );

            const typename Properties::const_iterator iter_property = myCellProperties.find(cell_border);
            if (iter_property == myCellProperties.end())
                continue;

            const Index& cell_border_index = iter_property->second.index;
            ASSERT( cell_border_index < static_cast<Index>(myIndexSignedCells[actualOrder(1, duality)].size()) );

            const Scalar orientation = ( iter_property->second.flipped ? 1 : -1 );
            const DGtal::Dimension direction = edgeDirection(cell_border, duality);

            border_indexes[direction].push_back(std::make_pair(cell_border_index, orientation));
        }

        for (DGtal::Dimension direction=0; direction<dimAmbient; direction++)
            for (typename std::list< std::pair<Index, Scalar> >::const_iterator bi=border_indexes[direction].begin(), bie=border_indexes[direction].end(); bi!=bie; bi++)
            {
                const Index cell_border_index = bi->first;
                const Scalar cell_border_orientation = bi->second;
                ASSERT( cell_border_index < static_cast<Index>(myIndexSignedCells[actualOrder(1, duality)].size()) );
                ASSERT( cell_border_index < kFormLength(1, duality) );

<<<<<<< HEAD
                const Scalar sign = ( duality == DUAL && (direction*(dim_ambient-direction))%2 == 0 ? -1 : 1 );
                triplets[direction].push_back( Triplet(kk, cell_border_index, sign_pt * sign * cell_border_orientation/border_indexes[direction].size()) );
=======
                const Scalar sign = ( duality == DUAL && (direction*(dimAmbient-direction))%2 == 0 ? -1 : 1 );
                sharp_operator_matrix[direction](kk, cell_border_index) = sign_pt * sign * cell_border_orientation/border_indexes[direction].size();
>>>>>>> 72e1f96d
            }
    }

    boost::array<SparseMatrix, dim_ambient> sharp_operator_matrix;

    for (DGtal::Dimension direction=0; direction<dim_ambient; direction++)
    {
        sharp_operator_matrix[direction] = SparseMatrix(kFormLength(0, duality), kFormLength(1, duality));
        sharp_operator_matrix[direction].setFromTriplets(triplets[direction].begin(), triplets[direction].end());
    }

    mySharpOperatorMatrixes[static_cast<int>(duality)] = sharp_operator_matrix;
}

template <DGtal::Dimension dimEmbedded, DGtal::Dimension dimAmbient, typename TLinearAlgebraBackend, typename TInteger>
template <DGtal::Duality duality>
DGtal::KForm<DGtal::DiscreteExteriorCalculus<dimEmbedded, dimAmbient, TLinearAlgebraBackend, TInteger>, 1, duality>
DGtal::DiscreteExteriorCalculus<dimEmbedded, dimAmbient, TLinearAlgebraBackend, TInteger>::flat(const DGtal::VectorField<Self, duality>& vector_field) const
{
    const_cast<Self*>(this)->updateCachedOperators();

    const boost::array<SparseMatrix, dimAmbient>& flat_operator_matrix = myFlatOperatorMatrixes[static_cast<int>(duality)];

    typedef KForm<Self, 1, duality> OneForm;
    OneForm one_form(*this);
    for (DGtal::Dimension direction=0; direction<dimAmbient; direction++)
        one_form.myContainer += flat_operator_matrix[direction]*vector_field.myCoordinates.col(direction);

    return one_form;
}

template <DGtal::Dimension dimEmbedded, DGtal::Dimension dimAmbient, typename TLinearAlgebraBackend, typename TInteger>
template <DGtal::Duality duality, DGtal::Dimension direction>
DGtal::LinearOperator<DGtal::DiscreteExteriorCalculus<dimEmbedded, dimAmbient, TLinearAlgebraBackend, TInteger>, 0, duality, 1, duality>
DGtal::DiscreteExteriorCalculus<dimEmbedded, dimAmbient, TLinearAlgebraBackend, TInteger>::flatDirectional() const
{
    const_cast<Self*>(this)->updateCachedOperators();

    ASSERT( direction < dimAmbient );

    typedef LinearOperator<Self, 0, duality, 1, duality> Operator;
    return Operator(*this, myFlatOperatorMatrixes[static_cast<int>(duality)][direction]);
}

template <DGtal::Dimension dimEmbedded, DGtal::Dimension dimAmbient, typename TLinearAlgebraBackend, typename TInteger>
template <DGtal::Duality duality>
void
DGtal::DiscreteExteriorCalculus<dimEmbedded, dimAmbient, TLinearAlgebraBackend, TInteger>::updateFlatOperator()
{
<<<<<<< HEAD
    typedef typename TLinearAlgebraBackend::Triplet Triplet;
    typedef std::vector<Triplet> Triplets;

    boost::array<Triplets, dim_ambient> triplets;
=======
    boost::array<SparseMatrix, dimAmbient> flat_operator_matrix;

    for (DGtal::Dimension direction=0; direction<dimAmbient; direction++)
        flat_operator_matrix[direction] = SparseMatrix(kFormLength(1, duality), kFormLength(0, duality));
>>>>>>> 72e1f96d

    // iterate over edges
    for (Index kk=0; kk<kFormLength(1, duality); kk++)
    {
        const SCell signed_cell = myIndexSignedCells[actualOrder(1, duality)][kk];
        ASSERT( myKSpace.sDim(signed_cell) == actualOrder(1, duality) );
        const Cell cell = myKSpace.unsigns(signed_cell);

        const Scalar orientation = ( myKSpace.sSign(signed_cell) == KSpace::NEG ? 1 : -1 );
        const DGtal::Dimension& direction = edgeDirection(cell, duality);
        const Scalar sign = ( duality == DUAL && (direction*(dimAmbient-direction))%2 == 0 ? -1 : 1 );

        typedef typename KSpace::Cells Points;
        const Points points = ( duality == PRIMAL ? myKSpace.uLowerIncident(cell) : myKSpace.uUpperIncident(cell) );

        // project vector field along edge from neighboring points
        typedef std::pair<Index, Scalar> BorderInfo;
        typedef std::list<BorderInfo> BorderInfos;
        BorderInfos border_infos;
        for (typename Points::const_iterator pi=points.begin(), pie=points.end(); pi!=pie; pi++)
        {
            const Cell cell_border = *pi;
            ASSERT( myKSpace.uDim(cell_border) == actualOrder(0, duality) );

            const typename Properties::const_iterator iter_property = myCellProperties.find(cell_border);
            if (iter_property == myCellProperties.end())
                continue;

            const Index cell_border_index = iter_property->second.index;
            const Scalar cell_border_sign = ( iter_property->second.flipped ? -1 : 1 );
            ASSERT( cell_border_index < static_cast<Index>(myIndexSignedCells[actualOrder(0, duality)].size()) );

            border_infos.push_back(std::make_pair(cell_border_index, cell_border_sign));
        }

        for (typename BorderInfos::const_iterator bi=border_infos.begin(), bie=border_infos.end(); bi!=bie; bi++)
        {
            const Index cell_border_index = bi->first;
            const Scalar cell_border_sign = bi->second;
            ASSERT( cell_border_index < static_cast<Index>(myIndexSignedCells[actualOrder(0, duality)].size()) );
            ASSERT( cell_border_index < kFormLength(0, duality) );

            triplets[direction].push_back( Triplet(kk, cell_border_index, sign*cell_border_sign*orientation/border_infos.size()) );
        }

    }

    boost::array<SparseMatrix, dim_ambient> flat_operator_matrix;

    for (DGtal::Dimension direction=0; direction<dim_ambient; direction++)
    {
        flat_operator_matrix[direction] = SparseMatrix(kFormLength(1, duality), kFormLength(0, duality));
        flat_operator_matrix[direction].setFromTriplets(triplets[direction].begin(), triplets[direction].end());
    }

    myFlatOperatorMatrixes[static_cast<int>(duality)] = flat_operator_matrix;
}

template <DGtal::Dimension dimEmbedded, DGtal::Dimension dimAmbient, typename TLinearAlgebraBackend, typename TInteger>
void
DGtal::DiscreteExteriorCalculus<dimEmbedded, dimAmbient, TLinearAlgebraBackend, TInteger>::updateCachedOperators()
{
    if (!myCachedOperatorsModified) return;
    updateFlatOperator<PRIMAL>();
    updateFlatOperator<DUAL>();
    updateSharpOperator<PRIMAL>();
    updateSharpOperator<DUAL>();
    myCachedOperatorsModified = false;
}

template <DGtal::Dimension dimEmbedded, DGtal::Dimension dimAmbient, typename TLinearAlgebraBackend, typename TInteger>
typename DGtal::DiscreteExteriorCalculus<dimEmbedded, dimAmbient, TLinearAlgebraBackend, TInteger>::Properties
DGtal::DiscreteExteriorCalculus<dimEmbedded, dimAmbient, TLinearAlgebraBackend, TInteger>::getProperties() const
{
    return myCellProperties;
}

template <DGtal::Dimension dimEmbedded, DGtal::Dimension dimAmbient, typename TLinearAlgebraBackend, typename TInteger>
typename DGtal::DiscreteExteriorCalculus<dimEmbedded, dimAmbient, TLinearAlgebraBackend, TInteger>::SCell
DGtal::DiscreteExteriorCalculus<dimEmbedded, dimAmbient, TLinearAlgebraBackend, TInteger>::getSCell(const Order& order, const Duality& duality, const Index& index) const
{
    const Order& actual_order = actualOrder(order, duality);
    const SCell& signed_cell = myIndexSignedCells[actual_order][index];
    ASSERT( myKSpace.sDim(signed_cell) == actual_order );
    return signed_cell;
}

template <DGtal::Dimension dimEmbedded, DGtal::Dimension dimAmbient, typename TLinearAlgebraBackend, typename TInteger>
bool
DGtal::DiscreteExteriorCalculus<dimEmbedded, dimAmbient, TLinearAlgebraBackend, TInteger>::isCellFlipped(const Cell& cell) const
{
    const typename Properties::const_iterator iter_property = myCellProperties.find(cell);
    ASSERT( iter_property != myCellProperties.end() );
    return iter_property->second.flipped;
}

template <DGtal::Dimension dimEmbedded, DGtal::Dimension dimAmbient, typename TLinearAlgebraBackend, typename TInteger>
typename DGtal::DiscreteExteriorCalculus<dimEmbedded, dimAmbient, TLinearAlgebraBackend, TInteger>::Index
DGtal::DiscreteExteriorCalculus<dimEmbedded, dimAmbient, TLinearAlgebraBackend, TInteger>::getCellIndex(const Cell& cell) const
{
    const typename Properties::const_iterator iter_property = myCellProperties.find(cell);
    ASSERT( iter_property != myCellProperties.end() );
    return iter_property->second.index;
}

template <DGtal::Dimension dimEmbedded, DGtal::Dimension dimAmbient, typename TLinearAlgebraBackend, typename TInteger>
typename DGtal::DiscreteExteriorCalculus<dimEmbedded, dimAmbient, TLinearAlgebraBackend, TInteger>::ConstIterator
DGtal::DiscreteExteriorCalculus<dimEmbedded, dimAmbient, TLinearAlgebraBackend, TInteger>::begin() const
{
    return myCellProperties.begin();
}

template <DGtal::Dimension dimEmbedded, DGtal::Dimension dimAmbient, typename TLinearAlgebraBackend, typename TInteger>
typename DGtal::DiscreteExteriorCalculus<dimEmbedded, dimAmbient, TLinearAlgebraBackend, TInteger>::ConstIterator
DGtal::DiscreteExteriorCalculus<dimEmbedded, dimAmbient, TLinearAlgebraBackend, TInteger>::end() const
{
    return myCellProperties.end();
}

template <DGtal::Dimension dimEmbedded, DGtal::Dimension dimAmbient, typename TLinearAlgebraBackend, typename TInteger>
typename DGtal::DiscreteExteriorCalculus<dimEmbedded, dimAmbient, TLinearAlgebraBackend, TInteger>::Index
DGtal::DiscreteExteriorCalculus<dimEmbedded, dimAmbient, TLinearAlgebraBackend, TInteger>::kFormLength(const DGtal::Order& order, const DGtal::Duality& duality) const
{
    return myIndexSignedCells[actualOrder(order, duality)].size();
}

template <DGtal::Dimension dimEmbedded, DGtal::Dimension dimAmbient, typename TLinearAlgebraBackend, typename TInteger>
DGtal::Order
DGtal::DiscreteExteriorCalculus<dimEmbedded, dimAmbient, TLinearAlgebraBackend, TInteger>::actualOrder(const DGtal::Order& order, const DGtal::Duality& duality) const
{
<<<<<<< HEAD
    return duality == PRIMAL ? order : dim_embedded-order;
=======
    return (duality == PRIMAL) ? order : dimEmbedded-order;
>>>>>>> 72e1f96d
}

template <DGtal::Dimension dimEmbedded, DGtal::Dimension dimAmbient, typename TLinearAlgebraBackend, typename TInteger>
typename DGtal::DiscreteExteriorCalculus<dimEmbedded, dimAmbient, TLinearAlgebraBackend, TInteger>::Scalar
DGtal::DiscreteExteriorCalculus<dimEmbedded, dimAmbient, TLinearAlgebraBackend, TInteger>::hodgeSign(const Cell& cell, const DGtal::Duality& duality) const
{
    if (duality == PRIMAL) return 1;

    const DGtal::Dimension& primal_dim = myKSpace.uDim(cell);
<<<<<<< HEAD
    return (dim_embedded-primal_dim)*primal_dim % 2 != 0 ? -1 : 1;
=======
    const bool apply_sign = ((dimEmbedded-primal_dim)*primal_dim % 2 == 1);

    return apply_sign ? -1 : 1;
>>>>>>> 72e1f96d
}

template <DGtal::Dimension dimEmbedded, DGtal::Dimension dimAmbient, typename TLinearAlgebraBackend, typename TInteger>
typename DGtal::Dimension
DGtal::DiscreteExteriorCalculus<dimEmbedded, dimAmbient, TLinearAlgebraBackend, TInteger>::edgeDirection(const Cell& cell, const DGtal::Duality& duality) const
{
    ASSERT( myKSpace.uDim(cell) == actualOrder(1, duality) );

    typename KSpace::DirIterator di = myKSpace.uDirs(cell);
    if (duality == DUAL) di = myKSpace.uOrthDirs(cell);

    ASSERT( di != 0 );
    const DGtal::Dimension direction = *di;
    ++di;
    //ASSERT( !(di != 0) ); //FIXME multiple edge direction with embedding
    ASSERT( direction < dimAmbient );

    return direction;
}

template <DGtal::Dimension dimEmbedded, DGtal::Dimension dimAmbient, typename TLinearAlgebraBackend, typename TInteger>
bool
DGtal::DiscreteExteriorCalculus<dimEmbedded, dimAmbient, TLinearAlgebraBackend, TInteger>::isValid() const
{
    return true;
}

///////////////////////////////////////////////////////////////////////////////
// Implementation of inline functions                                        //

template <DGtal::Dimension dimEmbedded, DGtal::Dimension dimAmbient, typename TLinearAlgebraBackend, typename TInteger>
std::ostream&
DGtal::operator<<(std::ostream & out, const DiscreteExteriorCalculus<dimEmbedded, dimAmbient, TLinearAlgebraBackend, TInteger>& object)
{
  object.selfDisplay(out);
  return out;
}

//                                                                           //
///////////////////////////////////////////////////////////////////////////////<|MERGE_RESOLUTION|>--- conflicted
+++ resolved
@@ -288,23 +288,13 @@
         }
     }
 
-<<<<<<< HEAD
     typedef LinearOperator<Self, order, duality, order+1, duality> Derivative;
     Derivative _derivative(*this);
     ASSERT( _derivative.myContainer.rows() == kFormLength(order+1, duality) );
     ASSERT( _derivative.myContainer.cols() == kFormLength(order, duality) );
     _derivative.myContainer.setFromTriplets(triplets.begin(), triplets.end());
-=======
-    if (
-        (duality == DUAL && dimEmbedded == 2 && dimAmbient == 2 && order == 1) ||
-        (duality == DUAL && dimEmbedded == 2 && dimAmbient == 3 && order == 1)
-        )
-    {
-        _derivative.myContainer *= -1;
-    }
->>>>>>> 72e1f96d
-
-    if ( duality == DUAL && order*(dim_embedded-order)%2 != 0 ) return -1 * _derivative;
+
+    if ( duality == DUAL && order*(dimEmbedded-order)%2 != 0 ) return -1 * _derivative;
     return _derivative;
 }
 
@@ -316,16 +306,9 @@
     BOOST_STATIC_ASSERT(( order >= 0 ));
     BOOST_STATIC_ASSERT(( order <= dimEmbedded ));
 
-<<<<<<< HEAD
     typedef typename TLinearAlgebraBackend::Triplet Triplet;
     typedef std::vector<Triplet> Triplets;
     Triplets triplets;
-=======
-    typedef LinearOperator<Self, order, duality, dimEmbedded-order, OppositeDuality<duality>::duality> Hodge;
-    Hodge _hodge(*this);
-    ASSERT( _hodge.myContainer.rows() == _hodge.myContainer.cols() );
-    ASSERT( _hodge.myContainer.rows() == kFormLength(order, duality) );
->>>>>>> 72e1f96d
 
     // iterate over output form values
     for (Index index=0; index<kFormLength(order, duality); index++)
@@ -339,7 +322,7 @@
         triplets.push_back( Triplet(index, index, hodgeSign(cell, duality) * size_ratio) );
     }
 
-    typedef LinearOperator<Self, order, duality, dim_embedded-order, OppositeDuality<duality>::duality> Hodge;
+    typedef LinearOperator<Self, order, duality, dimEmbedded-order, OppositeDuality<duality>::duality> Hodge;
     Hodge _hodge(*this);
     ASSERT( _hodge.myContainer.rows() == _hodge.myContainer.cols() );
     ASSERT( _hodge.myContainer.rows() == kFormLength(order, duality) );
@@ -386,17 +369,10 @@
 void
 DGtal::DiscreteExteriorCalculus<dimEmbedded, dimAmbient, TLinearAlgebraBackend, TInteger>::updateSharpOperator()
 {
-<<<<<<< HEAD
     typedef typename TLinearAlgebraBackend::Triplet Triplet;
     typedef std::vector<Triplet> Triplets;
 
-    boost::array<Triplets, dim_ambient> triplets;
-=======
-    boost::array<SparseMatrix, dimAmbient> sharp_operator_matrix;
-
-    for (DGtal::Dimension direction=0; direction<dimAmbient; direction++)
-        sharp_operator_matrix[direction] = SparseMatrix(kFormLength(0, duality), kFormLength(1, duality));
->>>>>>> 72e1f96d
+    boost::array<Triplets, dimAmbient> triplets;
 
     // iterate over points
     for (Index kk=0; kk<kFormLength(0, duality); kk++)
@@ -438,19 +414,14 @@
                 ASSERT( cell_border_index < static_cast<Index>(myIndexSignedCells[actualOrder(1, duality)].size()) );
                 ASSERT( cell_border_index < kFormLength(1, duality) );
 
-<<<<<<< HEAD
-                const Scalar sign = ( duality == DUAL && (direction*(dim_ambient-direction))%2 == 0 ? -1 : 1 );
+                const Scalar sign = ( duality == DUAL && (direction*(dimAmbient-direction))%2 == 0 ? -1 : 1 );
                 triplets[direction].push_back( Triplet(kk, cell_border_index, sign_pt * sign * cell_border_orientation/border_indexes[direction].size()) );
-=======
-                const Scalar sign = ( duality == DUAL && (direction*(dimAmbient-direction))%2 == 0 ? -1 : 1 );
-                sharp_operator_matrix[direction](kk, cell_border_index) = sign_pt * sign * cell_border_orientation/border_indexes[direction].size();
->>>>>>> 72e1f96d
             }
     }
 
-    boost::array<SparseMatrix, dim_ambient> sharp_operator_matrix;
-
-    for (DGtal::Dimension direction=0; direction<dim_ambient; direction++)
+    boost::array<SparseMatrix, dimAmbient> sharp_operator_matrix;
+
+    for (DGtal::Dimension direction=0; direction<dimAmbient; direction++)
     {
         sharp_operator_matrix[direction] = SparseMatrix(kFormLength(0, duality), kFormLength(1, duality));
         sharp_operator_matrix[direction].setFromTriplets(triplets[direction].begin(), triplets[direction].end());
@@ -494,17 +465,10 @@
 void
 DGtal::DiscreteExteriorCalculus<dimEmbedded, dimAmbient, TLinearAlgebraBackend, TInteger>::updateFlatOperator()
 {
-<<<<<<< HEAD
     typedef typename TLinearAlgebraBackend::Triplet Triplet;
     typedef std::vector<Triplet> Triplets;
 
-    boost::array<Triplets, dim_ambient> triplets;
-=======
-    boost::array<SparseMatrix, dimAmbient> flat_operator_matrix;
-
-    for (DGtal::Dimension direction=0; direction<dimAmbient; direction++)
-        flat_operator_matrix[direction] = SparseMatrix(kFormLength(1, duality), kFormLength(0, duality));
->>>>>>> 72e1f96d
+    boost::array<Triplets, dimAmbient> triplets;
 
     // iterate over edges
     for (Index kk=0; kk<kFormLength(1, duality); kk++)
@@ -552,9 +516,9 @@
 
     }
 
-    boost::array<SparseMatrix, dim_ambient> flat_operator_matrix;
-
-    for (DGtal::Dimension direction=0; direction<dim_ambient; direction++)
+    boost::array<SparseMatrix, dimAmbient> flat_operator_matrix;
+
+    for (DGtal::Dimension direction=0; direction<dimAmbient; direction++)
     {
         flat_operator_matrix[direction] = SparseMatrix(kFormLength(1, duality), kFormLength(0, duality));
         flat_operator_matrix[direction].setFromTriplets(triplets[direction].begin(), triplets[direction].end());
@@ -635,11 +599,7 @@
 DGtal::Order
 DGtal::DiscreteExteriorCalculus<dimEmbedded, dimAmbient, TLinearAlgebraBackend, TInteger>::actualOrder(const DGtal::Order& order, const DGtal::Duality& duality) const
 {
-<<<<<<< HEAD
-    return duality == PRIMAL ? order : dim_embedded-order;
-=======
-    return (duality == PRIMAL) ? order : dimEmbedded-order;
->>>>>>> 72e1f96d
+    return duality == PRIMAL ? order : dimEmbedded-order;
 }
 
 template <DGtal::Dimension dimEmbedded, DGtal::Dimension dimAmbient, typename TLinearAlgebraBackend, typename TInteger>
@@ -649,13 +609,7 @@
     if (duality == PRIMAL) return 1;
 
     const DGtal::Dimension& primal_dim = myKSpace.uDim(cell);
-<<<<<<< HEAD
-    return (dim_embedded-primal_dim)*primal_dim % 2 != 0 ? -1 : 1;
-=======
-    const bool apply_sign = ((dimEmbedded-primal_dim)*primal_dim % 2 == 1);
-
-    return apply_sign ? -1 : 1;
->>>>>>> 72e1f96d
+    return (dimEmbedded-primal_dim)*primal_dim % 2 != 0 ? -1 : 1;
 }
 
 template <DGtal::Dimension dimEmbedded, DGtal::Dimension dimAmbient, typename TLinearAlgebraBackend, typename TInteger>
