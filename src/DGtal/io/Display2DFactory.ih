/**
 *  This program is free software: you can redistribute it and/or modify
 *  it under the terms of the GNU Lesser General Public License as
 *  published by the Free Software Foundation, either version 3 of the
 *  License, or  (at your option) any later version.
 *
 *  This program is distributed in the hope that it will be useful,
 *  but WITHOUT ANY WARRANTY; without even the implied warranty of
 *  MERCHANTABILITY or FITNESS FOR A PARTICULAR PURPOSE.  See the
 *  GNU General Public License for more details.
 *
 *  You should have received a copy of the GNU General Public License
 *  along with this program.  If not, see <http://www.gnu.org/licenses/>.
 *
 **/

/**
 * @file   Display2DFactory.ih
 * @author Martial Tola <http://liris.cnrs.fr/martial.tola/>
 * @date   mercredi 28 septembre 2011
 *
 * @brief
 *
 * Implementation of inline methods defined in Display2DFactory.h
 *
 * This file is part of the DGtal library.
 */

#include <DGtal/io/Style2DFactory.h>
#include <DGtal/io/colormaps/GradientColorMap.h>

///////////////////////////////////////////////////////////////////////////////
// Implementation of inline methods                                          //


///////////////////////////////////////////////////////////////////////////////
// Implementation of inline functions and external operators                 //
template <DGtal::Dimension dim, typename TInteger>
inline
void
DGtal::Display2DFactory::drawDECSignedKhalimskyCell(DGtal::Board2D& board, const DGtal::SignedKhalimskyCell<dim, TInteger>& sk)
{
    FATAL_ERROR( dim == 2 );
    const float x = static_cast<float>(sk.myCoordinates[0] - 1) / 2.f;
    const float y = static_cast<float>(sk.myCoordinates[1] - 1) / 2.f;
    const float retract = 0.1f;
    const bool xodd = ( sk.myCoordinates[ 0 ] & 1 );
    const bool yodd = ( sk.myCoordinates[ 1 ] & 1 );
    if (!xodd && !yodd)
    {
        if (!sk.myPositive) DGtal::trace.warning() << "negative khalimsky 0-cell" << std::endl;
        board.drawCircle(x, y, retract);
        return;
    }
    if (xodd && !yodd)
    {
        if (!sk.myPositive) board.drawTriangle(x-.5f, y-retract, x-.5f, y+retract, x+.5f, y);
        else board.drawTriangle(x+.5f, y+retract, x+.5f, y-retract, x-.5f, y);
        return;
    }
    if (!xodd && yodd)
    {
        if (!sk.myPositive) board.drawTriangle(x-retract, y-.5f, x+retract, y-.5f, x, y+.5);
        else board.drawTriangle(x+retract, y+.5f, x-retract, y+.5f, x, y-.5);
        return;
    }
    if (!sk.myPositive) DGtal::trace.warning() << "negative khalimsky 2-cell" << std::endl;
    board.drawRectangle(x-.5, y+.5, 1, 1);
}

// DiscreteExteriorCalculus
template <DGtal::Dimension dim_embedded, DGtal::Dimension dim_ambient, typename TLinearAlgebraBackend, typename TInteger>
inline
void
DGtal::Display2DFactory::draw(DGtal::Board2D& board, const DGtal::DiscreteExteriorCalculus<dim_embedded, dim_ambient, TLinearAlgebraBackend, TInteger>& calculus)
{
<<<<<<< HEAD
    BOOST_STATIC_ASSERT(( dim == 2 ));

    typedef DiscreteExteriorCalculus<dim, TLinearAlgebraBackend, TInteger> Calculus;
=======
    BOOST_STATIC_ASSERT(( dim_ambient == 2 ));

    typedef DiscreteExteriorCalculus<dim_embedded, dim_ambient, TLinearAlgebraBackend, TInteger> Calculus;
>>>>>>> 59cd2477
    typedef typename Calculus::ConstIterator ConstIterator;
    typedef typename Calculus::Cell Cell;
    typedef typename Calculus::SCell SCell;
    typedef typename Calculus::KSpace KSpace;

    board.setFillColor( DGtal::Color(128,128,128) );
    board.setLineWidth( .5 );
    for (int kk=2; kk>=0; kk--)
        for (ConstIterator ci=calculus.begin(), cie=calculus.end(); ci!=cie; ci++)
        {
            const Cell& cell = ci->first;
            if (calculus.myKSpace.uDim(cell) != static_cast<DGtal::Dimension>(kk)) continue;

            const bool& flipped = ci->second.flipped;
            const SCell displayed_cell = calculus.myKSpace.signs(cell, flipped ? KSpace::NEG : KSpace::POS);

            drawDECSignedKhalimskyCell(board, displayed_cell);
        }
}
// DiscreteExteriorCalculus

// KForm
template <typename TCalculus, DGtal::Order order, DGtal::Duality duality>
inline
void
DGtal::Display2DFactory::draw(DGtal::Board2D& board, const DGtal::KForm<TCalculus, order, duality>& kform)
{
    BOOST_STATIC_ASSERT(( TCalculus::dimension_ambient == 2 ));
    ASSERT( kform.myCalculus );

    typedef typename TCalculus::Scalar Scalar;
    typedef typename TCalculus::Index Index;

    Scalar cmap_min = 0;
    Scalar cmap_max = 0;
    DGtal::ColorGradientPreset cmap_preset = CMAP_JET;
    int cmap_repeat = 0;

    {
        const DGtal::KFormStyle2D* style = dynamic_cast<const DGtal::KFormStyle2D*>(board.myStyles["KForm"].get());
        if (style)
        {
            cmap_min = style->cmap_min;
            cmap_max = style->cmap_max;
            cmap_preset = style->cmap_preset;
            cmap_repeat = style->cmap_repeat;
        }
    }

    if (cmap_min == 0 && cmap_max == 0)
    {
        bool first = true;
        for (Index index=0; index<kform.myContainer.rows(); index++)
        {
            const Scalar value = kform.myContainer(index);
            if (!std::isfinite(value)) continue;
            if (first || cmap_min > value) cmap_min = value;
            if (first || cmap_max < value) cmap_max = value;
            first = false;
        }
    }

    board.setLineWidth( .5 );

    if (cmap_repeat < 1 && cmap_preset == DGtal::CMAP_JET)
    {
        typedef typename DGtal::GradientColorMap<Scalar, DGtal::CMAP_JET> ColorMap;
        const ColorMap colormap(cmap_min, cmap_max);
        drawWithColorMap(board, kform, colormap);
        return;
    }

    // @todo FIXME add other colomaps
    if (cmap_repeat < 1)
    {
        typedef typename DGtal::GradientColorMap<Scalar, DGtal::CMAP_HOT> ColorMap;
        const ColorMap colormap(cmap_min, cmap_max);
        drawWithColorMap(board, kform, colormap);
        return;
    }

    ASSERT(cmap_repeat >= 1);
    typedef typename DGtal::HueShadeColorMap<Scalar, DGtal::CMAP_HOT> ColorMap;
    const ColorMap colormap(cmap_min, cmap_max, cmap_repeat);
    drawWithColorMap(board, kform, colormap);
}

template <typename TCalculus, DGtal::Order order, DGtal::Duality duality, typename TColorMap>
inline
void
DGtal::Display2DFactory::drawWithColorMap(DGtal::Board2D& board, const DGtal::KForm<TCalculus, order, duality>& kform, const TColorMap& colormap)
{
    typedef typename TCalculus::Scalar Scalar;
    typedef typename TCalculus::SCell SCell;
    typedef typename TCalculus::KSpace KSpace;

    for (typename TCalculus::Index index=0; index<kform.length(); index++)
    {
        const SCell displayed_cell = kform.getSCell(index);
        const Scalar displayed_value = kform.myContainer(index);

        if (std::isfinite(displayed_value)) board.setFillColor( colormap(displayed_value) );
        else board.setFillColor( DGtal::Color::None );

        drawDECSignedKhalimskyCell(board, displayed_cell);
    }
}
// KForm

// VectorField
template <typename TCalculus, DGtal::Duality duality>
void
DGtal::Display2DFactory::draw(DGtal::Board2D& board, const DGtal::VectorField<TCalculus, duality>& vector_field)
{
    BOOST_STATIC_ASSERT(( TCalculus::dimension_ambient == 2 ));
    ASSERT( vector_field.myCalculus );

    typedef typename DGtal::VectorField<TCalculus, duality>::Arrow Arrow;

    typename TCalculus::Scalar scale = .25;
    typename TCalculus::Scalar epsilon = 1e-8;

    {
        const DGtal::VectorFieldStyle2D* style = dynamic_cast<const DGtal::VectorFieldStyle2D*>(board.myStyles["VectorField"].get());
        if (style)
        {
            scale = style->scale;
            epsilon = style->epsilon;
        }
    }

    for (typename TCalculus::Index index=0; index<vector_field.length(); index++)
    {
        const typename TCalculus::SCell& cell = vector_field.getSCell(index);
        const DGtal::Z2i::RealPoint origin = DGtal::Z2i::RealPoint(cell.myCoordinates[0]-1, cell.myCoordinates[1]-1)/2.;

        Arrow arrow = vector_field.getArrow(index);

        arrow *= scale;
        if (!std::isfinite(arrow[0]) || !std::isfinite(arrow[1])) continue;
        const typename TCalculus::Scalar& norm = arrow.norm();
        if (norm <= epsilon) continue;
        if (norm <= .5) arrow *= .5/norm;

        board.drawArrow(origin[0],origin[1],origin[0]+arrow[0],origin[1]+arrow[1]);
    }

}
// VectorField

// AngleLinearMinimizer
inline
void DGtal::Display2DFactory::draw( DGtal::Board2D & board,
           const DGtal::AngleLinearMinimizer & a )
{
  double distance=5.0;
  board.setLineWidth(3.0);
  board.setPenColor(Color(20,20,200));
  // now with accessor
  for(int i=0; i< (int)a.size(); i++){
    board.drawArc(0.0, 0.0, distance, a.ro(i).min, a.ro(i).max, false, 1);
    board.drawDot(cos(a.ro(i).value)*distance, sin(a.ro(i).value)*distance );
    distance+=a.ro(i).distToNext;
  }
  distance=5.0;
  double distanceNext;
  // now with accessor
  for(int i=0; i< (int) (a.size()-1); i++){
    distanceNext= distance+ a.ro(i).distToNext;
    board.setPenColor(Color(200,20,20));
    board.drawLine(cos(a.ro(i).value)*distance, sin(a.ro(i).value)*distance,
                   cos(a.ro(i+1).value)*distanceNext, sin(a.ro(i+1).value)*distanceNext);
    distance=distanceNext;
  }
}
// AngleLinearMinimizer

// ArithmeticalDSS
template <typename TCoordinate, typename TInteger, unsigned short adjacency>
inline
void DGtal::Display2DFactory::drawAsBoundingBox( DGtal::Board2D & aBoard,
     const DGtal::ArithmeticalDSS<TCoordinate,TInteger,adjacency> & a )
{
  typedef typename DGtal::ArithmeticalDSS<TCoordinate,TInteger,adjacency>::PointD PointD;

  //draw bounding box
  PointD topLeft = a.project(a.back(), a.Uf());
  PointD bottomLeft = a.project(a.back(), a.Lf());
  PointD bottomRight = a.project(a.front(), a.Lf());
  PointD topRight = a.project(a.front(), a.Uf());

  LibBoard::Point topLeftBoard(topLeft[0],topLeft[1]);
  LibBoard::Point bottomLeftBoard(bottomLeft[0],bottomLeft[1]);
  LibBoard::Point bottomRightBoard(bottomRight[0],bottomRight[1]);
  LibBoard::Point topRightBoard(topRight[0],topRight[1]);

  std::vector<LibBoard::Point> bb;
  bb.push_back(topLeftBoard);
  bb.push_back(bottomLeftBoard);
  bb.push_back(bottomRightBoard);
  bb.push_back(topRightBoard);

  aBoard.drawClosedPolyline(bb);
}

template <typename TCoordinate, typename TInteger, unsigned short adjacency>
inline
void DGtal::Display2DFactory::drawAsDigitalPoints( DGtal::Board2D & aBoard,
     const DGtal::ArithmeticalDSS<TCoordinate,TInteger,adjacency> & a )
{
  typedef typename DGtal::ArithmeticalDSS<TCoordinate,TInteger,adjacency>::ConstIterator ConstIterator;
  typedef typename IteratorCirculatorTraits<ConstIterator>::Value Point;

  // Draw a linking polygonal line if the pixels are drawn as points.
  if(aBoard.getMode("PointVector")=="Grid" || aBoard.getMode("PointVector")=="")
    {
      std::vector<LibBoard::Point> contour;
      for (ConstIterator it = a.begin(), itEnd = a.end();
     it != itEnd; ++it)
  {
    Point p = *it;
    double xp = NumberTraits<TInteger>::castToDouble(p[0]);
    double yp = NumberTraits<TInteger>::castToDouble(p[1]);
    contour.push_back(LibBoard::Point(xp,yp));
  }
      aBoard.drawPolyline(contour);
    }

  // Draw points
  for (ConstIterator it = a.begin(), itEnd = a.end();
       it != itEnd; ++it)
    {
      Point p = *it;
      aBoard << p;
    }
}

template <typename TCoordinate, typename TInteger, unsigned short adjacency>
inline
void DGtal::Display2DFactory::draw( DGtal::Board2D & board,
     const DGtal::ArithmeticalDSS<TCoordinate,TInteger,adjacency> & a )
{
  std::string mode = board.getMode( a.className() );
  if ( mode == "BoundingBox" )
    drawAsBoundingBox( board, a );
  else if ( mode == "Points" )
    drawAsDigitalPoints( board, a );
  else if ( ( mode == "" ) )
    {
      drawAsDigitalPoints( board, a );
      drawAsBoundingBox( board, a );
    }
  else
    ASSERT(false && ("draw( DGtal::Board2D & board, const DGtal::ArithmeticalDSS<TCoordinate,TInteger,adjacency> & a ): Unknown mode "+mode)==""  );
}
// ArithmeticalDSS

// ArithmeticalDSSComputer
template <typename TIterator, typename TInteger, int connectivity>
inline
void DGtal::Display2DFactory::drawAsBoundingBox( DGtal::Board2D & aBoard,
           const DGtal::ArithmeticalDSSComputer<TIterator,TInteger,connectivity> & a )
{
  typedef DGtal::PointVector<2,double> PointD;

  //draw bounding box
  PointD topLeft = a.project(*a.myF, a.myUf);
  PointD bottomLeft = a.project(*a.myF, a.myLf);
  PointD bottomRight = a.project(*a.myL, a.myLf);
  PointD topRight = a.project(*a.myL, a.myUf);


  LibBoard::Point topLeftBoard(topLeft[0],topLeft[1]);
  LibBoard::Point bottomLeftBoard(bottomLeft[0],bottomLeft[1]);
  LibBoard::Point bottomRightBoard(bottomRight[0],bottomRight[1]);
  LibBoard::Point topRightBoard(topRight[0],topRight[1]);

  std::vector<LibBoard::Point> bb;
  bb.push_back(topLeftBoard);
  bb.push_back(bottomLeftBoard);
  bb.push_back(bottomRightBoard);
  bb.push_back(topRightBoard);

  aBoard.drawClosedPolyline(bb);
}

template <typename TIterator, typename TInteger, int connectivity>
inline
void DGtal::Display2DFactory::drawAsDigitalPoints( DGtal::Board2D & aBoard,
           const DGtal::ArithmeticalDSSComputer<TIterator,TInteger,connectivity> & a )
{
  typedef TIterator ConstIterator;
  typedef typename IteratorCirculatorTraits<ConstIterator>::Value Point;

  ConstIterator itend = a.myL; ++itend;

  // Draw a linking polygonal line if the pixels are drawn as points.
  if(aBoard.getMode("PointVector")=="Grid" || aBoard.getMode("PointVector")=="")
    {
      std::vector<LibBoard::Point> contour;
      for (ConstIterator i = a.myF; i != itend; ++i) {
        Point p = *i;
        double xp = NumberTraits<TInteger>::castToDouble(p[0]);
        double yp = NumberTraits<TInteger>::castToDouble(p[1]);
        contour.push_back(LibBoard::Point(xp,yp));
      }
      aBoard.drawPolyline(contour);
    }

  // Draw points
  for (ConstIterator i = a.myF; i != itend; ++i) {
    Point p = *i;
    aBoard << p;
  }
}

template <typename TIterator, typename TInteger, int connectivity>
inline
void DGtal::Display2DFactory::draw( DGtal::Board2D & board,
     const DGtal::ArithmeticalDSSComputer<TIterator,TInteger,connectivity> & a )
{
  std::string mode = board.getMode( a.className() );
  if ( mode == "BoundingBox" )
    drawAsBoundingBox( board, a );
  else if ( mode == "Points" )
    drawAsDigitalPoints( board, a );
  else if ( ( mode == "" ) )
    {
      drawAsDigitalPoints( board, a );
      drawAsBoundingBox( board, a );
    }
  else
    FATAL_ERROR_MSG(false, "draw( DGtal::Board2D & board, const DGtal::ArithmeticalDSSComputer<TIterator,TInteger,connectivity> & a ): Unknown mode "+mode);

}
// ArithmeticalDSSComputer


// CircleFrom2Points
template <typename TPoint>
inline
void DGtal::Display2DFactory::draw(Board2D & aBoard, const DGtal::CircleFrom2Points<TPoint> & cf2p)
{
    // now with accessor
    CircleFrom3Points<TPoint> c(cf2p.pole(),cf2p.p(),cf2p.q());
    drawArc(aBoard,c,cf2p.p(),cf2p.q(),true);
}
// CircleFrom2Points


// CircleFrom3Points
template <typename Point>
inline
void DGtal::Display2DFactory::drawArc(Board2D & aBoard, const DGtal::CircleFrom3Points<Point> & cf3p, const Point& aPoint1, const Point& aPoint2, bool anOrientation)
{
  typedef typename Point::Coordinate Coordinate;
  typedef Point Vector;

  double cx = 0, cy = 0, radius = 1;
  try
  {
    //circle parameters
    cf3p.getParameters(cx, cy, radius);
    //angle parameters
    double alpha1 = std::atan2( NumberTraits<Coordinate>::castToDouble(aPoint1[1])-cy,
                                NumberTraits<Coordinate>::castToDouble(aPoint1[0])-cx );
    alpha1 = (alpha1<0)?(alpha1+2.0*M_PI):alpha1;
    double alpha2 = std::atan2( NumberTraits<Coordinate>::castToDouble(aPoint2[1])-cy,
                                NumberTraits<Coordinate>::castToDouble(aPoint2[0])-cx );
    alpha2 = (alpha2<0)?(alpha2+2.0*M_PI):alpha2;
    // now with accessor
    Vector u(cf3p.p() - cf3p.q());
    Vector v(cf3p.r() - cf3p.p());
    bool orientation = ( ( (u[0] * v[1]) - (u[1] * v[0]) ) < 0 )?(!anOrientation):anOrientation;
    //drawing
    aBoard.drawArc (cx, cy, radius, alpha1, alpha2, orientation);
  }
  catch ( InfiniteNumberException e )
  {
    aBoard.drawLine( NumberTraits<Coordinate>::castToDouble(aPoint1[0]),
                     NumberTraits<Coordinate>::castToDouble(aPoint1[1]),
                     NumberTraits<Coordinate>::castToDouble(aPoint2[0]),
                     NumberTraits<Coordinate>::castToDouble(aPoint2[1]) );
  }
}

template <typename Point>
inline
void DGtal::Display2DFactory::drawSector(Board2D & aBoard, const DGtal::CircleFrom3Points<Point> & cf3p, const Point& aPoint1, const Point& aPoint2, bool anOrientation)
{
  typedef typename Point::Coordinate Coordinate;
  typedef Point Vector;

  double cx = 0, cy = 0, radius = 1;
  try
  {
    //circle parameters
    cf3p.getParameters(cx, cy, radius);
    //angle parameters
    double alpha1 = std::atan2( NumberTraits<Coordinate>::castToDouble(aPoint1[1])-cy,
                                NumberTraits<Coordinate>::castToDouble(aPoint1[0])-cx );
    alpha1 = (alpha1<0)?(alpha1+2.0*M_PI):alpha1;
    double alpha2 = std::atan2( NumberTraits<Coordinate>::castToDouble(aPoint2[1])-cy,
                                NumberTraits<Coordinate>::castToDouble(aPoint2[0])-cx );
    alpha2 = (alpha2<0)?(alpha2+2.0*M_PI):alpha2;
    // now with accessor
    Vector u(cf3p.p() - cf3p.q());
    Vector v(cf3p.r() - cf3p.p());
    bool orientation = ( ( (u[0] * v[1]) - (u[1] * v[0]) ) < 0 )?(!anOrientation):anOrientation;
    //arc drawing
    aBoard.drawArc (cx, cy, radius, alpha1, alpha2, orientation);
    //draw the segments tied to the center
    double fx = cx + radius*std::cos(alpha1);
    double fy = cy + radius*std::sin(alpha1);
    double lx = cx + radius*std::cos(alpha2);
    double ly = cy + radius*std::sin(alpha2);
    aBoard.drawLine(fx, fy, cx, cy );
    aBoard.drawLine(lx, ly, cx, cy );

  }
  catch ( InfiniteNumberException e )
  {
    aBoard.drawLine( NumberTraits<Coordinate>::castToDouble(aPoint1[0]),
                     NumberTraits<Coordinate>::castToDouble(aPoint1[1]),
                     NumberTraits<Coordinate>::castToDouble(aPoint2[0]),
                     NumberTraits<Coordinate>::castToDouble(aPoint2[1]) );
  }
}

template <typename Point>
inline
void DGtal::Display2DFactory::drawAnnulus(Board2D & aBoard, const DGtal::CircleFrom3Points<Point> & cf3p, 
					  const Point& aPoint1, const Point& aPoint2, bool anOrientation, const double& w)
{
  typedef typename Point::Coordinate Coordinate;
  typedef Point Vector;

  double cx = 0, cy = 0, radius = 1;
  try
  {
    //circle parameters
    cf3p.getParameters(cx, cy, radius);
    //angle parameters
    double alpha1 = std::atan2( NumberTraits<Coordinate>::castToDouble(aPoint1[1])-cy,
                                NumberTraits<Coordinate>::castToDouble(aPoint1[0])-cx );
    alpha1 = (alpha1<0)?(alpha1+2.0*M_PI):alpha1;
    double alpha2 = std::atan2( NumberTraits<Coordinate>::castToDouble(aPoint2[1])-cy,
                                NumberTraits<Coordinate>::castToDouble(aPoint2[0])-cx );
    alpha2 = (alpha2<0)?(alpha2+2.0*M_PI):alpha2;
    // now with accessor
    Vector u(cf3p.p() - cf3p.q());
    Vector v(cf3p.r() - cf3p.p());
    bool orientation = ( ( (u[0] * v[1]) - (u[1] * v[0]) ) < 0 )?(!anOrientation):anOrientation;
    //inner arc
    aBoard.drawArc (cx, cy, radius-w, alpha1, alpha2, orientation);
    //outer arc
    aBoard.drawArc (cx, cy, radius+w, alpha1, alpha2, orientation);
    //first segment
    double ifx = cx + (radius-w)*std::cos(alpha1);
    double ify = cy + (radius-w)*std::sin(alpha1);
    double ofx = cx + (radius+w)*std::cos(alpha1);
    double ofy = cy + (radius+w)*std::sin(alpha1);
    aBoard.drawLine(ifx, ify, ofx, ofy);
    //second segment
    double ilx = cx + (radius-w)*std::cos(alpha2);
    double ily = cy + (radius-w)*std::sin(alpha2);
    double olx = cx + (radius+w)*std::cos(alpha2);
    double oly = cy + (radius+w)*std::sin(alpha2);
    aBoard.drawLine(ilx, ily, olx, oly);
  }
  catch ( InfiniteNumberException e )
  {
    aBoard.drawLine( NumberTraits<Coordinate>::castToDouble(aPoint1[0]),
                     NumberTraits<Coordinate>::castToDouble(aPoint1[1]),
                     NumberTraits<Coordinate>::castToDouble(aPoint2[0]),
                     NumberTraits<Coordinate>::castToDouble(aPoint2[1]) );
  }
}

template <typename Point>
inline
void DGtal::Display2DFactory::draw(Board2D & aBoard, const DGtal::CircleFrom3Points<Point> & cf3p, const Point& aPoint1, const Point& aPoint2, bool anOrientation)
{
  std::string mode = aBoard.getMode( cf3p.className() );
  FATAL_ERROR( (mode=="Arc" || mode=="" || mode=="Sector"|| mode=="Annulus") ||
    ("draw(Board2D & aBoard, const DGtal::CircleFrom3Points<Point> & cf3p, const Point& aPoint1, const Point& aPoint2): Unknown mode "+mode)==""  );

  if ( mode == "Arc"  || ( mode == "" )  )
    drawArc( aBoard, cf3p, aPoint1, aPoint2, anOrientation);
  else if ( mode == "Sector" )
    drawSector( aBoard, cf3p, aPoint1, aPoint2, anOrientation);
  else if ( mode == "Annulus" )
    drawAnnulus( aBoard, cf3p, aPoint1, aPoint2, anOrientation);
}

template <typename TPoint>
inline
void DGtal::Display2DFactory::draw(Board2D & aBoard, const DGtal::CircleFrom3Points<TPoint> & cf3p)
{
  typedef typename TPoint::Coordinate Coordinate;

  double cx = 0, cy = 0, radius = 1;
  try
  {
    cf3p.getParameters(cx,cy,radius);
    aBoard.drawCircle (cx,cy,radius);
  }
  catch ( InfiniteNumberException e )
  {
    aBoard.drawLine( NumberTraits<Coordinate>::castToDouble(cf3p.myP[0]),
                     NumberTraits<Coordinate>::castToDouble(cf3p.myP[1]),
                     NumberTraits<Coordinate>::castToDouble(cf3p.myR[0]),
                     NumberTraits<Coordinate>::castToDouble(cf3p.myR[1]) );
  }
}
// CircleFrom3Points


// DigitalSetBySTLSet
template<typename Domain, typename Compare>
inline
void DGtal::Display2DFactory::draw( DGtal::Board2D & board,
           const DGtal::DigitalSetBySTLSet<Domain, Compare> & s )
{
  typedef typename Domain::Point Point;
  typedef typename std::set<Point>::const_iterator ConstIterator;

  BOOST_STATIC_ASSERT(Domain::Space::dimension == 2);
  for(ConstIterator it =  s.begin(); it != s.end(); ++it)
    draw(board, *it);
}
// DigitalSetBySTLSet


// DigitalSetBySTLVector
template<typename Domain>
inline
void DGtal::Display2DFactory::draw( DGtal::Board2D & board,
           const DGtal::DigitalSetBySTLVector<Domain> & v )
{
  typedef typename Domain::Point Point;
  typedef typename std::vector<Point>::const_iterator ConstIterator;

  if (Domain::dimension == 2)
  {
    for(ConstIterator it =  v.begin(); it != v.end(); ++it)
      draw(board, *it);
  }
  else
    FATAL_ERROR_MSG(false, "draw-NOT-YET-IMPLEMENTED-in-ND");
}
// DigitalSetBySTLVector


// FP
template <typename TIterator, typename TInteger, int connectivity>
inline
void DGtal::Display2DFactory::drawAsPolygon( DGtal::Board2D & aBoard,
           const DGtal::FP<TIterator,TInteger,connectivity> & fp )
{
  typedef DGtal::PointVector<2,TInteger> Point;
  typedef std::list<Point> Polygon;

  typedef typename Polygon::const_iterator ConstIterator;

  //polyline to draw
  std::vector<LibBoard::Point> polyline;

  // now with accessor
  ConstIterator i = fp.polygon().begin();
  for ( ;i != fp.polygon().end();++i) {
      Point p = (*i);
      double xp = (double)NumberTraits<TInteger>::castToInt64_t(p[0]);
      double yp = (double)NumberTraits<TInteger>::castToInt64_t(p[1]);
      polyline.push_back(LibBoard::Point(xp,yp));
  }

  // now with accessor
  if (fp.isClosed()) {
      Point p = (*fp.polygon().begin());
      double xp = (double)NumberTraits<TInteger>::castToInt64_t(p[0]);
      double yp = (double)NumberTraits<TInteger>::castToInt64_t(p[1]);
      polyline.push_back(LibBoard::Point(xp,yp));
  }
  aBoard.drawPolyline(polyline);
}

template <typename TIterator, typename TInteger, int connectivity>
inline
void DGtal::Display2DFactory::draw( DGtal::Board2D & board,
           const DGtal::FP<TIterator,TInteger,connectivity> & fp )
{
  std::string mode = board.getMode( fp.className() );
  if ( mode == "Polygon" )
    drawAsPolygon( board, fp );
  else if ( ( mode == "Both" ) || ( mode == "" ) )
    {
      drawAsPolygon( board, fp );
    }
  else
    {
      FATAL_ERROR_MSG(false, "draw( DGtal::Board2D & board, const DGtal::FP<TIterator,TInteger,connectivity> & fp ): Unknown mode "+mode);
    }
}
// FP


// FreemanChain
template <typename TInteger>
inline
void DGtal::Display2DFactory::drawAsGrid( DGtal::Board2D & aBoard,
           const DGtal::FreemanChain<TInteger> & f )
{
  typedef TInteger Integer;
  typedef PointVector<2, Integer> Point;

  std::vector<Point> aVContour;
  FreemanChain<TInteger>::getContourPoints(f, aVContour);
  TInteger minX, minY, maxX, maxY;
  f.computeBoundingBox(minX, minY, maxX, maxY);

  std::vector<LibBoard::Point> contour;
  for(unsigned int i=0; i< aVContour.size(); i++){
    contour.push_back(LibBoard::Point(NumberTraits<TInteger>::castToDouble(aVContour[i][0]),
              NumberTraits<TInteger>::castToDouble(aVContour[i][1])));
  }
  aBoard.drawPolyline(contour);
}

template <typename TInteger>
inline
void DGtal::Display2DFactory::drawAsInterGrid( DGtal::Board2D & aBoard,
           const DGtal::FreemanChain<TInteger> & f )
{
  typedef TInteger Integer;
  typedef PointVector<2, Integer> Point;

  std::vector<Point> aVContour;
  FreemanChain<TInteger>::getContourPoints(f, aVContour);
  TInteger minX, minY, maxX, maxY;
  f.computeBoundingBox(minX, minY, maxX, maxY);

  std::vector<LibBoard::Point> contour;
  for(unsigned int i=0; i< aVContour.size(); i++){
    contour.push_back(LibBoard::Point(NumberTraits<TInteger>::castToInt64_t(aVContour[i][0])-0.5,
              NumberTraits<TInteger>::castToInt64_t(aVContour[i][1])+0.5));
  }
  aBoard.drawPolyline(contour);
}

template <typename TInteger>
inline
void DGtal::Display2DFactory::draw( DGtal::Board2D & aBoard,
     const DGtal::FreemanChain<TInteger> & f )
{
  std::string mode = aBoard.getMode( f.className() );
  FATAL_ERROR_MSG( (mode=="Grid" || mode=="" || mode=="InterGrid"),
    "draw( DGtal::Board2D & board, const DGtal::FreemanChain<TInteger> & f ): Unknown mode "+mode);

  if ( mode == "Grid"  || ( mode == "" )  )
    drawAsGrid( aBoard, f );
  else if ( mode == "InterGrid" )
    drawAsInterGrid( aBoard, f );
}
// FreemanChain


// StabbingLineComputer
template <typename TConstIterator>
inline
void DGtal::Display2DFactory::draw(DGtal::Board2D & aBoard,
          const DGtal::StabbingLineComputer<TConstIterator> & g)
{
  typedef TConstIterator ConstIterator;
  typedef typename IteratorCirculatorTraits<ConstIterator>::Value Pair;
  typedef typename Pair::first_type Point;

  double alpha, beta, gamma;
  g.getParameters(alpha, beta, gamma);

  typedef typename Point::Coordinate Coordinate;

  // now with accessor
  Pair firstPair( *g.begin() );
  double fx1 = NumberTraits<Coordinate>::castToDouble(firstPair.first[0]);
  double fx2 = NumberTraits<Coordinate>::castToDouble(firstPair.second[0]);
  double fy1 = NumberTraits<Coordinate>::castToDouble(firstPair.first[1]);
  double fy2 = NumberTraits<Coordinate>::castToDouble(firstPair.second[1]);
  double fx = (fx1+fx2)/2.0;
  double fy = (fy1+fy2)/2.0;
  g.projects(fx, fy, alpha, beta, gamma);

  // now with accessor
  ConstIterator it (g.end());
  --it;
  Pair lastPair( *it );
  double lx1 = NumberTraits<Coordinate>::castToDouble(lastPair.first[0]);
  double lx2 = NumberTraits<Coordinate>::castToDouble(lastPair.second[0]);
  double ly1 = NumberTraits<Coordinate>::castToDouble(lastPair.first[1]);
  double ly2 = NumberTraits<Coordinate>::castToDouble(lastPair.second[1]);
  double lx = (lx1+lx2)/2.0;
  double ly = (ly1+ly2)/2.0;
  g.projects(lx, ly, alpha, beta, gamma);

  aBoard.drawLine(fx,fy,lx,ly);
}
// StabbingLineComputer

// StabbingCircleComputer
template <typename TConstIterator>
inline
void DGtal::Display2DFactory::draw(DGtal::Board2D & aBoard,
          const DGtal::StabbingCircleComputer<TConstIterator> & g)
{

  typedef TConstIterator ConstIterator;
  typedef typename IteratorCirculatorTraits<ConstIterator>::Value Pair;
  typedef typename Pair::first_type Point;

  if (g.isValid())
    {
      if (!g.isStraight())
  {
    typedef typename Point::Coordinate Coordinate;

    //points
    Pair firstPair( *g.begin() );
    double fx1 = NumberTraits<Coordinate>::castToDouble(firstPair.first[0]);
    double fx2 = NumberTraits<Coordinate>::castToDouble(firstPair.second[0]);
    double fy1 = NumberTraits<Coordinate>::castToDouble(firstPair.first[1]);
    double fy2 = NumberTraits<Coordinate>::castToDouble(firstPair.second[1]);
    PointVector<2,double> p1( (fx1+fx2)/2.0, (fy1+fy2)/2.0 );

    ConstIterator it (g.end());
    --it;
    Pair lastPair( *it );
    double lx1 = NumberTraits<Coordinate>::castToDouble(lastPair.first[0]);
    double lx2 = NumberTraits<Coordinate>::castToDouble(lastPair.second[0]);
    double ly1 = NumberTraits<Coordinate>::castToDouble(lastPair.first[1]);
    double ly2 = NumberTraits<Coordinate>::castToDouble(lastPair.second[1]);
    PointVector<2,double> p2( (lx1+lx2)/2.0, (ly1+ly2)/2.0 );

    //circle
    CircleFrom3Points<Point> separatingCircle = g.getSeparatingCircle();
    double px = NumberTraits<Coordinate>::castToDouble(separatingCircle.p()[0]);
    double py = NumberTraits<Coordinate>::castToDouble(separatingCircle.p()[1]);
    double qx = NumberTraits<Coordinate>::castToDouble(separatingCircle.q()[0]);
    double qy = NumberTraits<Coordinate>::castToDouble(separatingCircle.q()[1]);
    double rx = NumberTraits<Coordinate>::castToDouble(separatingCircle.r()[0]);
    double ry = NumberTraits<Coordinate>::castToDouble(separatingCircle.r()[1]);
    CircleFrom3Points<PointVector<2,double> > circleToDraw;
    circleToDraw.init( PointVector<2,double>(px,py),
           PointVector<2,double>(qx,qy),
           PointVector<2,double>(rx,ry) );

    //orientation
    FATAL_ERROR( g.getStabbingLineComputerPtr().get() != 0 );
    bool orientation = g.getStabbingLineComputerPtr()->isClockwiseOriented();

    //mode
    std::string mode = aBoard.getMode( g.className() );
    if ( mode == "Sector" )
      drawSector( aBoard, circleToDraw, p1, p2, orientation );
    else if ( mode == "Annulus" )
      drawAnnulus( aBoard, circleToDraw, p1, p2, orientation );
    else
      drawArc( aBoard, circleToDraw, p1, p2, orientation );
  }
      else
  {
    FATAL_ERROR( g.getStabbingLineComputerPtr().get() != 0 );
    aBoard << ( *(g.getStabbingLineComputerPtr()) );
  }
    }

}
// StabbingCircleComputer



// FrechetShortcut
template <typename TIterator,typename TInteger>
inline
  void DGtal::Display2DFactory::draw(DGtal::Board2D & aBoard, const DGtal::FrechetShortcut<TIterator,TInteger> & f)
{
  typedef TIterator Iterator;
  typedef PointVector<2,TInteger> Point;
  typedef typename Point::Coordinate Coordinate;

  // get first point of the shortcut
  Point p1 = *(f.begin());
  double px1 = NumberTraits<Coordinate>::castToDouble(p1[0]);
  double py1 = NumberTraits<Coordinate>::castToDouble(p1[1]);

  // get last point of the shortcut
  Iterator it (f.end());
  --it;
  Point p2(*it);
  double px2 = NumberTraits<Coordinate>::castToDouble(p2[0]);
  double py2 = NumberTraits<Coordinate>::castToDouble(p2[1]);

  aBoard.drawLine(px1,py1,px2,py2);
}
// FrechetShortcut



// GridCurve
template <typename TKSpace>
void DGtal::Display2DFactory::draw( DGtal::Board2D & aBoard,
           const GridCurve<TKSpace> & object )
{

  std::string mode = aBoard.getMode( object.className() );
  if(mode=="Fill"){
    DGtal::Display2DFactory::drawFill(aBoard, object);
  }else{
    typedef typename GridCurve<TKSpace>::ConstIterator ConstIterator;
    ConstIterator it ( object.begin() );
    ConstIterator itEnd ( object.end() );
    for( ; it != itEnd; ++it)
      {
  aBoard << *it;
      }
  }
}

template <typename TKSpace>
void DGtal::Display2DFactory::drawFill( DGtal::Board2D & aBoard,
            const GridCurve<TKSpace> & object )
{


  typedef typename GridCurve<TKSpace>::PointsRange::ConstIterator Iterator;
  typedef typename GridCurve<TKSpace>::PointsRange Range; //range

  Range r = object.getPointsRange();
  Iterator it (r.begin());
  Iterator itEnd (r.end());

  std::vector< LibBoard::Point > aPolygon;
  for( ; it != itEnd; ++it)
    {
      LibBoard::Point pt((*it)[0], (*it)[1]);
      aPolygon.push_back(pt);
    }
  aBoard.fillPolyline(aPolygon);
}




// GridCurve

// SCellsRange
template <typename TIterator, typename TSCell>
void DGtal::Display2DFactory::draw( DGtal::Board2D & aBoard, 
           const ConstRangeAdapter<TIterator, functors::Identity, TSCell> & object )
{
    typedef ConstRangeAdapter<TIterator, functors::Identity, TSCell> Range; 
    typedef typename Range::ConstIterator ConstIterator; 

    ConstIterator it ( object.begin() );
    ConstIterator itEnd ( object.end() );
    for( ; it != itEnd; ++it)
      {
        aBoard << *it;
      }
}
// SCellsRange

// PointsRange
template <typename TIterator, typename TKSpace>
void DGtal::Display2DFactory::draw( DGtal::Board2D & aBoard,
           const ConstRangeAdapter<TIterator, functors::SCellToPoint<TKSpace>, typename TKSpace::Point> & object )
{
    typedef ConstRangeAdapter<TIterator, functors::SCellToPoint<TKSpace>, typename TKSpace::Point> Range;
    typedef typename Range::ConstIterator ConstIterator;

    ConstIterator it ( object.begin() );
    ConstIterator itEnd ( object.end() );
    for( ; it != itEnd; ++it)
      {
  aBoard << SetMode(it->className(),"Grid");
  aBoard << *it;
      }
}
// PointsRange

// MidPointsRange
template <typename TIterator, typename TKSpace>
void DGtal::Display2DFactory::draw( DGtal::Board2D & aBoard,
           const ConstRangeAdapter<TIterator, CanonicSCellEmbedder<TKSpace>,
           typename TKSpace::Space::RealPoint> & object )
{
    typedef typename TKSpace::Space::RealPoint RPoint;
    typedef ConstRangeAdapter<TIterator, CanonicSCellEmbedder<TKSpace>, RPoint > Range;
    typedef typename Range::ConstIterator ConstIterator;

    ConstIterator it ( object.begin() );
    ConstIterator itEnd ( object.end() );
    for( ; it != itEnd; ++it)
      {
  RPoint p(*it);
  double s = 0.1;
  aBoard.drawLine( p[0]-s, p[1]-s, p[0]+s, p[1]+s );
  aBoard.drawLine( p[0]-s, p[1]+s, p[0]+s, p[1]-s );
      }
}
// MidPointsRange

// ArrowsRange
template <typename TIterator, typename TKSpace>
void DGtal::Display2DFactory::draw( DGtal::Board2D & aBoard,
           const ConstRangeAdapter<TIterator, functors::SCellToArrow<TKSpace>,
           std::pair<typename TKSpace::Point, typename TKSpace::Vector> > & object )
{
    typedef typename TKSpace::Point Point;
    typedef typename TKSpace::Vector Vector;
    typedef std::pair<Point, Vector> Arrow;
    typedef ConstRangeAdapter<TIterator, functors::SCellToArrow<TKSpace>, Arrow > Range;
    typedef typename Range::ConstIterator ConstIterator;

    ConstIterator it ( object.begin() );
    ConstIterator itEnd ( object.end() );
    for( ; it != itEnd; ++it)
      {
  Arrow a(*it);
  Vector shift( a.second );
  aBoard << CustomStyle( shift.className(),
             new CustomPen( Color::Black, Color::Black, 1.0,
                Board2D::Shape::SolidStyle,
                Board2D::Shape::RoundCap,
                Board2D::Shape::RoundJoin ) );
  draw(aBoard, shift, a.first);
      }
}
// ArrowsRange

// InnerPointsRange
template <typename TIterator, typename TKSpace>
void DGtal::Display2DFactory::draw( DGtal::Board2D & aBoard,
           const ConstRangeAdapter<TIterator, functors::SCellToInnerPoint<TKSpace>,
           typename TKSpace::Point > & object )
{
    typedef typename TKSpace::Point Point;
    typedef ConstRangeAdapter<TIterator, functors::SCellToInnerPoint<TKSpace>, Point > Range;
    typedef typename Range::ConstIterator ConstIterator;

    ConstIterator it ( object.begin() );
    ConstIterator itEnd ( object.end() );
    for( ; it != itEnd; ++it)
      {
  aBoard << SetMode( it->className(), "Both" )
         << CustomStyle( it->className(),
             new CustomFillColor( Color::Blue ) )
         << *it;
      }
}
// InnerPointsRange

// OuterPointsRange
template <typename TIterator, typename TKSpace>
void DGtal::Display2DFactory::draw( DGtal::Board2D & aBoard,
           const ConstRangeAdapter<TIterator, functors::SCellToOuterPoint<TKSpace>,
           typename TKSpace::Point > & object )
{
    typedef typename TKSpace::Point Point;
    typedef ConstRangeAdapter<TIterator, functors::SCellToOuterPoint<TKSpace>, Point > Range;
    typedef typename Range::ConstIterator ConstIterator;

    ConstIterator it ( object.begin() );
    ConstIterator itEnd ( object.end() );
    for( ; it != itEnd; ++it)
      {
  aBoard << SetMode( it->className(), "Both" )
         << CustomStyle( it->className(),
             new CustomFillColor( Color::Green ) )
         << *it;
      }
}
// OuterPointsRange

// IncidentPointsRange
template <typename TIterator, typename TKSpace>
void DGtal::Display2DFactory::draw( DGtal::Board2D & aBoard,
           const ConstRangeAdapter<TIterator, functors::SCellToIncidentPoints<TKSpace>,
           std::pair<typename TKSpace::Point, typename TKSpace::Point> > & object )
{
    typedef typename TKSpace::Point Point;
    typedef std::pair<Point, Point> Pair;
    typedef ConstRangeAdapter<TIterator, functors::SCellToIncidentPoints<TKSpace>, Pair > Range;
    typedef typename Range::ConstIterator ConstIterator;

    ConstIterator it ( object.begin() );
    ConstIterator itEnd ( object.end() );
    for( ; it != itEnd; ++it)
      {
  Pair pair(*it);
  aBoard << SetMode( pair.first.className(), "Both" )
         << CustomStyle( pair.first.className(),
             new CustomFillColor( Color::Blue ) )
         << pair.first
         << CustomStyle( pair.second.className(),
             new CustomFillColor( Color::Green ) )
         << pair.second;
      }
}
// IncidentPointsRange

// HyperRectDomain
template<typename TSpace>
inline
void DGtal::Display2DFactory::drawAsGrid( DGtal::Board2D & aboard,
           const DGtal::HyperRectDomain<TSpace> & h )
{
  typedef typename TSpace::Integer Integer;

  FATAL_ERROR(TSpace::dimension == 2 || "drawAsGrid-NOT-YET-IMPLEMENTED-in-ND");

  if (TSpace::dimension == 2)
  {
    for (double x = NumberTraits<Integer>::castToDouble(h.myLowerBound[0]);
   x <=  NumberTraits<Integer>::castToDouble(h.myUpperBound[0]); x++)
      aboard.drawLine(x,
          NumberTraits<Integer>::castToDouble(h.myLowerBound[1]) -
          0.5,
          x,
          NumberTraits<Integer>::castToDouble(h.myUpperBound[1]) +
          0.5);

    for (double y =  NumberTraits<Integer>::castToDouble(h.myLowerBound[1]);
   y <=  NumberTraits<Integer>::castToDouble(h.myUpperBound[1]); y++)
      aboard.drawLine(NumberTraits<Integer>::castToDouble(h.myLowerBound[0]) -
          0.5,
          y,
          NumberTraits<Integer>::castToDouble(h.myUpperBound[0]) +
          0.5,
          y);

    for (double x =  NumberTraits<Integer>::castToDouble(h.myLowerBound[0]);
   x <=  NumberTraits<Integer>::castToDouble(h.myUpperBound[0]); x++)
      for (double y =  NumberTraits<Integer>::castToDouble(h.myLowerBound[1]);
     y <=  NumberTraits<Integer>::castToDouble(h.myUpperBound[1]); y++)
        aboard.fillCircle(x, y, 0.1);
  }
}

template<typename TSpace>
inline
void DGtal::Display2DFactory::drawAsPaving( DGtal::Board2D & aboard,
           const DGtal::HyperRectDomain<TSpace> & h )
{
  typedef typename TSpace::Integer Integer;

  FATAL_ERROR(TSpace::dimension==2 || "drawAsPaving-NOT-YET-IMPLEMENTED-in-ND" );

  if (TSpace::dimension == 2)
  {
    for (DGtal::int64_t x = NumberTraits<Integer>::castToInt64_t(h.myLowerBound[0]);
   x <= NumberTraits<Integer>::castToInt64_t(h.myUpperBound[0]); x++)
      for (DGtal::int64_t y = NumberTraits<Integer>::castToInt64_t(h.myLowerBound[1]);
     y <= NumberTraits<Integer>::castToInt64_t(h.myUpperBound[1]); y++)
        aboard.drawRectangle(x - 0.5, y + 0.5, 1, 1);
  }
}

template<typename TSpace>
inline
void DGtal::Display2DFactory::draw( DGtal::Board2D & board,
           const DGtal::HyperRectDomain<TSpace> & h )
{
  std::string mode = board.getMode( h.className() );
  FATAL_ERROR((mode=="" || mode=="Grid" || mode=="Paving") ||
   ("draw( DGtal::Board2D & board, const DGtal::HyperRectDomain<TSpace> & h ): Unknown mode "+mode)=="");

  if ( ( mode == "" ) || ( mode == "Grid" ) )
    drawAsGrid( board, h );
  else if ( mode == "Paving" )
    drawAsPaving( board, h );
}
// HyperRectDomain


// ImageContainerByHashTree
template <typename C, typename Domain, typename Value, typename HashKey>
inline
void DGtal::Display2DFactory::drawImageRecursive( DGtal::Board2D & aBoard,
                                                  const DGtal::experimental::ImageContainerByHashTree<Domain, Value, HashKey> & i,
                                                  HashKey key,
                                                  const double p[2],
                                                  const double len,
                                                  LibBoard::Board & board,
                                                  const C& cmap )
{

  FATAL_ERROR ( Domain::dimension == 2 );

  double np[2], nlen;

  //Node* n = i.getNode ( key );
  if ( i.getNode ( key ) )
  {
    Color c;
    c = cmap ( i.getNode ( key )->getObject() );
    board.setFillColorRGBi ( c.red(), c.green(), c.blue() );

    board.drawRectangle ( p[0], p[1], len, len );
  }
  else
  {
    HashKey children[4];
    i.myMorton.childrenKeys ( key, children );

    nlen = len / 2.0;

    np[0] = p[0];
    np[1] = p[1] - nlen;
    drawImageRecursive<C>( aBoard, i, children[0], np, nlen, board, cmap );

    np[0] = p[0] + nlen;
    np[1] = p[1] - nlen;
    drawImageRecursive<C>( aBoard, i, children[1], np, nlen, board, cmap );

    np[0] = p[0];
    np[1] = p[1];
    drawImageRecursive<C>( aBoard, i, children[2], np, nlen, board, cmap );

    np[0] = p[0] + nlen;
    np[1] = p[1];
    drawImageRecursive<C>( aBoard, i, children[3], np, nlen, board, cmap );
  }
}

template <typename C, typename Domain, typename Value, typename HashKey>
inline
void DGtal::Display2DFactory::drawImageHashTree( Board2D & board,
                const DGtal::experimental::ImageContainerByHashTree<Domain, Value, HashKey> & i,
                const Value &minV, const Value &maxV )
{
   static const HashKey ROOT_KEY = static_cast<HashKey>(1);

  FATAL_ERROR ( Domain::dimension == 2 );

  C colormap ( minV, maxV );

  double p[2];
  double len;

  p[0] = i.myOrigin[0];
  p[1] = i.myOrigin[1] + i.getSpanSize();

  len = i.getSpanSize();

  drawImageRecursive<C>( board, i, ROOT_KEY, p, len, board, colormap );
}
// ImageContainerByHashTree

// Draw image generic
// ImageContainerBySTLVector, ImageContainerByHashTree, Image and ImageAdapter...
template <typename Colormap, typename Image>
inline
void DGtal::Display2DFactory::drawImage( DGtal::Board2D & board,
                                         const Image & i,
                                         const typename Image::Value & minV,
                                         const typename Image::Value & maxV )
{
  typedef typename Image::Domain D;

  FATAL_ERROR(D::Space::dimension == 2);

  Colormap colormap(minV, maxV);
  Color c;
  typename Image::Value val;
  for (typename Image::Domain::ConstIterator it =  i.domain().begin();
       it != i.domain().end(); ++it)
  {
    val = i.operator()( (*it) );
    c = colormap( val );
    board.setFillColorRGBi( c.red(), c.green(), c.blue());
    board.drawRectangle( NumberTraits<typename Image::Domain::Space::Integer>::
                         castToDouble((*it)[0]) - 0.5,
                         NumberTraits<typename Image::Domain::Space::Integer>::
                         castToDouble((*it)[1]) + 0.5, 1, 1);
  }
}

// KhalimskyCell
template < DGtal::Dimension dim, typename TInteger >
inline
void DGtal::Display2DFactory::draw( DGtal::Board2D & board,
           const DGtal::KhalimskyCell<dim, TInteger> & k )
{
  FATAL_ERROR( dim == 2 );
  float x = (float)
    ( NumberTraits<TInteger>::castToInt64_t( k.myCoordinates[0] ) >> 1 );
  float y = (float)
    ( NumberTraits<TInteger>::castToInt64_t( k.myCoordinates[1] ) >> 1 );
  float retract = 0.05f;
  bool xodd = ( k.myCoordinates[ 0 ] & 1 );
  bool yodd = ( k.myCoordinates[ 1 ] & 1 );
  float dx = xodd ? 1.0f - 2.0f*retract : 2.0f*retract;
  float dy = yodd ? 1.0f - 2.0f*retract : 2.0f*retract;
  board.drawRectangle( !xodd ? x - retract - 0.5 : x + retract - 0.5,
           !yodd ? y + retract - 0.5 : y - retract + 0.5,
           dx, dy );
}
// KhalimskyCell


// Object
template <typename TDigitalTopology, typename TDigitalSet>
inline
void DGtal::Display2DFactory::drawWithAdjacencies( DGtal::Board2D & aBoard,
           const DGtal::Object<TDigitalTopology, TDigitalSet> & o )
{
  typedef TDigitalSet DigitalSet;
  typedef typename DigitalSet::Point Point;

  typedef TDigitalTopology DigitalTopology;
  typedef typename DigitalSet::Domain Domain;
  typedef
      typename DigitalSetSelector < Domain,
      SMALL_DS + HIGH_ITER_DS >::Type SmallSet;
  typedef Object<DigitalTopology, SmallSet> SmallObject;

  Point p;

  for (typename TDigitalSet::ConstIterator it = o.pointSet().begin();
      it != o.pointSet().end();
      ++it)
  {
    //Brute-force scan of the neighborhood.
    SmallObject neig = o.properNeighborhood(*it);
    for (typename SmallObject::DigitalSet::ConstIterator it2 = neig.pointSet().begin();
        it2 != neig.pointSet().end();
        ++it2)
    {
      p = (*it2) - (*it);
      draw(aBoard, p, (*it));
    }
  }
}

template <typename TDigitalTopology, typename TDigitalSet>
inline
void DGtal::Display2DFactory::draw( DGtal::Board2D & board,
           const DGtal::Object<TDigitalTopology, TDigitalSet> & o )
{
  std::string mode = board.getMode( o.className() );
  if ( mode == "" )
    draw( board, o.pointSet() );
  else
    if ( mode == "DrawAdjacencies" )
    {
      draw( board, o.pointSet() );
      drawWithAdjacencies( board, o );
    }
    else
      FATAL_ERROR(false && (("draw( DGtal::Board2D & board, const DGtal::Object<TDigitalTopology, TDigitalSet> & o ): Unknown mode " + mode) == ""));
}
// Object


// PointVector
template<DGtal::Dimension dim, typename TComponent>
inline
void DGtal::Display2DFactory::drawAsPaving( DGtal::Board2D & board,
           const DGtal::PointVector<dim,TComponent> & p )
{
  FATAL_ERROR(dim == 2);
  board.drawRectangle( (float) NumberTraits<TComponent>::castToDouble(p.myArray[0]) - 0.5f,
                       (float) NumberTraits<TComponent>::castToDouble(p.myArray[1]) + 0.5f, 1, 1 );
}

template<DGtal::Dimension dim, typename TComponent>
inline
void DGtal::Display2DFactory::drawAsGrid( DGtal::Board2D & board,
           const DGtal::PointVector<dim,TComponent> & p )
{
  FATAL_ERROR(dim == 2);
  board.fillCircle((float) NumberTraits<TComponent>::castToDouble(p.myArray[0]),
                   (float) NumberTraits<TComponent>::castToDouble(p.myArray[1]),0.1);
}

template<DGtal::Dimension dim, typename TComponent>
inline
void DGtal::Display2DFactory::draw( DGtal::Board2D & board,
           const DGtal::PointVector<dim,TComponent> & p )
{
  std::string mode = board.getMode( p.className() );
  FATAL_ERROR( (mode=="Paving" || mode=="Grid" || mode=="Both" || mode=="") ||
    ("draw( DGtal::Board2D & board, const DGtal::PointVector<dim,TComponent> & p ): Unknown mode "+mode)==""  );

  if ( mode == "Paving"  || ( mode == "" )  )
    drawAsPaving( board, p );
  else if ( mode == "Grid" )
    drawAsGrid( board, p );
  else if ( ( mode == "Both" ))
    {
      drawAsPaving( board, p );
      drawAsGrid( board, p );
    }
}

template<DGtal::Dimension dim, typename TComponent>
inline
void DGtal::Display2DFactory::draw( DGtal::Board2D & board,
          const DGtal::PointVector<dim,TComponent> & p,
          const DGtal::PointVector<dim,TComponent> & apoint )
{
  FATAL_ERROR(dim == 2);

  board.drawArrow((float)apoint[0], (float) apoint[1],
      (float) apoint[0] + p.myArray[0], (float)apoint[1] + p.myArray[1],
      true);
}
// PointVector


// Preimage2D
template <typename Shape>
inline
void DGtal::Display2DFactory::draw( DGtal::Board2D & aBoard,
     const DGtal::Preimage2D<Shape> & p )
{
  typedef typename Shape::Point Point;
  typedef typename std::list<Point>::const_iterator ConstForwardIterator;

  // now with accessor
  Shape s( p.shape() );
  ConstForwardIterator i = p.pHull().begin();
  Point pt(*i);
  ++i;
  while ( i != p.pHull().end() ) {
    s.init(pt, *i);
    draw(aBoard, s); //s.setStyle(aBoard);
    pt = Point(*i);
    ++i;
  }

  i = p.qHull().begin();
  pt = Point(*i);
  ++i;
  while ( i != p.qHull().end() ) {
    s.init(pt, *i);
    draw(aBoard, s); //s.setStyle(aBoard);
    pt = Point(*i);
    ++i;
  }

  Point Pf(*p.pHull().begin());
  Point Pl(*p.pHull().rbegin());
  Point Qf(*p.qHull().begin());
  Point Ql(*p.qHull().rbegin());

  s.init(Pf, Ql);
  draw(aBoard, s); //s.setStyle(aBoard);
  s.init(Qf, Pl);
  draw(aBoard, s); //s.setStyle(aBoard);
}
// Preimage2D


// SignedKhalimskyCell
template < DGtal::Dimension dim, typename TInteger >
inline
void DGtal::Display2DFactory::draw( DGtal::Board2D & board,
     const DGtal::SignedKhalimskyCell<dim, TInteger> & sk )
{
  FATAL_ERROR( dim == 2 );
  float x = (float)
    ( NumberTraits<TInteger>::castToInt64_t( sk.myCoordinates[0] ) >> 1 );
  float y = (float)
    ( NumberTraits<TInteger>::castToInt64_t( sk.myCoordinates[1] ) >> 1 );
  float retract = 0.05f;
  bool xodd = ( sk.myCoordinates[ 0 ] & 1 );
  bool yodd = ( sk.myCoordinates[ 1 ] & 1 );
  float dx = xodd ? 1.0f - 2.0f*retract : 2.0f*retract;
  float dy = yodd ? 1.0f - 2.0f*retract : 2.0f*retract;
  board.drawRectangle( !xodd ? x - retract - 0.5 : x + retract - 0.5,
           !yodd ? y + retract - 0.5 : y - retract + 0.5,
           dx, dy );
}
// SignedKhalimskyCell


// StraightLineFrom2Points
template <typename TPoint>
inline
void DGtal::Display2DFactory::draw(Board2D & aBoard, const DGtal::StraightLineFrom2Points<TPoint> & slf2p)
{
  // now with accessor
  aBoard.drawLine(slf2p.p()[0],slf2p.p()[1],slf2p.q()[0],slf2p.q()[1]);
}
// StraightLineFrom2Points


//


inline
void DGtal::Display2DFactory::draw( DGtal::Board2D & board,
           const DGtal::CustomStyle & cs )
{
  board.myStyles[ cs.myClassname ] = cs.myStyle;
}

inline
void DGtal::Display2DFactory::draw( DGtal::Board2D & board,
     const DGtal::SetMode & sm )
{
  board.myModes[ sm.myClassname ] = sm.myMode;
}

template <typename TSpace, typename TSequence>
inline
void
DGtal::Display2DFactory::draw
( DGtal::Board2D & aBoard,
  const DGtal::LatticePolytope2D<TSpace, TSequence> & cip )
{
  typedef typename LibBoard::Point BoardPoint;
  typedef typename DGtal::LatticePolytope2D<TSpace>::Point CIPPoint;
  typedef typename DGtal::LatticePolytope2D<TSpace>::ConstIterator ConstIterator;
  typedef typename DGtal::LatticePolytope2D<TSpace>::Integer Integer;
  std::string mode = aBoard.getMode( cip.className() );
  FATAL_ERROR( mode=="Filled" || mode=="" || mode=="Transparent" ||
          ("draw(Board2D & aBoard, const DGtal::LatticePolytope2D<Space,Sequence> & cip): Unknown mode "+mode)==""  );

  std::vector<BoardPoint> pts;

  for ( ConstIterator it = cip.begin(), it_end = cip.end(); it != it_end; ++it )
    {
      CIPPoint p = *it;
      pts.push_back( BoardPoint( NumberTraits<Integer>::castToDouble( p[ 0 ] ),
                                 NumberTraits<Integer>::castToDouble( p[ 1 ] ) ) );
    }
  aBoard.drawClosedPolyline( pts );
}


//                                                                           //
///////////////////////////////////////////////////////////////////////////////

<|MERGE_RESOLUTION|>--- conflicted
+++ resolved
@@ -74,15 +74,9 @@
 void
 DGtal::Display2DFactory::draw(DGtal::Board2D& board, const DGtal::DiscreteExteriorCalculus<dim_embedded, dim_ambient, TLinearAlgebraBackend, TInteger>& calculus)
 {
-<<<<<<< HEAD
-    BOOST_STATIC_ASSERT(( dim == 2 ));
-
-    typedef DiscreteExteriorCalculus<dim, TLinearAlgebraBackend, TInteger> Calculus;
-=======
     BOOST_STATIC_ASSERT(( dim_ambient == 2 ));
 
     typedef DiscreteExteriorCalculus<dim_embedded, dim_ambient, TLinearAlgebraBackend, TInteger> Calculus;
->>>>>>> 59cd2477
     typedef typename Calculus::ConstIterator ConstIterator;
     typedef typename Calculus::Cell Cell;
     typedef typename Calculus::SCell SCell;
