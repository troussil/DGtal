/**
 * This program is free software: you can redistribute it and/or modify
 * it under the terms of the GNU Lesser General Public License as
 * published by the Free Software Foundation, either version 3 of the
 * License, or (at your option) any later version.
 *
 * This program is distributed in the hope that it will be useful,
 * but WITHOUT ANY WARRANTY; without even the implied warranty of
 * MERCHANTABILITY or FITNESS FOR A PARTICULAR PURPOSE. See the
 * GNU General Public License for more details.
 *
 * You should have received a copy of the GNU General Public License
 * along with this program. If not, see <http://www.gnu.org/licenses/>.
 *
 **/

#pragma once

/**
 * @file Display3DFactory.h
 * @author Martial Tola <http://liris.cnrs.fr/martial.tola/>
 * @date mercredi 21 septembre 2011
 *
 * @brief
 *
 * Header file for module Display3DFactory
 *
 * This file is part of the DGtal library.
 */

#if defined(Display3DFactory_RECURSES)
#error Recursive header files inclusion detected in Display3DFactory.h
#else // defined(Display3DFactory_RECURSES)
/** Prevents recursive inclusion of headers. */
#define Display3DFactory_RECURSES

#if !defined Display3DFactory_h
/** Prevents repeated inclusion of headers. */
#define Display3DFactory_h

//////////////////////////////////////////////////////////////////////////////
// Inclusions

#include "DGtal/helpers/StdDefs.h"
#include "DGtal/base/Common.h"

#include "DGtal/io/DrawWithDisplay3DModifier.h"
#include "DGtal/geometry/curves/StandardDSS6Computer.h"
#include "DGtal/kernel/sets/DigitalSetBySTLSet.h"
#include "DGtal/kernel/sets/DigitalSetBySTLVector.h"
#include "DGtal/kernel/domains/HyperRectDomain.h"
#include "DGtal/topology/KhalimskySpaceND.h"
#include "DGtal/topology/Object.h"
#include "DGtal/kernel/PointVector.h"
#include "DGtal/geometry/curves/GridCurve.h"
#include "DGtal/shapes/Mesh.h"
#include "DGtal/geometry/tools/SphericalAccumulator.h"
#include "DGtal/io/colormaps/HueShadeColorMap.h"
#include "DGtal/io/colormaps/CColorMap.h"
#include "DGtal/images/ImageContainerBySTLVector.h"
#include "DGtal/images/ImageContainerBySTLMap.h"
#include "DGtal/images/ConstImageAdapter.h"
#include "DGtal/images/ImageAdapter.h"
#include "DGtal/helpers/StdDefs.h"

//
//////////////////////////////////////////////////////////////////////////////

namespace DGtal
{
  /////////////////////////////////////////////////////////////////////////////
  // struct Display3DFactory
  /**
   * Description of struct 'Display3DFactory' <p>
   * \brief Factory for GPL Display3D:
   */
  template <typename TSpace=Z3i::Space, typename TKSpace=Z3i::KSpace>
  struct Display3DFactory
  {

    typedef TSpace Space;
    typedef TKSpace KSpace;


    // SphericalAccumulator
    /**
     * Display an spherical accumulator in 3D. Bin values are mapped
     * using a default HueShadeColorMap.
     *
     * @param display the display where to draw current display
     * @param accumulator the accumulator to display
     * @param shift translate vector for display purposes (default:
     * zero vector)
     * @param radius scale factor for the unit sphere radius (default:1)
     * @tparam TVector a vector model
     */
    template <typename TVector>
    static void draw( Display3D<Space, KSpace> & display, const DGtal::SphericalAccumulator<TVector> & accumulator,
                      const typename DGtal::SphericalAccumulator<TVector>::RealVector &shift =
                      typename DGtal::SphericalAccumulator<TVector>::RealVector(0,0,0),
                      const double radius=1.0);
    // SphericalAccumulator

    // Mesh
    /**
     * @brief drawAsFaces
     * @param display the display where to draw
     * @param aMesh the mesh to draw
     */
    template <typename TPoint>
    static void drawAsFaces( Display3D<Space, KSpace> & display, const DGtal::Mesh<TPoint> & aMesh);

    /**
     * @brief draw
     * @param display the display where to draw
     * @param aMesh the mesh to draw
     */
    template <typename TPoint>
    static void draw( Display3D<Space, KSpace> & display, const DGtal::Mesh<TPoint> & aMesh);
    // Mesh


<<<<<<< HEAD
    
    // StandardDSS6Computer
=======

    // ArithmeticalDSS3d
>>>>>>> 9276afbb
    /**
     * Default drawing style object.
     * @param str the name of the class
     * @param anObject the object to draw
     * @return the dyn. alloc. default style for this object.
     */
    template <typename TIterator, typename TInteger, int connectivity>
<<<<<<< HEAD
    static DGtal::DrawableWithDisplay3D * defaultStyle( std::string, const DGtal::StandardDSS6Computer<TIterator,TInteger,connectivity> & );
    
    template <typename TIterator, typename TInteger, int connectivity>
    static void drawAsPoints( Display3D & display, const DGtal::StandardDSS6Computer<TIterator,TInteger,connectivity> & );
    
    template <typename TIterator, typename TInteger, int connectivity>
    static void drawAsBoundingBox( Display3D & display, const DGtal::StandardDSS6Computer<TIterator,TInteger,connectivity> & );
=======
    static DGtal::DrawableWithDisplay3D * defaultStyle( std::string str, const DGtal::ArithmeticalDSS3d<TIterator,TInteger,connectivity> & anObject );

    /**
     * @brief drawAsBalls
     * @param display the display where to draw
     * @param anObject the object to draw
     */
    template <typename TIterator, typename TInteger, int connectivity>
    static void drawAsBalls( Display3D<Space, KSpace> & display, const DGtal::ArithmeticalDSS3d<TIterator,TInteger,connectivity> & anObject );

    /**
     * @brief drawAsBoundingBox
     * @param display the display where to draw
     * @param anObject the object to draw
     */
    template <typename TIterator, typename TInteger, int connectivity>
    static void drawAsBoundingBox( Display3D<Space, KSpace> & display, const DGtal::ArithmeticalDSS3d<TIterator,TInteger,connectivity> & anObject );
>>>>>>> 9276afbb

    /**
     * @brief draw
     * @param display the display where to draw
     * @param anObject the object to draw
     */
    template <typename TIterator, typename TInteger, int connectivity>
<<<<<<< HEAD
    static void draw( Display3D & display, const DGtal::StandardDSS6Computer<TIterator,TInteger,connectivity> & );
    // StandardDSS6Computer
    
    
=======
    static void draw( Display3D<Space, KSpace> & display, const DGtal::ArithmeticalDSS3d<TIterator,TInteger,connectivity> & anObject );
    // ArithmeticalDSS3d


>>>>>>> 9276afbb
    // DigitalSetBySTLSet
    /**
     * @brief defaultStyle
     * @param str the name of the class
     * @param anObject the object to draw
     * @return the dyn. alloc. default style for this object.
     */
    template<typename Domain>
    static DGtal::DrawableWithDisplay3D * defaultStyle( std::string str, const DGtal::DigitalSetBySTLSet<Domain> & anObject );

    /**
     * @brief drawAsPavingTransparent
     * @param display the display where to draw
     * @param anObject the object to draw
     */
    template<typename Domain>
    static void drawAsPavingTransparent( Display3D<Space, KSpace> & display, const DGtal::DigitalSetBySTLSet<Domain> & anObject );

    /**
     * @brief drawAsPaving
     * @param display the display where to draw
     * @param anObject the object to draw
     */
    template<typename Domain>
    static void drawAsPaving( Display3D<Space, KSpace> & display, const DGtal::DigitalSetBySTLSet<Domain> & anObject );

    /**
     * @brief drawAsGrid
     * @param display the display where to draw
     * @param anObject the object to draw
     */
    template<typename Domain>
    static void drawAsGrid( Display3D<Space, KSpace> & display, const DGtal::DigitalSetBySTLSet<Domain> & anObject );

    /**
     * @brief draw
     * @param display the display where to draw
     * @param anObject the object to draw
     */
    template<typename Domain>
    static void draw( Display3D<Space, KSpace> & display, const DGtal::DigitalSetBySTLSet<Domain> & anObject );
    // DigitalSetBySTLSet


    // DigitalSetBySTLVector
    /**
     * @brief Default drawing style object.
     * @param str the name of the class
     * @param anObject the object to draw
     * @return the dyn. alloc. default style for this object.
     */
    template<typename Domain>
    static DGtal::DrawableWithDisplay3D * defaultStyle( std::string str, const DGtal::DigitalSetBySTLVector<Domain> & anObject );

    /**
     * @brief drawAsPavingTransparent
     * @param display the display where to draw
     * @param anObject the object to draw
     */
    template<typename Domain>
    static void drawAsPavingTransparent( Display3D<Space, KSpace> & display, const DGtal::DigitalSetBySTLVector<Domain> & anObject );

    /**
     * @brief drawAsPaving
     * @param display the display where to draw
     * @param anObject the object to draw
     */
    template<typename Domain>
    static void drawAsPaving( Display3D<Space, KSpace> & display, const DGtal::DigitalSetBySTLVector<Domain> & anObject );

    /**
     * @brief drawAsGrid
     * @param display the display where to draw
     * @param anObject the object to draw
     */
    template<typename Domain>
    static void drawAsGrid( Display3D<Space, KSpace> & display, const DGtal::DigitalSetBySTLVector<Domain> & anObject );

    /**
     * @brief draw
     * @param display the display where to draw
     * @param anObject the object to draw
     */
    template<typename Domain>
    static void draw( Display3D<Space, KSpace> & display, const DGtal::DigitalSetBySTLVector<Domain> & anObject );
    // DigitalSetBySTLVector


    // HyperRectDomain
    /**
     * Default drawing style object.
     * @param str the name of the class
     * @param anObject the object to draw
     * @return the dyn. alloc. default style for this object.
     */
    template <typename SpaceDom>
    static DGtal::DrawableWithDisplay3D * defaultStyle( std::string str, const DGtal::HyperRectDomain<SpaceDom> & anObject );

    /**
     * @brief drawAsBoundingBox
     * @param display the display where to draw
     * @param anObject the object to draw
     */
    template <typename SpaceDom>
    static void drawAsBoundingBox( Display3D<Space, KSpace> & display, const DGtal::HyperRectDomain<SpaceDom> & anObject );

    /**
     * @brief drawAsGrid
     * @param display the display where to draw
     * @param anObject the object to draw
     */
    template <typename SpaceDom>
    static void drawAsGrid( Display3D<Space, KSpace> & display, const DGtal::HyperRectDomain<SpaceDom> & anObject );

    /**
     * @brief drawAsPavingBalls
     * @param display the display where to draw
     * @param anObject the object to draw
     */
    template <typename SpaceDom>
    static void drawAsPavingBalls( Display3D<Space, KSpace> & display, const DGtal::HyperRectDomain<SpaceDom> & anObject );

    /**
     * @brief drawAsPaving
     * @param display the display where to draw
     * @param anObject the object to draw
     */
    template <typename SpaceDom>
    static void drawAsPaving( Display3D<Space, KSpace> & display, const DGtal::HyperRectDomain<SpaceDom> & anObject );


    /**
     * @brief draw
     * @param display the display where to draw
     * @param anObject the object to draw
     */
    template <typename SpaceDom>
    static void draw( Display3D<Space, KSpace> & display, const DGtal::HyperRectDomain<SpaceDom> & anObject );


    // HyperRectDomain


    // KhalimskyCell
    /**
     * Default drawing style object.
     * @param str the name of the class
     * @param anObject the object to draw
     * @return the dyn. alloc. default style for this object.
     */
    static DGtal::DrawableWithDisplay3D * defaultStyle( std::string str, const typename KSpace::Cell & anObject );

    /**
     * @brief draw
     * @param display the display where to draw
     * @param anObject the object to draw
     */
    static void draw( Display3D<Space, KSpace> & display, const typename KSpace::Cell & anObject );
    // KhalimskyCell


    // Object
    /**
     * Default drawing style object.
     * @param str the name of the class
     * @param anObject the object to draw
     * @return the dyn. alloc. default style for this object.
     */
    template <typename TDigitalTopology, typename TDigitalSet>
    static DGtal::DrawableWithDisplay3D * defaultStyle( std::string str, const DGtal::Object<TDigitalTopology, TDigitalSet> & anObject );

    /**
     * @brief drawWithAdjacencies
     * @param display the display where to draw
     * @param anObject the object to draw
     */
    template <typename TDigitalTopology, typename TDigitalSet>
    static void drawWithAdjacencies( Display3D<Space, KSpace> & display, const DGtal::Object<TDigitalTopology, TDigitalSet> & anObject );

    /**
     * @brief draw
     * @param display the display where to draw
     * @param anObject the object to draw
     */
    template <typename TDigitalTopology, typename TDigitalSet>
    static void draw( Display3D<Space, KSpace> & display, const DGtal::Object<TDigitalTopology, TDigitalSet> & anObject );
    // Object


    // PointVector
    /**
     * Default drawing style object.
     * @param str the name of the class
     * @param anObject the object to draw
     * @return the dyn. alloc. default style for this object.
     */
    template<Dimension dim, typename TComponent>
    static DGtal::DrawableWithDisplay3D * defaultStyle( std::string str, const DGtal::PointVector<dim,TComponent> & anObject );

    /**
     * @brief drawAsGrid
     * @param display the display where to draw
     * @param anObject the object to draw
     */
    template<Dimension dim, typename TComponent>
    static void drawAsGrid( Display3D<Space, KSpace> & display, const DGtal::PointVector<dim,TComponent> & anObject );

    /**
     * @brief drawAsPaving
     * @param display the display where to draw
     * @param anObject the object to draw
     */
    template<Dimension dim, typename TComponent>
    static void drawAsPaving( Display3D<Space, KSpace> & display, const DGtal::PointVector<dim,TComponent> & anObject );

    /**
     * @brief drawAsPavingWired
     * @param display the display where to draw
     * @param anObject the object to draw
     */
    template<Dimension dim, typename TComponent>
    static void drawAsPavingWired( Display3D<Space, KSpace> & display, const DGtal::PointVector<dim,TComponent> & anObject );

    /**
     * @brief draw
     * @param display the display where to draw
     * @param anObject the object to draw
     */
    template<Dimension dim, typename TComponent>
    static void draw( Display3D<Space, KSpace> & display, const DGtal::PointVector<dim,TComponent> & anObject );

    /**
     * @brief draw
     * @param display the display where to draw
     * @param anObject the object to draw
     */
    template<Dimension dim, typename TComponent>
    static void draw( Display3D<Space, KSpace> & display, const DGtal::PointVector<dim,TComponent> & , const DGtal::PointVector<dim,TComponent> & anObject );
    // PointVector


    // SignedKhalimskyCell
    /**
     * Default drawing style object.
     * @param str the name of the class
     * @param anObject the object to draw
     * @return the dyn. alloc. default style for this object.
     */
    static DGtal::DrawableWithDisplay3D * defaultStyle( std::string str, const typename KSpace::SCell & anObject );

    /**
     * @brief draw
     * @param display the display where to draw
     * @param anObject the object to draw
     */
    static void draw( Display3D<Space, KSpace> & display, const typename KSpace::SCell & anObject );
    // SignedKhalimskyCell

    // GridCurve
    /**
     * @brief draw
     * @param display the display where to draw
     * @param anObject the object to draw
     */
    static void draw( Display3D<Space, KSpace> & display, const DGtal::GridCurve<KSpace> & anObject );
    // GridCurve

    // SCellsRange
    /**
     * @brief draw
     * @param display the display where to draw
     * @param anObject the object to draw
     */
    template < typename TIterator, typename TSCell>
    static void draw( DGtal::Display3D<Space, KSpace> & display,
                      const DGtal::ConstRangeAdapter<TIterator, DGtal::DefaultFunctor, TSCell> & anObject );
    // SCellsRange

    // PointsRange
    /**
     * @brief draw
     * @param display the display where to draw
     * @param anObject the object to draw
     */
    template <typename TIterator>
    static void draw( Display3D<Space, KSpace> & display,
                      const DGtal::ConstRangeAdapter<TIterator, SCellToPoint<KSpace>, typename TKSpace::Point> & anObject );
    // PointsRange

    // MidPointsRange
    template <typename TIterator>
    /**
     * @brief draw
     * @param display the display where to draw
     * @param anObject the object to draw
     */
    static void draw( Display3D<Space, KSpace> & display,
                      const DGtal::ConstRangeAdapter<TIterator, SCellToMidPoint<KSpace>,
                      typename TKSpace::Space::RealPoint> & anObject );
    // MidPointsRange

    // ArrowsRange
    /**
     * @brief draw
     * @param display the display where to draw
     * @param anObject the object to draw
     */
    template <typename TIterator>
    static void draw( Display3D<Space, KSpace> & display,
                      const DGtal::ConstRangeAdapter<TIterator, SCellToArrow<KSpace>,
                      std::pair<typename TKSpace::Point, typename TKSpace::Vector > > & anObject );
    // ArrowsRange

    // InnerPointsRange
    /**
     * @brief draw
     * @param display the display where to draw
     * @param anObject the object to draw
     */
    template <typename TIterator>
    static void draw( Display3D<Space, KSpace> & display,
                      const DGtal::ConstRangeAdapter<TIterator, SCellToInnerPoint<KSpace>, typename TKSpace::Point> & anObject );
    // InnerPointsRange

    // OuterPointsRange
    /**
     * @brief draw
     * @param display the display where to draw
     * @param anObject the object to draw
     */
    template <typename TIterator>
    static void draw( Display3D<Space, KSpace> & display,
                      const DGtal::ConstRangeAdapter<TIterator, SCellToOuterPoint<KSpace>, typename TKSpace::Point> & anObject );
    // OuterPointsRange

    // IncidentPointsRange
    /**
     * @brief draw
     * @param display the display where to draw
     * @param anObject the object to draw
     */
    template <typename TIterator>
    static void draw( Display3D<Space, KSpace> & display,
                      const DGtal::ConstRangeAdapter<TIterator, SCellToIncidentPoints<KSpace>,
                      std::pair<typename TKSpace::Point, typename TKSpace::Point > > & anObject );
    // IncidentPointsRange

    /**
     * @brief draw
     * @param display the display where to draw
     * @param anObject the object to draw
     */
    static void
    draw( Display3D<Space, KSpace> & display, const DGtal::SetMode3D & anObject );

    /**
     * @brief draw
     * @param display the display where to draw
     * @param anObject the object to draw
     */
    static void
    draw( Display3D<Space, KSpace> & display, const DGtal::CustomStyle3D & anObject );

    /**
     * @brief draw
     * @param display the display where to draw
     * @param anObject the object to draw
     */
    static void
    draw( Display3D<Space, KSpace> & display, const DGtal::CustomColors3D & anObject );

    /**
     * @brief draw
     * @param display the display where to draw
     * @param anObject the object to draw
     */
    static void
    draw( Display3D<Space, KSpace> & display, const DGtal::ClippingPlane & anObject );


    /**
     * Draw a surfel
     * @param display the display where to draw
     * @param aTransformedSurfelPrism a transformed surfel prism
     */
    static void
    draw( Display3D<Space, KSpace> & display, const DGtal::TransformedSurfelPrism & aTransformedSurfelPrism);

  }; // end of struct Display3DFactory

} // namespace DGtal

///////////////////////////////////////////////////////////////////////////////
// Includes inline functions/methods

#include "DGtal/io/Display3DFactory.ih"

// //
///////////////////////////////////////////////////////////////////////////////

#endif // !defined Display3DFactory_h

#undef Display3DFactory_RECURSES
#endif // else defined(Display3DFactory_RECURSES)<|MERGE_RESOLUTION|>--- conflicted
+++ resolved
@@ -120,13 +120,7 @@
     // Mesh
 
 
-<<<<<<< HEAD
-    
     // StandardDSS6Computer
-=======
-
-    // ArithmeticalDSS3d
->>>>>>> 9276afbb
     /**
      * Default drawing style object.
      * @param str the name of the class
@@ -134,51 +128,33 @@
      * @return the dyn. alloc. default style for this object.
      */
     template <typename TIterator, typename TInteger, int connectivity>
-<<<<<<< HEAD
-    static DGtal::DrawableWithDisplay3D * defaultStyle( std::string, const DGtal::StandardDSS6Computer<TIterator,TInteger,connectivity> & );
-    
+    static DGtal::DrawableWithDisplay3D * defaultStyle( std::string str, const DGtal::StandardDSS6Computer<TIterator,TInteger,connectivity> & anObject );
+
+    /**
+     * @brief drawAsBalls
+     * @param display the display where to draw
+     * @param anObject the object to draw
+     */
     template <typename TIterator, typename TInteger, int connectivity>
-    static void drawAsPoints( Display3D & display, const DGtal::StandardDSS6Computer<TIterator,TInteger,connectivity> & );
-    
+    static void drawAsBalls( Display3D<Space, KSpace> & display, const DGtal::StandardDSS6Computer<TIterator,TInteger,connectivity> & anObject );
+
+    /**
+     * @brief drawAsBoundingBox
+     * @param display the display where to draw
+     * @param anObject the object to draw
+     */
     template <typename TIterator, typename TInteger, int connectivity>
-    static void drawAsBoundingBox( Display3D & display, const DGtal::StandardDSS6Computer<TIterator,TInteger,connectivity> & );
-=======
-    static DGtal::DrawableWithDisplay3D * defaultStyle( std::string str, const DGtal::ArithmeticalDSS3d<TIterator,TInteger,connectivity> & anObject );
-
-    /**
-     * @brief drawAsBalls
+    static void drawAsBoundingBox( Display3D<Space, KSpace> & display, const DGtal::StandardDSS6Computer<TIterator,TInteger,connectivity> & anObject );
+
+    /**
+     * @brief draw
      * @param display the display where to draw
      * @param anObject the object to draw
      */
     template <typename TIterator, typename TInteger, int connectivity>
-    static void drawAsBalls( Display3D<Space, KSpace> & display, const DGtal::ArithmeticalDSS3d<TIterator,TInteger,connectivity> & anObject );
-
-    /**
-     * @brief drawAsBoundingBox
-     * @param display the display where to draw
-     * @param anObject the object to draw
-     */
-    template <typename TIterator, typename TInteger, int connectivity>
-    static void drawAsBoundingBox( Display3D<Space, KSpace> & display, const DGtal::ArithmeticalDSS3d<TIterator,TInteger,connectivity> & anObject );
->>>>>>> 9276afbb
-
-    /**
-     * @brief draw
-     * @param display the display where to draw
-     * @param anObject the object to draw
-     */
-    template <typename TIterator, typename TInteger, int connectivity>
-<<<<<<< HEAD
-    static void draw( Display3D & display, const DGtal::StandardDSS6Computer<TIterator,TInteger,connectivity> & );
+    static void draw( Display3D<Space, KSpace> & display, const DGtal::StandardDSS6Computer<TIterator,TInteger,connectivity> & anObject );
     // StandardDSS6Computer
-    
-    
-=======
-    static void draw( Display3D<Space, KSpace> & display, const DGtal::ArithmeticalDSS3d<TIterator,TInteger,connectivity> & anObject );
-    // ArithmeticalDSS3d
-
-
->>>>>>> 9276afbb
+
     // DigitalSetBySTLSet
     /**
      * @brief defaultStyle
