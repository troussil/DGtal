/**
 * This program is free software: you can redistribute it and/or modify
 * it under the terms of the GNU Lesser General Public License as
 * published by the Free Software Foundation, either version 3 of the
 * License, or (at your option) any later version.
 *
 * This program is distributed in the hope that it will be useful,
 * but WITHOUT ANY WARRANTY; without even the implied warranty of
 * MERCHANTABILITY or FITNESSpace FOR A PARTICULAR PURPOSE. See the
 * GNU General Public License for more details.
 *
 * You should have received a copy of the GNU General Public License
 * along with this program. If not, see <http://www.gnu.org/licenses/>.
 *
 **/

#pragma once

/**
 * @file Viewer3D.h
 * @author Bertrand Kerautret (\c kerautre@loria.fr )
 * LORIA (CNRS, UMR 7503), University of Nancy, France
 *
 * @date 2011/01/03
 *
 * Header file for module Viewer3D.cpp
 *
 * This file is part of the DGtal library.
 */

#if defined(Viewer3D_RECURSES)
#error Recursive header files inclusion detected in Viewer3D.h
#else // defined(Viewer3D_RECURSES)
/** Prevents recursive inclusion of headers. */
#define Viewer3D_RECURSES

#if !defined Viewer3D_h
/** Prevents repeated inclusion of headers. */
#define Viewer3D_h

//////////////////////////////////////////////////////////////////////////////
// Inclusions
#include <iostream>
#include <vector>
#include <algorithm>
#ifdef APPLE
#include <OpenGL/gl.h>
#include <OpenGL/glu.h>
#else
#include <GL/gl.h>
#include <GL/glu.h>
#endif

<<<<<<< HEAD
#include <QApplication>
=======
#ifdef WITH_QT5
  #include <QApplication>
#else
  #include <QtGui/qapplication.h>
#endif
>>>>>>> b0d5a444

#include <QGLViewer/qglviewer.h>
#include <QGLWidget>
#include <QKeyEvent>

#include "DGtal/base/Common.h"
#include "DGtal/kernel/SpaceND.h"
#include "DGtal/topology/KhalimskySpaceND.h"
#include "DGtal/base/CountedPtr.h"
#include "DGtal/io/Display3D.h"
#include "DGtal/math/BasicMathFunctions.h"

#include "DGtal/kernel/CSpace.h"

//////////////////////////////////////////////////////////////////////////////

namespace DGtal
{

  /////////////////////////////////////////////////////////////////////////////
  // class Viewer3D
  /**
   * Description of class 'Viewer3D' <p>
   * Aim: Display 3D primitive (like PointVector, DigitalSetBySTLSet,
   * Object ...). This class uses the libQGLViewer library (@see
   * http://www.libqglviewer.com ). It inherits of the class Display3D
   * and displays objects using a simple stream mechanism of
   * "<<".
   *
   * For instance you can display objects as follows:
   *
   * @code
   * #include <QtGui/qapplication.h>
   * #include "DGtal/helpers/StdDefs.h"
   * #include "DGtal/io/viewers/Viewer3D.h"
   * ...
   * using namespace Z3i;
   * ...
   *
   * Point p1( 0, 0, 0 );
   * Point p2( 5, 5 ,5 );
   * Point p3( 2, 3, 4 );
   * Domain domain( p1, p2 );
   * Viewer3D<> viewer;
   * viewer.show();
   * viewer << domain;
   * viewer << p1 << p2 << p3;
   * viewer<< Viewer3D<>::updateDisplay;
   * return application.exec();
   *
   * @endcode
   *

   * This class is parametrized by both the Digital and Khalimsky
   * space used to display object. More precisely, embed methods are
   * used to compute the Euclidean coordinate of digital
   * objects/khalimksy cells.
   *
   * @tparam Space any model of Digital 3D Space
   * @tparam KSpace any mode of Khalimksky 3D space
   *
   * @note You *must* provide a Khalimksy space at instanciation if
   * you wish to display cells with the viewer. If you are not going
   * to display cells, then it is not compulsory to provide it.
   *
   * @see Display3D, Board3DTo2D
   */
  template < typename Space = SpaceND<3>,
             typename KSpace = KhalimskySpaceND<3> >
  class Viewer3D : public QGLViewer, public Display3D<Space, KSpace>
  {

    BOOST_CONCEPT_ASSERT((concepts::CSpace<Space>));

    //---------------overwritting some functions of Display3D -------------------

    // ----------------------- public types ------------------------------
  public:

    typedef Display3D<Space, KSpace> Display;
    typedef typename Display::SelectCallbackFct SelectCallbackFct;
    using Display::getSelectCallback3D;
    typedef typename Display::RealPoint RealPoint;

    // ----------------------- Standard services ------------------------------
  public:

    /**
     * Constructor
     */
    Viewer3D() :QGLViewer(), Display3D<Space, KSpace>()
    {};

    /**
     *Constructor with a khalimsky space
     * @param KSEmb the Khalimsky space
     */
    Viewer3D(const KSpace &KSEmb):QGLViewer(), Display3D<Space,KSpace>(KSEmb)
    {};

    /**
     *Constructor with a space and a khalimsky space
     *@param SEmb a space
     *@param KSEmb a khalimsky space
     **/
    Viewer3D(const Space &SEmb, const KSpace &KSEmb) : QGLViewer(), Display3D<Space,KSpace>(SEmb, KSEmb)
    {};



    /**
     * Set camera position.
     * @param ax x position.
     * @param ay y position.
     * @param az z position.
     */
    void setCameraPosition(double ax, double ay, double az)
    {
      camera_position[0] = ax; camera_position[1] = ay; camera_position[2] = az;
    }

    /**
     * Set camera direction.
     * @param ax x direction.
     * @param ay y direction.
     * @param az z direction.
     */
    void setCameraDirection(double ax, double ay, double az)
    {
      camera_direction[0] = ax; camera_direction[1] = ay; camera_direction[2] = az;
    }

    /**
     * Set camera up-vector.
     * @param ax x coordinate of up-vector.
     * @param ay y coordinate of up-vector.
     * @param az z coordinate of up-vector.
     */
    void setCameraUpVector(double ax, double ay, double az)
    {
      camera_upVector[0] = ax; camera_upVector[1] = ay; camera_upVector[2] = az;
    }

    /**
     * Set near and far distance, too near or too far end up not visible.
     * @param _near near distance.
     * @param _far far distance.
     */
    void setNearFar(double _near, double _far)
    {
      ZNear = _near; ZFar = _far;
    }

    /**
     * Set the open gl scale of x,y,z axis. It doesn't change the
     * geometry of anything, it is just visualisation parameter
     * (useful to produce more realistic 3D volume display)
     * @param sx the scale on the x axis.
     * @param sy the scale on the y axis.
     * @param sz the scale on the z axis.
     *
     **/
    void setGLScale(float sx, float sy, float sz)
    {
      myGLScaleFactorX=sx;
      myGLScaleFactorY=sy;
      myGLScaleFactorZ=sz;
    }


    /// the 3 possible axes for the image direction
    enum ImageDirection {xDirection, yDirection, zDirection, undefDirection };
    /// the modes of representation of an image
    enum TextureMode {RGBMode, GrayScaleMode };

    /// the default background color of the viewer
    DGtal::Color myDefaultBackgroundColor;
    /// the default color of the viewer
    DGtal::Color myDefaultColor;
    /// true if the background is default
    bool myIsBackgroundDefault;
    /// objects have shadows which follow the camera if false
    bool myViewWire;
    /// to improve the display of gl line
    double myGLLineMinWidth;

    /**
     * Used to display the 2D domain of an image.
     * @note has to be public because of external functions
     **/
    struct Image2DDomainD3D
    {

      /// The image domain coordinates
      RealPoint point1;
      RealPoint point2;
      RealPoint point3;
      RealPoint point4;
      /// The image domain color
      DGtal::Color color;
      /// the width of the image domain
      unsigned int myDomainWidth;
      /// the height of the image domain
      unsigned int myDomainHeight;
      /// the direction of the domain (x, y or z axe)
      ImageDirection myDirection;
      /// the mode of representation of the image domain
      std::string myMode;
      /// the index of the line of the domain in the lineSetList of the viewer
      unsigned int myLineSetIndex;

      /**
       * Constructor
       * @param aDomain a domain
       * @param normalDir the normal vector direction
       * @param xBottomLeft the x coordinate of bottom left image point.
       * @param yBottomLeft the y coordinate of bottom left image point.
       * @param zBottomLeft the z coordinate of bottom left image point.
       * @param mode the mode of representation
       */
      template<typename TDomain>
      Image2DDomainD3D( TDomain aDomain, Viewer3D::ImageDirection normalDir=zDirection,
                        double xBottomLeft=0.0, double yBottomLeft=0.0, double zBottomLeft=0.0, std::string mode= "BoundingBox")
      {
        BOOST_CONCEPT_ASSERT(( concepts::CDomain < TDomain >));
        myMode = mode;
        myDirection=normalDir;
        myDomainWidth = (aDomain.upperBound())[0]-(aDomain.lowerBound())[0]+1;
        myDomainHeight = (aDomain.upperBound())[1]-(aDomain.lowerBound())[1]+1;
        updateDomainOrientation(normalDir, xBottomLeft, yBottomLeft, zBottomLeft);
      }


      /**
       * Update the domain direction from a specific normal direction
       * (Viewer3D::xDirection, Viewer3D::yDirection or Viewer3D::zDirection) and image position
       * from the botton left point.
       * @param normalDir give a predifined normal orientation can be (Viewer3D::xDirection, Viewer3D::yDirection or Viewer3D::zDirection)
       * @param xBottomLeft the x coordinate of bottom left image point.
       * @param yBottomLeft the x coordinate of bottom left image point.
       * @param zBottomLeft the x coordinate of bottom left image point.
       **/
      void updateDomainOrientation( Viewer3D::ImageDirection normalDir,
                                    double xBottomLeft, double yBottomLeft, double zBottomLeft);


      /**
       * Translate domain postion.
       * @param xTranslation the image translation in the x direction (default 0).
       * @param yTranslation the image translation in the y direction (default 0).
       * @param zTranslation the image translation in the z direction (default 0).
       **/
      void translateDomain(double xTranslation=0.0,
                           double yTranslation=0.0, double zTranslation=0.0);

    };


    /**
     * Used to display an image as a textured quad image.
     *
     **/
    struct TextureImage
    {

      RealPoint point1;
      RealPoint point2;
      RealPoint point3;
      RealPoint point4;

      ImageDirection myDirection; /// direction of the image (x, y or z axe)

      unsigned int myImageWidth;/// the width of the image
      unsigned int myImageHeight;/// the height of the image
      //TODO complete desc attribute
      unsigned int * myTabImage; /// for each pixel of the image, color or height ?

      bool myDrawDomain; /// true if the draw have a domain
      unsigned int myIndexDomain; /// index of the image domain if exist
      TextureMode myMode; /// the mode of representation of the image

      /**
       * @brief Destructor
       */
      ~TextureImage()
      {
        delete [] myTabImage;
      };

      /**
       * @brief Copy constructor (needed due to myTabImage)
       * @param img the image
       */
      TextureImage(const TextureImage & img): point1(img.point1), point2(img.point2),
                point3(img.point3), point4(img.point4),
                myDirection(img.myDirection), myImageWidth(img.myImageWidth),
                myImageHeight(img.myImageHeight),
                myTabImage(img.myTabImage),
                myDrawDomain(img.myDrawDomain),
                myIndexDomain(img.myIndexDomain),
                myMode(img.myMode)
      {

        if(img.myImageHeight>0 && img.myImageWidth>0)
          {
            myTabImage = new unsigned int [img.myImageWidth*img.myImageHeight];
            for(unsigned int i=0; i<img.myImageWidth*img.myImageHeight; i++)
              {
                myTabImage[i] = img.myTabImage[i];
              }
          }else
          {
            myTabImage=img.myTabImage;
          }
      };



      /**
       * Constructor that fills image parameters from std image (image
       * buffer, dimensions, vertex coordinates, orientation)
       *
       * @tparam TImageType the type of the image given for the
       * constructor (should follow the CConstImage concept).  @tparam
       * TFunctor the functor type (should follow the CUnaryFunctor
       * concept with image value type as input type and unsigned int
       * as output type).
       *
       *
       * @param image the source image.
       * @param aFunctor a functor to transform input values to the output displayed values.
       * @param normalDir the direction of normal vector of the image plane (xDirection, yDirection or zDirection (default)) .
       * @param xBottomLeft the x coordinate of bottom left image point (default 0).
       * @param yBottomLeft the x coordinate of bottom left image point (default 0).
       * @param zBottomLeft the x coordinate of bottom left image point (default 0).
       * @param aMode the mode of representation
       */
      template <typename TImageType, typename TFunctor>

      TextureImage( const TImageType & image, const TFunctor &aFunctor,
                    Viewer3D::ImageDirection normalDir=zDirection,
                    double xBottomLeft=0.0, double yBottomLeft=0.0, double zBottomLeft=0.0,
                    TextureMode aMode= 1)
      {
        BOOST_CONCEPT_ASSERT(( concepts::CConstImage < TImageType > ));
        BOOST_CONCEPT_ASSERT(( concepts::CUnaryFunctor<TFunctor, typename TImageType::Value, unsigned int> )) ;
        myDrawDomain=false;
        myDirection=normalDir;
        myImageWidth = (image.domain().upperBound())[0]-(image.domain().lowerBound())[0]+1;
        myImageHeight = (image.domain().upperBound())[1]-(image.domain().lowerBound())[1]+1;
        myTabImage = new unsigned int [myImageWidth*myImageHeight];
        updateImageOrientation(normalDir, xBottomLeft, yBottomLeft, zBottomLeft);
        myMode=aMode;
        updateImageDataAndParam(image, aFunctor);
      }

      /**
       * Update the image direction from a specific normal direction
       * (Viewer3D::xDirection, Viewer3D::yDirection or Viewer3D::zDirection) and image position
       * from the botton left point.
       * @param normalDir give a predifined normal orientation can be (Viewer3D::xDirection, Viewer3D::yDirection or Viewer3D::zDirection)
       * @param xBottomLeft the x coordinate of bottom left image point.
       * @param yBottomLeft the x coordinate of bottom left image point.
       * @param zBottomLeft the x coordinate of bottom left image point.
       **/
      void updateImageOrientation( Viewer3D::ImageDirection normalDir,
                                   double xBottomLeft, double yBottomLeft, double zBottomLeft);


      /**
       * Update the embedding of the image by updating the image 3D vertex.
       * @param aPoint1 the first image point (lower bound point)
       * @param aPoint2 the second image point (upper bound point in first dimension and lower in the second dimentsion)
       * @param aPoint3 the third image point (upper bound point in first second dimentsion)
       * @param aPoint4 the fourth image point (lower bound point in first dimension and upper in the second dimentsion)
       */
      void
      updateImage3DEmbedding( RealPoint aPoint1,
                              RealPoint aPoint2,
                              RealPoint aPoint3,
                              RealPoint aPoint4)
      {
        point1 = aPoint1;  point2 = aPoint2; point3 = aPoint3;   point4 = aPoint4;
        myDirection=undefDirection;
      }


      /**
       * Update the image parameters from std image (image buffer, vertex coordinates)
       * The new image should be with same dimension than the original.
       *
       * @tparam TImageType the type of the image given for the constructor (should follow the CConstImage concept).
       * @tparam TFunctor the functor type (should follow the
       * CUnaryFunctor concept with image value type as input type
       * and unsigned int as output type).
       *
       * @param image the source image.
       * @param aFunctor a functor to transform input values to the output displayed values.
       * @param xTranslation the image translation in the x direction (default 0).
       * @param yTranslation the image translation in the y direction (default 0).
       * @param zTranslation the image translation in the z direction (default 0).
       **/
      template <typename TImageType, typename TFunctor>
      void updateImageDataAndParam(const TImageType & image, const TFunctor &aFunctor, double xTranslation=0.0,
                                   double yTranslation=0.0, double zTranslation=0.0)
      {
        BOOST_CONCEPT_ASSERT(( concepts::CConstImage < TImageType > ));
        BOOST_CONCEPT_ASSERT(( concepts::CUnaryFunctor<TFunctor, typename TImageType::Value, unsigned int> )) ;
        assert ( (image.domain().upperBound())[0]-(image.domain().lowerBound())[0]+1== static_cast<int>(myImageWidth) &&
                 (image.domain().upperBound())[1]-(image.domain().lowerBound())[1]+1== static_cast<int>(myImageHeight));

        point1[0] += xTranslation; point1[1] += yTranslation; point1[2] += zTranslation;
        point2[0] += xTranslation; point2[1] +=yTranslation; point2[2] += zTranslation;
        point3[0] += xTranslation; point3[1] += yTranslation; point3[2] += zTranslation;
        point4[0] += xTranslation; point4[1] += yTranslation; point4[2] += zTranslation;

        unsigned int pos=0;
        for(typename TImageType::Domain::ConstIterator it = image.domain().begin(), itend=image.domain().end();
            it!=itend; ++it)
          {
            myTabImage[pos]= aFunctor(image(*it));
            pos++;
          }
      }

      /**
       * return the class name to implement the CDrawableWithViewer3D concept.
       **/
      std::string className() const;

    private:
      /**
       * default constructor
       * TextureImage
       */
      TextureImage()
      {};
    };

    /**
     * Set the default color for future drawing.
     * @param aColor a DGtal::Color (allow to set a trasnparency value).
     * @return a reference on 'this'.
     **/
    Viewer3D<Space, KSpace> & operator<< ( const DGtal::Color & aColor );


    /**
     * Set the default color for future drawing.
     * @param key a stream key
     * @return a reference on 'this'.
     **/
    Viewer3D<Space, KSpace> & operator<< ( const typename Viewer3D<Space, KSpace>::StreamKey & key );


    /**
     * Sort all surfels from the camera.
     **/
    void sortSurfelFromCamera();

    /**
     * Sort all triangle from the camera.
     **/
    void sortTriangleFromCamera();

    /**
     * Sort all triangle from the camera.
     **/
    void sortQuadFromCamera();

    /**
     * Sort all polygons from the camera.
     **/
    void sortPolygonFromCamera();



    template <typename TDrawableWithViewer3D>
    /**
     * Draws the drawable [object] in this board. It should satisfy
     * the concept CDrawableWithViewer3D, which requires for instance a
     * method setStyle( Viewer3D<Space, KSpace> & ).
     *
     * @param object any drawable object.
     * @return a reference on 'this'.
     */
    Viewer3D<Space, KSpace> & operator<< ( const TDrawableWithViewer3D & object );



    // ----------------------- Interface --------------------------------------
  public:

    /**
     * Writes/Displays the object on an output stream.
     * @param out the output stream where the object is written.
     */
    void selfDisplay ( std::ostream & out ) const;

    /**
     * Checks the validity/consistency of the object.
     * @return 'true' if the object is valid, 'false' otherwise.
     */
    bool isValid() const;



    virtual unsigned int getCurrentDomainNumber();

    virtual unsigned int getCurrentGLImageNumber();


    /**
     * Add a TextureImage in the list of image to be displayed.
     * @param image a TextureImage including image data buffer and position, orientation.
     *
     **/
    void addTextureImage(const TextureImage &image);


    /**
     * Update the image parameters from std image (image buffer, vertex coordinates)
     * The new image should be with same dimension than the original.
     * @param imageIndex corresponds to the chronoloigic index given by the fuction (addTextureImage).
     * @param image the new image containing the new buffer (with same dimensions than the other image).
     * @param aFunctor a functor
     * @param xTranslation the image translation in the x direction (default 0).
     * @param yTranslation the image translation in the y direction (default 0).
     * @param zTranslation the image translation in the z direction (default 0).
     * @param rotationAngle the angle of rotation.
      * @param rotationDir the rotation is applied around the given direction.
      **/
    template <typename TImageType, typename TFunctor>

    void updateTextureImage(unsigned int imageIndex, const TImageType & image, const TFunctor & aFunctor,
                            double xTranslation=0.0, double yTranslation=0.0, double zTranslation=0.0,
          double rotationAngle=0.0, ImageDirection rotationDir=zDirection);




    /**
     * Update the image parameters from std image (image buffer, vertex coordinates)
     * The new image should be with same dimension than the original.
     * @param imageIndex corresponds to the chronoloigic index given by the fuction (addTextureImage).
     * @param xPosition the image translation in the x direction (default 0).
     * @param yPosition the image translation in the y direction (default 0).
     * @param zPosition the image translation in the z direction (default 0).
     * @param newDirection a new direction
     */
    void updateOrientationTextureImage(unsigned int imageIndex,
                                       double xPosition, double yPosition,
                                       double zPosition, ImageDirection newDirection);



    /**
     * Update the  vertex coordinates of the image embedded in 3D.
     * @param anImageIndex corresponds to the chronoloigic index given by the fuction (addTextureImage).
     * @param aPoint1 the new first point position embedded in 3D associated the lower point of the 2D image.
     * @param aPoint2 the new second point position embedded in 3D (in CCW order).
     * @param aPoint3 the new third point position embedded in 3D  associated the upper point of the 2D image.
     * @param aPoint4 the new fourth point position  embedded in 3D (in CCW order).
     */
    void updateEmbeddingTextureImage(unsigned int anImageIndex,
                                     typename Space::Point aPoint1, typename Space::Point aPoint2,
                                     typename Space::Point aPoint3, typename Space::Point aPoint4);



    /**
     * add an 2D image in a 3d space
     * @param anImageDomain an image and its domain
     * @param mode mode of representation
     * @param aColor color of the image
     */
    template<typename TDomain>
    void addImage2DDomainD3D(const TDomain &anImageDomain, std::string mode,
                             const DGtal::Color &aColor=DGtal::Color::Red );


    /**
     * update a 2D domain orientation
     * @param imageIndex index of the image in the list
     * @param xPosition the x position
     * @param yPosition the y position
     * @param zPosition the z position
     * @param newDirection the new direction
     */
    void updateAn2DDomainOrientation(unsigned int imageIndex,
                                     double xPosition, double yPosition,
                                     double zPosition, ImageDirection newDirection);

    /**
     * translate a 2D domain
     * @param domainIndex the index of the domain in the list
     * @param xTranslation x part of the translation vector
     * @param yTranslation y part of the translation vector
     * @param zTranslation z part of the translation vector
     */
    void translateAn2DDomain(unsigned int domainIndex, double xTranslation,
                             double yTranslation, double zTranslation);

    /**
     * compute2DDomainLineRepresentation
     * @param anImageDomain the image domain
     * @param delta the delte for computing
     * @return the vector containing the line domain representation.
     */
    std::vector<typename DGtal::Viewer3D< Space , KSpace >::LineD3D>
    compute2DDomainLineRepresentation( Image2DDomainD3D &anImageDomain, double delta );

    /**
     * compute2DDomainLineRepresentation
     * @param anImageDomain the image domain
     * @return the vector containing the line domain representation.
     */
    std::vector<typename DGtal::Viewer3D< Space , KSpace >::LineD3D>
    compute2DDomainLineRepresentation( Image2DDomainD3D &anImageDomain);


    /**
     * Rotate an lineD3D from its two extremity points.
     *
     * @param aLine (returns) the line to be rotated.
     * @param pt the center of rotation.
     * @param angleRotation the angle of rotation.
     * @param dirRotation the rotation will be applied around this direction.
     **/

    void  rotateLineD3D(typename DGtal::Display3D<Space, KSpace>::LineD3D &aLine, DGtal::PointVector<3, int> pt,
      double angleRotation, ImageDirection dirRotation);



    /**
     * Rotate an Image2DDomainD3D from its bounding points and from its grid line.
     *
     * @param anDom (returns) the domain to be rotated.
     * @param angle the angle of rotation.
     * @param rotationDir the rotation will be applied around this direction.
     **/

    void  rotateDomain(Image2DDomainD3D &anDom, double angle, ImageDirection rotationDir);




    // ------------------------- Protected Datas ------------------------------
  private:



  public:





    // ------------------------- Hidden services ------------------------------
    //protected:


    /**
     * Permit to update the OpenGL list to be displayed.
     * Need to called after a number of addVoxel or after a sortSurfelFromCamera().
     * @param needToUpdateBoundingBox flag to update the bounding box
     */
    void updateList ( bool needToUpdateBoundingBox=true );


    /**
     * Draw a linel by using the [gluCShere] primitive.
     * @param pointel the pointel to draw
     */
    void glDrawGLBall ( typename Viewer3D<Space,KSpace>::BallD3D pointel );



    /**
     * Used to manage new key event (wich are added from the default
     * QGLviewer keys).
     *
     * Note that when a new key event is taken into account it could be
     * added in the QGLviewer init() method to update automatically the
     * key description in the help QGLviewer window. For instance when
     * a new key is processed in this method you simply should add the following
     * code in the init() method:

     @code
     setKeyDescription(Qt::Key_NEW, "Description of the new Key.");
     @endcode

     *
     * @param e the QKeyEvent
     **/
    virtual void keyPressEvent ( QKeyEvent *e );


    /**
     * Used to sort pixel from camera
     **/
    struct CompFarthestVoxelFromCamera
    {
      qglviewer::Vec posCam;
      bool operator() (typename Viewer3D<Space,KSpace>::CubeD3D s1,
                       typename Viewer3D<Space,KSpace>::CubeD3D s2 )
      {
        double dist1= sqrt ( ( posCam.x-s1.center[0] ) * ( posCam.x-s1.center[0] ) + ( posCam.y-s1.center[1] ) * ( posCam.y-s1.center[1] ) + ( posCam.z-s1.center[2] ) * ( posCam.z-s1.center[2] ) );
        double dist2= sqrt ( ( posCam.x-s2.center[0] ) * ( posCam.x-s2.center[0] ) + ( posCam.y-s2.center[1] ) * ( posCam.y-s2.center[1] ) + ( posCam.z-s2.center[2] ) * ( posCam.z-s2.center[2] ) );
        return dist1>dist2;
      }
    };


    /**
     * Used to sort pixel from camera
     **/
    struct CompFarthestTriangleFromCamera
    {
      qglviewer::Vec posCam;
      bool operator() ( typename Viewer3D<Space,KSpace>::TriangleD3D t1,
                        typename Viewer3D<Space,KSpace>::TriangleD3D t2 )
      {
        qglviewer::Vec center1 ( ( t1.point1[0]+t1.point2[0]+t1.point3[0] ) /3.0, ( t1.point1[1]+t1.point2[1]+t1.point3[1] ) /3.0, ( t1.point1[2]+t1.point2[2]+t1.point3[2] ) /3.0 );
        qglviewer::Vec center2 ( ( t2.point1[0]+t2.point2[0]+t2.point3[0] ) /3.0, ( t2.point1[1]+t2.point2[1]+t2.point3[1] ) /3.0, ( t2.point1[2]+t2.point2[2]+t2.point3[2] ) /3.0 );
        double dist1= sqrt ( ( posCam.x-center1.x ) * ( posCam.x-center1.x ) + ( posCam.y-center1.y ) * ( posCam.y-center1.y ) + ( posCam.z-center1.z ) * ( posCam.z-center1.z ) );
        double dist2= sqrt ( ( posCam.x-center2.x ) * ( posCam.x-center2.x ) + ( posCam.y-center2.y ) * ( posCam.y-center2.y ) + ( posCam.z-center2.z ) * ( posCam.z-center2.z ) );

        return dist1>dist2;
      }
    };

    /**
     * Used to sort pixel from camera
     **/
    struct CompFarthestSurfelFromCamera
    {
      qglviewer::Vec posCam;
      bool operator() (typename Viewer3D<Space,KSpace>::QuadD3D q1,
                       typename Viewer3D<Space,KSpace>::QuadD3D q2 )
      {

        qglviewer::Vec center1 ( ( q1.point1[0]+q1.point2[0]+q1.point3[0]+q1.point4[0] ) /4.0, ( q1.point1[1]+q1.point2[1]+q1.point3[1]+q1.point4[1] ) /4.0, ( q1.point1[2]+q1.point2[2]+q1.point3[2]+q1.point4[2] ) /4.0 );
        qglviewer::Vec center2 ( ( q2.point1[0]+q2.point2[0]+q2.point3[0]+q2.point4[0] ) /4.0, ( q2.point1[1]+q2.point2[1]+q2.point3[1]+q2.point4[1] ) /4.0, ( q2.point1[2]+q2.point2[2]+q2.point3[2]+q2.point4[2] ) /4.0 );

        double dist1= sqrt ( ( posCam.x-center1.x ) * ( posCam.x-center1.x ) + ( posCam.y-center1.y ) * ( posCam.y-center1.y ) + ( posCam.z-center1.z ) * ( posCam.z-center1.z ) );
        double dist2= sqrt ( ( posCam.x-center2.x ) * ( posCam.x-center2.x ) + ( posCam.y-center2.y ) * ( posCam.y-center2.y ) + ( posCam.z-center2.z ) * ( posCam.z-center2.z ) );
        return dist1>dist2;
      }
    };

    /**
     * Used to sort pixel from camera
     **/
    struct CompFarthestPolygonFromCamera
    {
      qglviewer::Vec posCam;
      bool operator() ( typename Viewer3D<Space,KSpace>::PolygonD3D q1,
                        typename Viewer3D<Space,KSpace>::PolygonD3D q2 )
      {
        double c1x=0.0, c1y=0.0, c1z=0.0;
        double c2x=0.0, c2y=0.0, c2z=0.0;
        for(unsigned int i=0; i< q1.vertices.size(); i++){
          c1x+=q1.vertices.at(i)[0];
          c1y+=q1.vertices.at(i)[1];
          c1z+=q1.vertices.at(i)[2];
        }
        for(unsigned int i=0; i< q2.vertices.size(); i++){
          c2x+=q2.vertices.at(i)[0];
          c2y+=q2.vertices.at(i)[1];
          c2z+=q2.vertices.at(i)[2];
        }

        qglviewer::Vec center1 ( c1x/(double)q1.vertices.size(),c1y/(double)q1.vertices.size(), c1z/(double)q1.vertices.size() );
        qglviewer::Vec center2 ( c2x/(double)q2.vertices.size(),c2y/(double)q2.vertices.size(), c2z/(double)q2.vertices.size() );

        double dist1= sqrt ( ( posCam.x-center1.x ) * ( posCam.x-center1.x ) + ( posCam.y-center1.y ) * ( posCam.y-center1.y ) + ( posCam.z-center1.z ) * ( posCam.z-center1.z ) );
        double dist2= sqrt ( ( posCam.x-center2.x ) * ( posCam.x-center2.x ) + ( posCam.y-center2.y ) * ( posCam.y-center2.y ) + ( posCam.z-center2.z ) * ( posCam.z-center2.z ) );
        return dist1>dist2;
      }
    };



    /**
     * @brief drawWithNames
     */
    virtual void drawWithNames();

    /**
     * @brief draw
     */
    virtual void draw();

    /**
     * @brief init
     */
    virtual void init();

    /**
     * @return astring corresponding to the help of the viewer (list of commands, etc)
     */
    virtual QString helpString() const;

    /**
     * @brief postSelection
     * @param point a point
     */
    virtual void postSelection ( const QPoint& point );





    // ------------------------- Internals ------------------------------------
  private:


    /**
     * Used to display in OPENGL an image as a textured quad image.
     *
     **/
    struct GLTextureImage
    {
      /// coordinates
      RealPoint point1;
      RealPoint point2;
      RealPoint point3;
      RealPoint point4;

      typename Viewer3D<Space, KSpace>::ImageDirection myDirection;
      unsigned int myImageWidth;
      unsigned int myImageHeight;

      unsigned int myBufferWidth;
      unsigned int myBufferHeight;
      GLuint myTextureName;
      typename Viewer3D<Space, KSpace>::TextureMode myMode;
      unsigned char * myTextureImageBufferGS;
      unsigned char * myTextureImageBufferRGB;
      double vectNormal[3];


      // By definition in OpenGL the image size of texture should power of 2
      double myTextureFitX;
      double myTextureFitY;


      // Destructor
      ~GLTextureImage()
      {
        if(myMode== 1)
          {
            if(myTextureImageBufferGS!=0)
              delete [] myTextureImageBufferGS;
          }
        if(myMode== Viewer3D<Space, KSpace>::RGBMode)
          {
            if(myTextureImageBufferRGB!=0)
              delete [] myTextureImageBufferRGB;
          }

      }

      //Copy constructor from a GLTextureImage
      GLTextureImage(const GLTextureImage &aGLImg): myBufferWidth(aGLImg.myBufferWidth),
                                                    myBufferHeight(aGLImg.myBufferHeight),
                                                    myTextureName(aGLImg.myTextureName),
                                                    myMode(aGLImg.myMode),
                myTextureFitX(aGLImg.myTextureFitX),
                                                    myTextureFitY(aGLImg.myTextureFitY)

      {
        point1[0]=aGLImg.point1[0]; point1[1]=aGLImg.point1[1]; point1[2]=aGLImg.point1[2];
        point2[0]=aGLImg.point2[0]; point2[1]=aGLImg.point2[1]; point2[2]=aGLImg.point2[2];
        point3[0]=aGLImg.point3[0]; point3[1]=aGLImg.point3[1]; point3[2]=aGLImg.point3[2];
        point4[0]=aGLImg.point4[0]; point4[1]=aGLImg.point4[1]; point4[2]=aGLImg.point4[2];
        myImageWidth=aGLImg.myImageWidth; myImageHeight=aGLImg.myImageHeight;
        myDirection = aGLImg.myDirection;
        vectNormal[0]=aGLImg.vectNormal[0];
        vectNormal[1]=aGLImg.vectNormal[1];
        vectNormal[2]=aGLImg.vectNormal[2];

        if(myMode== 1)
          {
            myTextureImageBufferGS = new unsigned char [myBufferHeight*myBufferWidth];
            for(unsigned int i=0; i<myBufferHeight*myBufferWidth;i++)
              {
                myTextureImageBufferGS[i]=aGLImg.myTextureImageBufferGS[i];
              }
          }else if(myMode==Viewer3D<Space, KSpace>::RGBMode)
          {
            myTextureImageBufferRGB = new unsigned char [3*myBufferHeight*myBufferWidth];
            for(unsigned int i=0; i<3*myBufferHeight*myBufferWidth;i+=3)
              {
                myTextureImageBufferRGB[i]=aGLImg.myTextureImageBufferRGB[i];
                myTextureImageBufferRGB[i+1]=aGLImg.myTextureImageBufferRGB[i+1];
                myTextureImageBufferRGB[i+2]=aGLImg.myTextureImageBufferRGB[i+2];
              }
          }
      }


      //Copy constructor from a TextureImage
      GLTextureImage(const typename Viewer3D<Space, KSpace>::TextureImage &aGSImage)
      {
        point1[0]=aGSImage.point1[0]; point1[1]=aGSImage.point1[1]; point1[2]=aGSImage.point1[2];
        point2[0]=aGSImage.point2[0]; point2[1]=aGSImage.point2[1]; point2[2]=aGSImage.point2[2];
        point3[0]=aGSImage.point3[0]; point3[1]=aGSImage.point3[1]; point3[2]=aGSImage.point3[2];
        point4[0]=aGSImage.point4[0]; point4[1]=aGSImage.point4[1]; point4[2]=aGSImage.point4[2];
        myImageWidth=aGSImage.myImageWidth; myImageHeight=aGSImage.myImageHeight;
        myDirection = aGSImage.myDirection;
        myMode= aGSImage.myMode;
        vectNormal[0]= (myDirection == Viewer3D<Space, KSpace>::xDirection)? 1.0: 0.0;
        vectNormal[1]= (myDirection == Viewer3D<Space, KSpace>::yDirection)? -1.0: 0.0;
        vectNormal[2]= (myDirection == Viewer3D<Space, KSpace>::zDirection)? 1.0: 0.0;
        if(myDirection==undefDirection){
          RealPoint v1 = point2-point1;
          RealPoint v2 = point4-point1;
          vectNormal[0] = v1[1]*v2[2] - v1[2]*v2[1];
          vectNormal[1] = v1[2]*v2[0] - v1[0]*v2[2];
          vectNormal[2] = v1[0]*v2[1] - v1[1]*v2[0];
          double norm = sqrt(vectNormal[0]*vectNormal[0]+vectNormal[1]*vectNormal[1]+vectNormal[2]*vectNormal[2]);
          vectNormal[0] /=norm; vectNormal[1] /=norm; vectNormal[2] /=norm;
        }

        myBufferWidth = BasicMathFunctions::roundToUpperPowerOfTwo(myImageWidth);
        myBufferHeight = BasicMathFunctions::roundToUpperPowerOfTwo(myImageHeight);

        if(myMode== 1)
          {
            myTextureImageBufferGS = new unsigned char [myBufferHeight*myBufferWidth];
            unsigned int pos=0;
            for (unsigned int i=0; i<myBufferHeight; i++)
              {
                for (unsigned int j=0; j<myBufferWidth; j++)
                  {
                    if(i<myImageHeight && j< myImageWidth)
                      {
                        myTextureImageBufferGS[pos]= aGSImage.myTabImage[i*myImageWidth+j];
                      }else{
                      myTextureImageBufferGS[pos]=0;
                    }
                    pos++;
                  }
              }
          }else if(myMode==Viewer3D<Space, KSpace>::RGBMode)
          {
            myTextureImageBufferRGB = new unsigned char [3*myBufferHeight*myBufferWidth];
            unsigned int pos=0;
            for (unsigned int i=0; i<myBufferHeight; i++)
              {
                for (unsigned int j=0; j<myBufferWidth; j++)
                  {
                    if(i<myImageHeight && j< myImageWidth)
                      {
                        DGtal::Color aCol(aGSImage.myTabImage[i*myImageWidth+j]);
                        myTextureImageBufferRGB[pos]= aCol.red();
                        myTextureImageBufferRGB[pos+1]= aCol.green();
                        myTextureImageBufferRGB[pos+2]= aCol.blue();
                      }else{
                      myTextureImageBufferRGB[pos]=0;
                      myTextureImageBufferRGB[pos+1]=0;
                      myTextureImageBufferRGB[pos+2]=0;
                    }
                    pos+=3;
                  }
              }
          }

        myTextureFitX = 1.0-((myBufferWidth-myImageWidth)/(double)myBufferWidth);
        myTextureFitY = 1.0-((myBufferHeight-myImageHeight)/(double)myBufferHeight);
      }
    };



    /**
     *
     * Type associated to the special intern method GLCreateCubeSetList.
     *
     **/
    typedef typename std::vector<typename Viewer3D<Space, KSpace>::CubeD3D> VectorCubes;
    typedef typename std::vector<typename Viewer3D<Space, KSpace>::QuadD3D> VectorQuad;
    typedef typename std::vector<typename Viewer3D<Space, KSpace>::LineD3D> VectorLine;
    typedef typename std::vector<typename Viewer3D<Space, KSpace>::BallD3D> VectorBall;
    typedef typename std::vector<typename Viewer3D<Space, KSpace>::TriangleD3D> VectorTriangle;
    typedef typename std::vector<typename Viewer3D<Space, KSpace>::PolygonD3D> VectorPolygon;
    typedef typename std::vector<typename Viewer3D<Space, KSpace>::TextureImage> VectorTextureImage;


    typedef typename VectorCubes::iterator ItCube;


    /**
     * Creates an OpenGL list of type GL_QUADS from a vector of CubeD3D.
     * @param[in] aVectCubes a vector of cubes (Cube3D) containing the cubes to be displayed.
     * @param[in] idList the Id of the list (should be given by glGenLists).
     **/
    void glCreateListCubes( const VectorCubes & aVectCubes,
                              unsigned int idList);


    /**
     * Creates an OpenGL list of type GL_QUADS from a vector of QuadD3D.
     * @param[in] aVectQuad  a vector of quads (QuadD3D) containing the quads to be displayed.
     * @param[in] idList the Id of the list (should be given by glGenLists).
     **/
    void glCreateListQuadD3D(const VectorQuad &aVectQuad, unsigned int idList);


    /**
     * Creates an OpenGL list of type QL_LINES from a vector of LineD3D.
     * @param[in] aVectLine  a vector of lines (LineD3D) containing the quads to be displayed.
     * @param[in] idList the Id of the list (should be given by glGenLists).
     **/
    void glCreateListLines(const VectorLine &aVectLine, unsigned int idList);


    /**
     * Creates an OpenGL list of type  GL_POINTS from a vector of BallD3D.
     * @param[in] aVectBall  a vector of balls (BallD3D) containing the points to be displayed.
     * @param[in] idList the Id of the list (should be given by glGenLists).
     **/
    void glCreateListBalls(const VectorBall &aVectBall, unsigned int idList);


    /**
     * Creates an OpenGL list of type GL_QUADS from a QuadsMap.  Only
     * one OpenGL list is created but each map compoment (QuadD3D
     * vector) are marked by its identifier through the OpenGl
     * glPushName() function.
     * See @ref moduleQGLInteraction for more details.
     * @param[in] aQuadMap  a map of quad (QuadsMap) associating a name to a vector of QuadD3D.
     * @param[in] idList the Id of the list (should be given by glGenLists).
     **/
    void glCreateListQuadMaps(const typename Display3D<Space, KSpace>::QuadsMap &aQuadMap, unsigned int idList);


    /**
     * Creates an OpenGL list of type GL_LINES from a QuadsMap.  Only
     * one OpenGL list is created but each map compoment (QuadD3D
     * vector) are marked by its identifier through the OpenGl
     * glPushName() function.
     * See @ref moduleQGLInteraction for more details.
     * @param[in] aQuadMap  a map of quad (QuadsMap) associating a name to a vector of QuadD3D.
     * @param[in] idList the Id of the list (should be given by glGenLists).
     **/
    void glCreateListQuadMapsWired(const typename Display3D<Space, KSpace>::QuadsMap &aQuadMap, unsigned int idList);


    /**
     * Creates an OpenGL list of type GL_TRIANGLES from a vector of VectorTriangle.
     * All triangles are displayed in the same list.
     * @param[in] aVectTriangle  a vector of VectorTriangle containing the set of triangles to be displayed.
     * @param[in] idList the Id of the list (should be given by glGenLists).
     * @todo change the structure to support interactions as QuadMap do.
     * See \ref moduleQGLInteraction for more details.
     **/
    void glCreateListTriangles(const std::vector<VectorTriangle>  &aVectTriangle, unsigned int idList);


    /**
     * Creates an OpenGL list of type GL_LINES defines from a vector of VectorTriangle.
     * All triangles are displayed in the same list.
     * @param[in] aVectTriangle  a vector of VectorTriangle containing the set of triangles to be displayed.
     * @param[in] idList the Id of the list (should be given by glGenLists).
     * @todo change the structure to support interactions as QuadMap do.
     * See @ref moduleQGLInteraction for more details.
     **/
    void glCreateListTrianglesWired(const std::vector<VectorTriangle>  &aVectTriangle, unsigned int idList);


    /**
     * Creates an OpenGL list of type  GL_POLYGON from a vector of VectorPolygon.
     * All polygons are displayed in the same list.
     * @param  aVectPolygon a vector of VectorPolygon containing the points to be displayed.
     * @param idList the Id of the list (should be given by glGenLists).
     * @todo change the structure to support interactions as QuadMap do.
     * See @ref moduleQGLInteraction for more details.
     **/
    void glCreateListPolygons(const std::vector<VectorPolygon>  &aVectPolygon, unsigned int idList);


    /**
     * Creates an OpenGL list of type  GL_LINES from a vector of VectorPolygon.
     * All polygons are displayed in the same list.
     * @param[in] aVectPolygon  a vector of vector of polygons (VectorPolygon) containing the points to be displayed.
     * @param[in] idList the Id of the list (should be given by glGenLists).
     * @todo change the structure to support interactions as QuadMap do.
     * See @ref moduleQGLInteraction for more details.
     **/
    void glCreateListPolygonsWired(const std::vector<VectorPolygon>  &aVectPolygon, unsigned int idList);


    /**
     * Update the container of GLTextureImage object with the given vector of TextureImage.
     * @param[in] aVectImage the vector containing
     *
     **/
    void glUpdateTextureImages(const VectorTextureImage  &aVectImage);






  public:
    /**
     * Rotate Image2DDomainD3D or TextureImage  vertex from a given
     * angle and a rotation direction. The center of rotation is defined
     * from the image center point.
     *
     * @tparam  TImageORDomain the type object to be rotated (should  be an Image2DDomainD3D or a TextureImage)
     * @param anImageOrDom (returns) the domain or image to be rotated.
     * @param angle the angle of the rotation.
     * @param rotationDir the rotation is applied around this axis direction.
     **/

    template<typename TImageORDomain>
    static
    void
    rotateImageVertex(TImageORDomain &anImageOrDom, double angle, ImageDirection rotationDir){
      double xB = (anImageOrDom.point1[0]+anImageOrDom.point2[0]+anImageOrDom.point3[0]+anImageOrDom.point4[0])/4.0;
      double yB = (anImageOrDom.point1[1]+anImageOrDom.point2[1]+anImageOrDom.point3[1]+anImageOrDom.point4[1])/4.0;
      double zB = (anImageOrDom.point1[2]+anImageOrDom.point2[2]+anImageOrDom.point3[2]+anImageOrDom.point4[2])/4.0;
      rotatePoint( anImageOrDom.point1[0],  anImageOrDom.point1[1], anImageOrDom.point1[2],   xB, yB, zB, angle, rotationDir);
      rotatePoint( anImageOrDom.point2[0],  anImageOrDom.point2[1], anImageOrDom.point2[2],   xB, yB, zB, angle, rotationDir);
      rotatePoint( anImageOrDom.point3[0],  anImageOrDom.point3[1], anImageOrDom.point3[2],   xB, yB, zB, angle, rotationDir);
      rotatePoint( anImageOrDom.point4[0],  anImageOrDom.point4[1], anImageOrDom.point4[2],   xB, yB, zB, angle, rotationDir);

    }

    /**
     * Rotate a vertex from a given angle, a center point and a rotation direction.
     * @param  x the x coordinate of the point to rotated (return).
     * @param  y the y coordinate of the point to rotated (return).
     * @param  z the z coordinate of the point to rotated (return).
     * @param cx the x coordinate of the rotation center.
     * @param cy the y coordinate of the rotation center.
     * @param cz the z coordinate of the rotation center.
     * @param rotationAngle the angle of the rotation.
     * @param rotationDir the rotation is applied around this axis direction.
     **/

    static
    void  rotatePoint(double &x, double &y, double &z,
          double cx, double cy, double cz,
          double rotationAngle, ImageDirection rotationDir);





    // ------------------------- Private Datas --------------------------------
  private:

    /// lists of the list to draw
    //GLuint myListToAff;

    GLuint myCubeSetListId;
    GLuint myCubeSetListWiredId;

    GLuint myTriangleSetListId;
    GLuint myTriangleSetListWiredId;

    GLuint myPolygonSetListId;
    GLuint myPolygonSetListWiredId;

    GLuint myLineSetListId;
    GLuint myBallSetListId;
    GLuint myPrismListId;

    GLuint myQuadsMapId;
    GLuint myQuadsMapWiredId;

    /// number of lists in myListToAff

    unsigned int myNbListe;
    unsigned int myNbCubeSetList;
    unsigned int myNbLineSetList;
    unsigned int myNbBallSetList;
    unsigned int myNbPrismSetList;


    /// information linked to the navigation in the viewer
    qglviewer::Vec myOrig, myDir, myDirSelector, mySelectedPoint;
    /// a point selected with postSelection @see postSelection
    QPoint myPosSelector;
    /// list of the images textures in this viewer
    std::vector<GLTextureImage> myVectTextureImage;

    bool myIsDoubleFaceRendering; ///< true if is double face rendering

    double camera_position[3]; ///< camera position
    double camera_direction[3]; ///< camera direction
    double camera_upVector[3]; ///< camera up-vector

    double ZNear; ///< znear distance
    double ZFar; ///< zfar distance

    //the default width of the mesh line
    float myMeshDefaultLineWidth;

    // To apply openGL ajustment only on visualisation
    float myGLScaleFactorX;
    float myGLScaleFactorY;
    float myGLScaleFactorZ;

    /// Used to store all displayed images
    std::vector<TextureImage> myGSImageList;
    /// Used to store all the domains
    std::vector<Image2DDomainD3D> myImageDomainList;

  }; // end of class Viewer3D



  template < typename Space, typename KSpace>
  /**
   * Overloads 'operator<<' for displaying objects of class 'Viewer3D'.
   * @param out the output stream where the object is written.
   * @param object the object of class 'Viewer3D' to write.
   * @return the output stream after the writing.
   */
  std::ostream&
  operator<< ( std::ostream & out, const Viewer3D<Space, KSpace> & object );
} // namespace DGtal


///////////////////////////////////////////////////////////////////////////////
// Includes inline functions.
#include "DGtal/io/viewers/Viewer3D.ih"

// //
///////////////////////////////////////////////////////////////////////////////

#endif // !defined Viewer3D_h

#undef Viewer3D_RECURSES
#endif // else defined(Viewer3D_RECURSES)<|MERGE_RESOLUTION|>--- conflicted
+++ resolved
@@ -51,15 +51,11 @@
 #include <GL/glu.h>
 #endif
 
-<<<<<<< HEAD
-#include <QApplication>
-=======
 #ifdef WITH_QT5
   #include <QApplication>
 #else
   #include <QtGui/qapplication.h>
 #endif
->>>>>>> b0d5a444
 
 #include <QGLViewer/qglviewer.h>
 #include <QGLWidget>
