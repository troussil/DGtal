/**
 *  This program is free software: you can redistribute it and/or modify
 *  it under the terms of the GNU Lesser General Public License as
 *  published by the Free Software Foundation, either version 3 of the
 *  License, or  (at your option) any later version.
 *
 *  This program is distributed in the hope that it will be useful,
 *  but WITHOUT ANY WARRANTY; without even the implied warranty of
 *  MERCHANTABILITY or FITNESS FOR A PARTICULAR PURPOSE.  See the
 *  GNU General Public License for more details.
 *
 *  You should have received a copy of the GNU General Public License
 *  along with this program.  If not, see <http://www.gnu.org/licenses/>.
 *
 **/

/**
 * @file PNMReader.ih
 * @author Bertrand Kerautret (\c kerautre@loria.fr )
 * LORIA (CNRS, UMR 7503), University of Nancy, France
 *
 * @date 2011/04/29
 *
 * Implementation of inline methods defined in PNMReader.h
 *
 * This file is part of the DGtal library.
 */

///////////////////////////////////////////////////////////////////////////////
// IMPLEMENTATION of inline methods.
///////////////////////////////////////////////////////////////////////////////

//////////////////////////////////////////////////////////////////////////////
#include <cstdlib>
#include <iostream>
#include <fstream>
#include <sstream>
//////////////////////////////////////////////////////////////////////////////



///////////////////////////////////////////////////////////////////////////////
// Implementation of inline methods                                          //


///////////////////////////////////////////////////////////////////////////////
// Implementation of inline functions and external operators                 //

template <typename TImageContainer>
inline
TImageContainer 
DGtal::PNMReader<TImageContainer>::importPGM(const std::string & aFilename ) throw(DGtal::IOException)
{
  ifstream infile;
  DGtal::IOException dgtalio;
  BOOST_STATIC_ASSERT( (ImageContainer::Domain::dimension == 2));
  try 
    {
      infile.open (aFilename.c_str(), ifstream::in);
    }
  catch( ... )
    {
      trace.error() << "PNMReader : can't open " << aFilename << endl;
      throw dgtalio;
    }
  bool isASCIImode = false;
  string str;
  getline( infile, str );
  if ( ! infile.good() )
    {
      trace.error() << "PNMReader : can't read " << aFilename << endl;
      throw dgtalio;
    }
  if ( str != "P5" &&  str != "P2")
    {
      trace.error() << "PNMReader : No P5 or P2 format in " << aFilename << endl;
      throw dgtalio;
    }
  if(str== "P2")
    {
      isASCIImode=true;
    }
  do
    {
      getline( infile, str );
      if ( ! infile.good() )
	{
	  trace.error() << "PNMReader : Invalid format in " << aFilename << endl;
	  throw dgtalio;
	} 
    }
  while ( str[ 0 ] == '#' || str=="");
  istringstream str_in( str );
  unsigned int w, h;
  str_in >> w >> h;
  
   
  typename TImageContainer::Point firstPoint;
  typename TImageContainer::Point lastPoint;
      
  firstPoint = TImageContainer::Point::zero;
  lastPoint[0] = w-1;
  lastPoint[1] = h-1;
  
  typename TImageContainer::Domain domain(firstPoint,lastPoint);
<<<<<<< HEAD
  TImageContainer image(domain);

=======
  TImageContainer image(firstPoint,lastPoint);
  
>>>>>>> 88aa3ff0
  getline( infile, str );
  istringstream str2_in( str );
  int max_value;
  str2_in >> max_value;  

  if ( ! infile.good() )
    {
      trace.error() << "PNMReader : Invalid format in " << aFilename << endl;
      throw dgtalio;
    } 
  
  unsigned int nb_read = 0;
  if(!isASCIImode)
    infile >> noskipws;
  else
    infile >> skipws;
  
  for(unsigned int y=0; y <h; y++)
    for(unsigned int x=0; x <w; x++)
      {
	  typename TImageContainer::Point pt;
	  pt[0]=x; pt[1]=y;
	  if(!isASCIImode)
	    {
	      char c; 
	      infile >> c;
	      if ( infile.good() )
		{ 
		  ++nb_read;
		  image.setValue( pt, c);
		}
	    }
	  else
	    {
	      int c; 
	      infile >> c;
	      if ( infile.good() )
		{
		  ++nb_read;
		  image.setValue( pt, c);
		}
	    }
      }
  if ( infile.fail() || infile.bad() )
    {
      trace.error() << "# nbread=" << nb_read << endl;
      throw dgtalio;
    }
  infile >> skipws;
  return  image;
}



template <typename TImageContainer>
inline
TImageContainer 
DGtal::PNMReader<TImageContainer>::importPGM3D(const std::string & aFilename ) throw(DGtal::IOException)
{
  ifstream infile;
  DGtal::IOException dgtalio;
  BOOST_STATIC_ASSERT( (ImageContainer::Domain::dimension == 3));
  try 
    {
      infile.open (aFilename.c_str(), ifstream::in);
    }
  catch( ... )
    {
      trace.error() << "PNMReader : can't open " << aFilename << endl;
      throw dgtalio;
    }
 
  string str;
  getline( infile, str );
  if ( ! infile.good() ) {
    trace.error() << "PNMReader : can't read " << aFilename << endl;
    throw dgtalio;
  }
  if ( str != "P3d" &&  str != "P3D"){
    trace.error() << "PNMReader : No P3d format in " << aFilename << endl;
    throw dgtalio;
  }
  
  do
    {
      getline( infile, str );
      if ( ! infile.good() ){
	trace.error() << "PNMReader : Invalid format in " << aFilename << endl;
	throw dgtalio;
      } 
    }
  while ( str[ 0 ] == '#' || str=="");
  istringstream str_in( str );
  unsigned int w, h, e;
  str_in >> w >> h >> e ;

   
  typename TImageContainer::Point firstPoint;
  typename TImageContainer::Point lastPoint;
      
  firstPoint = TImageContainer::Point::zero;
  lastPoint[0] = w-1;
  lastPoint[1] = h-1;
  lastPoint[2] = e-1;

  typename TImageContainer::Domain domain(firstPoint,lastPoint);
  TImageContainer image(firstPoint,lastPoint);

  getline( infile, str );
  istringstream str2_in( str );
  int max_value;
  str2_in >> max_value;  

  if ( ! infile.good() ){
    trace.error() << "PNMReader : Invalid format in " << aFilename << endl;
    throw dgtalio;
  } 
  unsigned int nb_read = 0;

  infile >> noskipws;
  for(unsigned int z=0; z <e; z++){
    for(unsigned int y=0; y <h; y++){
      for(unsigned int x=0; x <w; x++){
	typename TImageContainer::Point pt;
	pt[0]=x; pt[1]=y; pt[2]=z;
	char c; 
	infile >> c;
	if ( infile.good() ){ 
	  ++nb_read;
	  image.setValue( pt, c);
	}
      }
    }
  }
  if ( infile.fail() || infile.bad() )
    {
      trace.error() << "# nbread=" << nb_read << endl;
      throw dgtalio;
    }
  infile >> skipws;
  return  image;
}



//                                                                           //
///////////////////////////////////////////////////////////////////////////////

<|MERGE_RESOLUTION|>--- conflicted
+++ resolved
@@ -103,13 +103,8 @@
   lastPoint[1] = h-1;
   
   typename TImageContainer::Domain domain(firstPoint,lastPoint);
-<<<<<<< HEAD
   TImageContainer image(domain);
 
-=======
-  TImageContainer image(firstPoint,lastPoint);
-  
->>>>>>> 88aa3ff0
   getline( infile, str );
   istringstream str2_in( str );
   int max_value;
