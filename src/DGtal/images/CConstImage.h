/**
 *  This program is free software: you can redistribute it and/or modify
 *  it under the terms of the GNU Lesser General Public License as
 *  published by the Free Software Foundation, either version 3 of the
 *  License, or  (at your option) any later version.
 *
 *  This program is distributed in the hope that it will be useful,
 *  but WITHOUT ANY WARRANTY; without even the implied warranty of
 *  MERCHANTABILITY or FITNESS FOR A PARTICULAR PURPOSE.  See the
 *  GNU General Public License for more details.
 *
 *  You should have received a copy of the GNU General Public License
 *  along with this program.  If not, see <http://www.gnu.org/licenses/>.
 *
 **/

#pragma once

/**
 * @file CConstImage.h
 * @author Tristan Roussillon (\c tristan.roussillon@liris.cnrs.fr )
 * Laboratoire d'InfoRmatique en Image et Systèmes d'information - LIRIS (CNRS, UMR 5205), CNRS, France
 * @date 2012/02/08
 *
 * This file is part of the DGtal library.
 */

#if defined(CConstImageRECURSES)
#error Recursive header files inclusion detected in CConstImage.h
#else // defined(CConstImageRECURSES)
/** Prevents recursive inclusion of headers. */
#define CConstImageRECURSES

#if !defined CConstImage_h
/** Prevents repeated inclusion of headers. */
#define CConstImage_h

#include <boost/concept_check.hpp>
#include <boost/concept/assert.hpp>
#include <boost/concept/requires.hpp>

#include "DGtal/kernel/CPointFunctor.h"
#include "DGtal/kernel/domains/CDomain.h"
<<<<<<< HEAD
#include "DGtal/base/CConstBidirectionalRangeFromPoint.h"
=======
#include "DGtal/base/CConstBidirectionalRange.h"
>>>>>>> db33ef41
#include "DGtal/base/CLabel.h"
#include "DGtal/images/CTrivialConstImage.h"

namespace DGtal
{

  /////////////////////////////////////////////////////////////////////////////
  // struct CConstImage
  /**
   * DescriptionDescription of \b concept '\b CConstImage' <p>
   *
   * @ingroup Concepts
   * Aim: Defines the concept describing a read-only image,
   * which is a refinement of CPointFunctor.
   *
   * <p> Refinement of CTrivialConstImage
   *
   * <p> Associated types :
   * - \t Domain: type of the image domain, model of concept CDomain
   * - \t ConstRange: type of range of image values,
   * model of concept CConstBidirectionalRangeFromPoint
   *
   * <p> Notation
   * - \t X : A type that is a model of CConstImage
   * - \t x, \t y  : Object of type X
   *
   * <p> Definitions
   *
   * <p> Valid expressions and
      <table>
      <tr>
        <td class=CName> \b Name </td>
        <td class=CExpression> \b Expression </td>
        <td class=CRequirements> \b Type requirements </td>
        <td class=CReturnType> \b Return type </td>
        <td class=CPrecondition> \b Precondition </td>
        <td class=CSemantics> \b Semantics </td>
        <td class=CPostCondition> \b Postcondition </td>
        <td class=CComplexity> \b Complexity </td>
      </tr>

	<tr>
        <td class=CName> accessor to the domain            </td>
        <td class=CExpression>  x.domain()   </td>
        <td class=CRequirements>    </td>
        <td class=CReturnType>  const Domain &    </td>
        <td class=CPrecondition>    </td>
        <td class=CSemantics>  returns a const reference to the image domain     </td>
        <td class=CPostCondition>   </td>
        <td class=CComplexity> O(1)     </td>
      </tr>

	<tr>
        <td class=CName> accessor to the range of the image values            </td>
        <td class=CExpression>  x.constRange()   </td>
        <td class=CRequirements>    </td>
        <td class=CReturnType>  ConstRange    </td>
        <td class=CPrecondition>    </td>
        <td class=CSemantics>  returns a constant range     </td>
        <td class=CPostCondition>   </td>
        <td class=CComplexity> O(1)     </td>
      </tr>


    </table>

   *
   * <p> Invariants###
   *
   * <p> Models###
   * ImageContainerBySTLVector, ImageContainerBySTLMap, ImageContainerByITKImage
   *
   * <p> Notes###
   *
   */

  template <typename I>
  struct CConstImage: CTrivialConstImage<I>
  {

  public:

    BOOST_CONCEPT_ASSERT((CLabel<typename I::Value>));
    //Inner types
    typedef typename I::Domain Domain;
    BOOST_CONCEPT_ASSERT((CDomain<Domain>));

<<<<<<< HEAD
    typedef typename I::ConstRange ConstRange;
    BOOST_CONCEPT_ASSERT((CConstBidirectionalRangeFromPoint<ConstRange>));

=======
    typedef typename I::ConstRange Range;
    BOOST_CONCEPT_ASSERT((CConstBidirectionalRange<Range>));
>>>>>>> db33ef41

    BOOST_CONCEPT_USAGE(CConstImage)
    {
      ConceptUtils::sameType(i.domain(), d);
      ConceptUtils::sameType(i.constRange(), r);
    }

  private:
    I i;
    Domain d;
    ConstRange r;

  };
} // namespace DGtal

//                                                                           //
///////////////////////////////////////////////////////////////////////////////

#endif // !defined CConstImage_h

#undef CConstImageRECURSES
#endif // else defined(CConstImageRECURSES)<|MERGE_RESOLUTION|>--- conflicted
+++ resolved
@@ -41,11 +41,7 @@
 
 #include "DGtal/kernel/CPointFunctor.h"
 #include "DGtal/kernel/domains/CDomain.h"
-<<<<<<< HEAD
 #include "DGtal/base/CConstBidirectionalRangeFromPoint.h"
-=======
-#include "DGtal/base/CConstBidirectionalRange.h"
->>>>>>> db33ef41
 #include "DGtal/base/CLabel.h"
 #include "DGtal/images/CTrivialConstImage.h"
 
@@ -133,14 +129,8 @@
     typedef typename I::Domain Domain;
     BOOST_CONCEPT_ASSERT((CDomain<Domain>));
 
-<<<<<<< HEAD
     typedef typename I::ConstRange ConstRange;
     BOOST_CONCEPT_ASSERT((CConstBidirectionalRangeFromPoint<ConstRange>));
-
-=======
-    typedef typename I::ConstRange Range;
-    BOOST_CONCEPT_ASSERT((CConstBidirectionalRange<Range>));
->>>>>>> db33ef41
 
     BOOST_CONCEPT_USAGE(CConstImage)
     {
