--- conflicted
+++ resolved
@@ -120,14 +120,9 @@
      * CEuclideanOrientedShape.
      */
     template <typename TDigitalSet, typename TShapeFunctor>
-<<<<<<< HEAD
-    static void shaper( TDigitalSet & aSet,
-			const TShapeFunctor & aFunctor);
-=======
     static void euclideanShaper( TDigitalSet & aSet,
                                  const TShapeFunctor & aFunctor,
                                  const double h = 1.0);
->>>>>>> 4141cbff
     
     /**
      * Adds the discrete ball (norm-1) of center [aCenter] and radius
@@ -141,13 +136,8 @@
      */
     template<typename TDigitalSet>
     static void addNorm1Ball( TDigitalSet & aSet,
-<<<<<<< HEAD
-			      const Point & aCenter, 
-			      UnsignedInteger aRadius );
-=======
                               const Point & aCenter, 
                               UnsignedInteger aRadius );
->>>>>>> 4141cbff
     
     /**
      * Adds the discrete ball (norm-2) of center [aCenter] and radius
@@ -161,13 +151,8 @@
      */
     template <typename TDigitalSet>
     static void addNorm2Ball( TDigitalSet & aSet,
-<<<<<<< HEAD
-			      const Point & aCenter, 
-			      UnsignedInteger aRadius );
-=======
                               const Point & aCenter, 
                               UnsignedInteger aRadius );
->>>>>>> 4141cbff
 
     /**
      * Removes the discrete ball (norm-1) of center [aCenter] and radius
@@ -180,13 +165,8 @@
      */
     template <typename TDigitalSet>
     static void removeNorm1Ball( TDigitalSet & aSet,
-<<<<<<< HEAD
-				 const Point & aCenter, 
-				 UnsignedInteger aRadius );
-=======
                                  const Point & aCenter, 
                                  UnsignedInteger aRadius );
->>>>>>> 4141cbff
  
     /**
      * Removes the discrete ball (norm-2) of center [aCenter] and radius
@@ -199,13 +179,8 @@
      */
     template <typename TDigitalSet>
     static void removeNorm2Ball( TDigitalSet & aSet,
-<<<<<<< HEAD
-				 const Point & aCenter, 
-				 UnsignedInteger aRadius );
-=======
                                  const Point & aCenter, 
                                  UnsignedInteger aRadius );
->>>>>>> 4141cbff
 
 
     // ----------------------- Standard services ------------------------------
