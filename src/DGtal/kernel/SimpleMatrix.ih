--- conflicted
+++ resolved
@@ -424,704 +424,3 @@
   object.selfDisplay( out );
   return out;
 }
-<<<<<<< HEAD
-=======
-
-
-// ----------------------- Standard services ------------------------------
-
-/**
- * Destructor.
- */
-template <typename T>
-inline
-DGtal::SimpleMatrix<T,2, 2>::~SimpleMatrix()
-{
-}
-
-
-/**
- * Constructor.
- */
-template <typename T>
-inline
-DGtal::SimpleMatrix<T,2, 2>::SimpleMatrix()
-{
-  for ( DGtal::Dimension i = 0; i < 2*2; ++i )
-    myValues[ i ] = NumberTraits<Component>::ZERO;
-
-  //Cofactor coefs computation
-  for (DGtal::Dimension i=0; i<2; i++)
-    for (DGtal::Dimension j=0; j<2; j++)
-      myCofactorCoefs[i*N+j] = static_cast<T>(std::pow(-1.0f, (float)i+j));
-}
-//------------------------------------------------------------------------------
-
-template<typename T>
-inline
-DGtal::SimpleMatrix<T ,2, 2>::SimpleMatrix(const Self& other)
-{
-  for ( DGtal::Dimension i = 0; i < M*N; ++i )
-  {
-    myValues[ i ] = other.myValues[i];
-    myCofactorCoefs[ i ] = other.myCofactorCoefs[i];
-  }
-}
-
-//---------------------------------------------------------------------------
-template<typename T>
-inline
-void
-DGtal::SimpleMatrix<T,2,2>::clear()
-{
-  for ( DGtal::Dimension i = 0; i < M*N; ++i )
-    myValues[ i ] = NumberTraits<T>::ZERO;
-}
-//---------------------------------------------------------------------------
-template<typename T>
-inline
-void
-DGtal::SimpleMatrix<T,2,2>::constant(const T &aSc)
-{
-  for ( DGtal::Dimension i = 0; i < M*N; ++i )
-    myValues[ i ] = aSc;
-}
-//---------------------------------------------------------------------------
-template<typename T>
-inline
-typename DGtal::SimpleMatrix<T,2,2>::RowVector
-DGtal::SimpleMatrix<T,2,2>::row(const DGtal::Dimension i) const
-{
-  ASSERT(i<M);
-  RowVector v;
-  for ( DGtal::Dimension j = 0; j < N; ++j )
-    v[ j ] = this->operator()(i,j);
-  return v;
-}
-template<typename T>
-inline
-typename DGtal::SimpleMatrix<T,2,2>::ColumnVector
-DGtal::SimpleMatrix<T,2,2>::column(const DGtal::Dimension j) const
-{
-  ASSERT(j<N);
-  ColumnVector v;
-  for ( DGtal::Dimension i = 0; i < M; ++i )
-    v[ i ] = this->operator()(i,j);
-  return v;
-}
-//---------------------------------------------------------------------------
-template<typename T>
-template<typename TC>
-inline
-DGtal::SimpleMatrix<T,2,2> &
-DGtal::SimpleMatrix<T,2,2>::operator=(const SimpleMatrix<TC,M,N>& other)
-{
-  for ( DGtal::Dimension i = 0; i < M*N; ++i )
-    myValues[ i ] = static_cast<T>(other.myValues[i]);
-  return *this;
-}
-
-//------------------------------------------------------------------------------
-template<typename T>
-inline
-DGtal::SimpleMatrix<T,2,2> 
-DGtal::SimpleMatrix<T,2,2>::operator+(const Self& other) const
-{
-  SimpleMatrix<T,2,2> res;
-  for ( DGtal::Dimension i = 0; i < M*N; ++i )
-    res.myValues[ i ] = this->myValues[i] + other.myValues[i];
-  return res;
-}
-//------------------------------------------------------------------------------
-template<typename T>
-inline
-DGtal::SimpleMatrix<T,2,2> &
-DGtal::SimpleMatrix<T,2,2>::operator+=(const Self& other)
-{
-  for ( DGtal::Dimension i = 0; i < M*N; ++i )
-    myValues[ i ] += other.myValues[i];
-  return *this;
-}
-
-//------------------------------------------------------------------------------
-template<typename T>
-inline
-T
-DGtal::SimpleMatrix<T,2,2>::determinant() const
-{
-  return this->operator()(0,0)*this->operator()(1,1) -
-    this->operator()(0,1)*this->operator()(1,0);
-}
-//------------------------------------------------------------------------------
-template<typename T>
-inline
-T
-DGtal::SimpleMatrix<T,2,2>::minorDeterminant(const DGtal::Dimension ai, 
-					     const DGtal::Dimension aj) const
-{
-  return this->operator()((ai+1) % 2,(aj+1) % 2);
-}
-//------------------------------------------------------------------------------
-template<typename T>
-inline
-T
-DGtal::SimpleMatrix<T,2,2>::cofactor(const DGtal::Dimension i,
-				     const DGtal::Dimension j ) const
-{
-  return minorDeterminant(i,j) *myCofactorCoefs[i*N+j];
-}
-//------------------------------------------------------------------------------
-template<typename T>
-inline
-DGtal::SimpleMatrix<T,2,2>
-DGtal::SimpleMatrix<T,2,2>::cofactor( ) const
-{
-  DGtal::SimpleMatrix<T,2,2> mat;
-  ASSERT( M == N);
-  
-  for (DGtal::Dimension i=0; i<2; i++)
-    for (DGtal::Dimension j=0; j<2; j++)
-      mat.setComponent( i, j , cofactor(i,j));
-
-  return mat;
-}
-//------------------------------------------------------------------------------
-template<typename T>
-inline
-DGtal::SimpleMatrix<T,2,2> 
-DGtal::SimpleMatrix<T,2,2>::operator-(const Self& other) const
-{
-  SimpleMatrix<T,2,2> res;
-  for ( DGtal::Dimension i = 0; i < 2*N; ++i )
-    res.myValues[ i ] = this->myValues[i] - other.myValues[i];
-  return res;
-}
-//------------------------------------------------------------------------------
-template<typename T>
-inline
-DGtal::SimpleMatrix<T,2,2> &
-DGtal::SimpleMatrix<T,2,2>::operator-=(const Self& other)
-{
-  for ( DGtal::Dimension i = 0; i < 2*N; ++i )
-    myValues[ i ] -= other.myValues[i];
-  return *this;
-}
-//------------------------------------------------------------------------------
-template<typename T>
-inline
-bool
-DGtal::SimpleMatrix<T,2,2>::operator==(const Self& other) const
-{
-  return myValues == other.myValues;
-}
-
-//------------------------------------------------------------------------------
-template<typename T>
-inline
-typename DGtal::SimpleMatrix<T, 2, 2> 
-DGtal::SimpleMatrix<T,2,2>::transpose() const
-{
-  DGtal::SimpleMatrix<T, 2, 2> res;
-  for (DGtal::Dimension i=0; i<2; i++)
-    for (DGtal::Dimension j=0; j<N; j++)
-      res.setComponent(j,i, this->operator()(i,j)); 
-  return res;
-}
-//------------------------------------------------------------------------------
-template<typename T>
-inline
-typename DGtal::SimpleMatrix<T,2,2>::ColumnVector  
-DGtal::SimpleMatrix<T,2,2>::operator*(const RowVector& other) const
-{
-  ColumnVector res;
-  T e = NumberTraits<T>::ZERO;
-  for (DGtal::Dimension i=0; i<2; i++)
-    for (DGtal::Dimension k=0; k<N; k++)
-      res[i]  += this->operator()(i, k )*other[k];
-  
-  return res;
-}
-//------------------------------------------------------------------------------
-template<typename T>
-inline
-typename DGtal::SimpleMatrix<T,2,2>  
-DGtal::SimpleMatrix<T,2,2>::operator*(const DGtal::SimpleMatrix<T,N,M>& other) const
-{
-  SimpleMatrix<T,M,M> res;
-  T e = NumberTraits<T>::ZERO;
-  for (DGtal::Dimension i=0; i<M; i++)
-    for (DGtal::Dimension j=0; j<M; j++)
-      {
-        for (DGtal::Dimension k=0; k<N; k++)
-          {
-            e += this->operator()(i, k )*other(k ,j );
-          }
-             
-        res.setComponent(i,j,e);
-        
-        e = NumberTraits<T>::ZERO;
-      }
-  return res;
-}
-//------------------------------------------------------------------------------
-template<typename T>
-inline
-DGtal::SimpleMatrix<T,2,2> &  
-DGtal::SimpleMatrix<T,2,2>::operator/=(const T& other) 
-{
-  for (DGtal::Dimension i=0; i<M*N; i++)
-    this->myValues[i] /= other;
-    
-  return *this;
-}//------------------------------------------------------------------------------
-template<typename T>
-inline
-DGtal::SimpleMatrix<T,2,2>  
-DGtal::SimpleMatrix<T,2,2>::operator/(const T& other) const
-{
-  Self resultat;
-  for (DGtal::Dimension i=0; i<M*N; i++)
-    resultat.myValues[i] = myValues[i]/other;
-    
-  return resultat;
-}
-//------------------------------------------------------------------------------
-template<typename T>
-inline
-DGtal::SimpleMatrix<T,2,2> & 
-DGtal::SimpleMatrix<T,2,2>::operator*=(const T& other)
-{
-  for (DGtal::Dimension i=0; i<M*N; i++)
-    this->myValues[i] *= other;
-    
-  return *this;
-}
-//------------------------------------------------------------------------------
-template<typename T>
-inline
-DGtal::SimpleMatrix<T,2,2>  
-DGtal::SimpleMatrix<T,2,2>::operator*(const T& other) const
-{
-  Self resultat;
-  for (DGtal::Dimension i=0; i<M*N; i++)
-    resultat.myValues[i] = other*myValues[i];
-    
-  return resultat;
-}
-
-//------------------------------------------------------------------------------
-template<typename T>
-inline
-void
-DGtal::SimpleMatrix<T,2,2>::setComponent(const DGtal::Dimension i,
-					     const DGtal::Dimension j, 
-					     const T &aValue)
-{
-  ASSERT(i<M);
-  ASSERT(j<N);
-  myValues[i*N + j] = aValue;
-}
-//------------------------------------------------------------------------------
-template<typename T>
-inline
-T
-DGtal::SimpleMatrix<T,2,2>::operator()(const DGtal::Dimension i, 
-                                       const DGtal::Dimension j) const
-{
-  ASSERT(i<M);
-  ASSERT(j<N);  
-  return myValues[i*N + j];
-}
-/**
- * Writes/Displays the object on an output stream.
- * @param out the output stream where the object is written.
- */
-template <typename T>
-inline
-void
-DGtal::SimpleMatrix<T,2,2>::selfDisplay ( std::ostream & out ) const
-{
-  out << "[SimpleMatrix] "<<M<<"x"<<N<< " [";
-  for(DGtal::Dimension i = 0; i < M; ++i)
-    {
-      out<<"[";
-      for(DGtal::Dimension j = 0; j < N; ++j)
-        out<< this->operator()(i,j)<<" ";
-      out<<"]";
-    }
-  out<<"]";
-}
-
-
-///////////////////////////////////////////////////////////////////////////////
-// Implementation of inline functions                                        //
-
-// ----------------------- Specialization 3x3 services ------------------------------
-
-/**
- * Destructor.
- */
-template <typename T>
-inline
-DGtal::SimpleMatrix<T,3, 3>::~SimpleMatrix()
-{
-}
-
-
-/**
- * Constructor.
- */
-template <typename T>
-inline
-DGtal::SimpleMatrix<T,3, 3>::SimpleMatrix()
-{
-  for ( DGtal::Dimension i = 0; i < 3*3; ++i )
-    myValues[ i ] = NumberTraits<Component>::ZERO;
-
-  //Cofactor coefs computation
-  for (DGtal::Dimension i=0; i<3; i++)
-    for (DGtal::Dimension j=0; j<3; j++)
-      myCofactorCoefs[i*N+j] = static_cast<T>(std::pow(-1.0f, (float)i+j));
-}
-//------------------------------------------------------------------------------
-
-template<typename T>
-inline
-DGtal::SimpleMatrix<T ,3, 3>::SimpleMatrix(const Self& other)
-{
-  for ( DGtal::Dimension i = 0; i < M*N; ++i )
-  {
-    myValues[ i ] = other.myValues[i];
-    myCofactorCoefs[ i ] = other.myCofactorCoefs[i];
-  }
-}
-
-//---------------------------------------------------------------------------
-template<typename T>
-inline
-void
-DGtal::SimpleMatrix<T,3,3>::clear()
-{
-  for ( DGtal::Dimension i = 0; i < M*N; ++i )
-    myValues[ i ] = NumberTraits<T>::ZERO;
-}
-//---------------------------------------------------------------------------
-template<typename T>
-inline
-void
-DGtal::SimpleMatrix<T,3,3>::constant(const T &aSc)
-{
-  for ( DGtal::Dimension i = 0; i < M*N; ++i )
-    myValues[ i ] = aSc;
-}
-//---------------------------------------------------------------------------
-template<typename T>
-inline
-typename DGtal::SimpleMatrix<T,3,3>::RowVector
-DGtal::SimpleMatrix<T,3,3>::row(const DGtal::Dimension i) const
-{
-  ASSERT(i<M);
-  RowVector v;
-  for ( DGtal::Dimension j = 0; j < N; ++j )
-    v[ j ] = this->operator()(i,j);
-  return v;
-}
-template<typename T>
-inline
-typename DGtal::SimpleMatrix<T,3,3>::ColumnVector
-DGtal::SimpleMatrix<T,3,3>::column(const DGtal::Dimension j) const
-{
-  ASSERT(j<N);
-  ColumnVector v;
-  for ( DGtal::Dimension i = 0; i < M; ++i )
-    v[ i ] = this->operator()(i,j);
-  return v;
-}
-//---------------------------------------------------------------------------
-template<typename T>
-template<typename TC>
-inline
-DGtal::SimpleMatrix<T,3,3> &
-DGtal::SimpleMatrix<T,3,3>::operator=(const SimpleMatrix<TC,M,N>& other)
-{
-  for ( DGtal::Dimension i = 0; i < M*N; ++i )
-    myValues[ i ] = static_cast<T>(other.myValues[i]);
-  return *this;
-}
-
-//------------------------------------------------------------------------------
-template<typename T>
-inline
-DGtal::SimpleMatrix<T,3,3> 
-DGtal::SimpleMatrix<T,3,3>::operator+(const Self& other) const
-{
-  SimpleMatrix<T,3,3> res;
-  for ( DGtal::Dimension i = 0; i < M*N; ++i )
-    res.myValues[ i ] = this->myValues[i] + other.myValues[i];
-  return res;
-}
-//------------------------------------------------------------------------------
-template<typename T>
-inline
-DGtal::SimpleMatrix<T,3,3> &
-DGtal::SimpleMatrix<T,3,3>::operator+=(const Self& other)
-{
-  for ( DGtal::Dimension i = 0; i < M*N; ++i )
-    myValues[ i ] += other.myValues[i];
-  return *this;
-}
-
-//------------------------------------------------------------------------------
-template<typename T>
-inline
-T
-DGtal::SimpleMatrix<T,3,3>::determinant() const
-{
-  return this->operator()(0,0) * ( (this->operator()(1,1)*this->operator()(2,2))-
-                                   (this->operator()(1,2)*this->operator()(2,1)) )-
-    this->operator()(1,0) * ( (this->operator()(0,1)*this->operator()(2,2))-
-                              (this->operator()(0,2)*this->operator()(2,1)) )
-    + this->operator()(2,0) * ( (this->operator()(0,1)*this->operator()(1,2))-
-                                (this->operator()(0,2)*this->operator()(1,1)) );
-}
-//------------------------------------------------------------------------------
-template<typename T>
-inline
-T
-DGtal::SimpleMatrix<T,3,3>::minorDeterminant(const DGtal::Dimension ai, 
-					     const DGtal::Dimension aj) const
-{
-  SimpleMatrix<T,2,2> mat;
-  DGtal::Dimension indexR=0;
-  DGtal::Dimension indexC=0;
-  for (DGtal::Dimension i=0; i<3; i++)
-    for (DGtal::Dimension j=0; j<3; j++)
-      {
-        if (i!=ai && j!=aj)
-          {
-	    ASSERT(indexR < 2);
-	    ASSERT(indexC < 2);
-            mat.setComponent(indexR,indexC, this->operator()(i,j));
-            indexC++;
-          }
-        if (indexC==M-1)
-          {
-            indexC=0;
-            indexR++;
-          }
-
-        if (indexR==M-1)
-          return mat.determinant();
-      }
- 
-  return mat.determinant();
-}
-//------------------------------------------------------------------------------
-template<typename T>
-inline
-T
-DGtal::SimpleMatrix<T,3,3>::cofactor(const DGtal::Dimension i,
-				     const DGtal::Dimension j ) const
-{
-  return minorDeterminant(i,j) *myCofactorCoefs[i*N+j];
-}
-//------------------------------------------------------------------------------
-template<typename T>
-inline
-DGtal::SimpleMatrix<T,3,3>
-DGtal::SimpleMatrix<T,3,3>::cofactor( ) const
-{
-  DGtal::SimpleMatrix<T,3,3> mat;
-  ASSERT( M == N);
-  
-  for (DGtal::Dimension i=0; i<3; i++)
-    for (DGtal::Dimension j=0; j<3; j++)
-      mat.setComponent( i, j , cofactor(i,j));
-
-  return mat;
-}
-//------------------------------------------------------------------------------
-template<typename T>
-inline
-DGtal::SimpleMatrix<T,3,3> 
-DGtal::SimpleMatrix<T,3,3>::operator-(const Self& other) const
-{
-  SimpleMatrix<T,3,3> res;
-  for ( DGtal::Dimension i = 0; i < 3*N; ++i )
-    res.myValues[ i ] = this->myValues[i] - other.myValues[i];
-  return res;
-}
-//------------------------------------------------------------------------------
-template<typename T>
-inline
-DGtal::SimpleMatrix<T,3,3> &
-DGtal::SimpleMatrix<T,3,3>::operator-=(const Self& other)
-{
-  for ( DGtal::Dimension i = 0; i < 3*N; ++i )
-    myValues[ i ] -= other.myValues[i];
-  return *this;
-}
-//------------------------------------------------------------------------------
-template<typename T>
-inline
-bool
-DGtal::SimpleMatrix<T,3,3>::operator==(const Self& other) const
-{
-  return myValues == other.myValues;
-}
-
-//------------------------------------------------------------------------------
-template<typename T>
-inline
-typename DGtal::SimpleMatrix<T, 3, 3> 
-DGtal::SimpleMatrix<T,3,3>::transpose() const
-{
-  DGtal::SimpleMatrix<T, 3, 3> res;
-  for (DGtal::Dimension i=0; i<3; i++)
-    for (DGtal::Dimension j=0; j<N; j++)
-      res.setComponent(j,i, this->operator()(i,j)); 
-  return res;
-}
-//------------------------------------------------------------------------------
-template<typename T>
-inline
-typename DGtal::SimpleMatrix<T,3,3>::ColumnVector  
-DGtal::SimpleMatrix<T,3,3>::operator*(const RowVector& other) const
-{
-  ColumnVector res;
-  T e = NumberTraits<T>::ZERO;
-  for (DGtal::Dimension i=0; i<3; i++)
-    for (DGtal::Dimension k=0; k<N; k++)
-      res[i]  += this->operator()(i, k )*other[k];
-  
-  return res;
-}
-//------------------------------------------------------------------------------
-template<typename T>
-inline
-typename DGtal::SimpleMatrix<T,3,3>  
-DGtal::SimpleMatrix<T,3,3>::operator*(const DGtal::SimpleMatrix<T,N,M>& other) const
-{
-  SimpleMatrix<T,M,M> res;
-  T e = NumberTraits<T>::ZERO;
-  for (DGtal::Dimension i=0; i<M; i++)
-    for (DGtal::Dimension j=0; j<M; j++)
-      {
-        for (DGtal::Dimension k=0; k<N; k++)
-          {
-            e += this->operator()(i, k )*other(k ,j );
-          }
-             
-        res.setComponent(i,j,e);
-        
-        e = NumberTraits<T>::ZERO;
-      }
-  return res;
-}
-//------------------------------------------------------------------------------
-template<typename T>
-inline
-DGtal::SimpleMatrix<T,3,3> &  
-DGtal::SimpleMatrix<T,3,3>::operator/=(const T& other) 
-{
-  for (DGtal::Dimension i=0; i<M*N; i++)
-    this->myValues[i] /= other;
-    
-  return *this;
-}//------------------------------------------------------------------------------
-template<typename T>
-inline
-DGtal::SimpleMatrix<T,3,3>  
-DGtal::SimpleMatrix<T,3,3>::operator/(const T& other) const
-{
-  Self resultat;
-  for (DGtal::Dimension i=0; i<M*N; i++)
-    resultat.myValues[i] = myValues[i]/other;
-    
-  return resultat;
-}
-//------------------------------------------------------------------------------
-template<typename T>
-inline
-DGtal::SimpleMatrix<T,3,3> & 
-DGtal::SimpleMatrix<T,3,3>::operator*=(const T& other)
-{
-  for (DGtal::Dimension i=0; i<M*N; i++)
-    this->myValues[i] *= other;
-    
-  return *this;
-}
-//------------------------------------------------------------------------------
-template<typename T>
-inline
-DGtal::SimpleMatrix<T,3,3>  
-DGtal::SimpleMatrix<T,3,3>::operator*(const T& other) const
-{
-  Self resultat;
-  for (DGtal::Dimension i=0; i<M*N; i++)
-    resultat.myValues[i] = other*myValues[i];
-    
-  return resultat;
-}
-
-//------------------------------------------------------------------------------
-template<typename T>
-inline
-void
-DGtal::SimpleMatrix<T,3,3>::setComponent(const DGtal::Dimension i,
-					     const DGtal::Dimension j, 
-					     const T &aValue)
-{
-  ASSERT(i<M);
-  ASSERT(j<N);
-  myValues[i*N + j] = aValue;
-}
-//------------------------------------------------------------------------------
-template<typename T>
-inline
-T
-DGtal::SimpleMatrix<T,3,3>::operator()(const DGtal::Dimension i, 
-					   const DGtal::Dimension j) const
-{
-  ASSERT(i<M);
-  ASSERT(j<N);  
-  return myValues[i*N + j];
-}
-
-///////////////////////////////////////////////////////////////////////////////
-// Interface - public :
-
-/**
- * Writes/Displays the object on an output stream.
- * @param out the output stream where the object is written.
- */
-template <typename T>
-inline
-void
-DGtal::SimpleMatrix<T,3,3>::selfDisplay ( std::ostream & out ) const
-{
-  out << "[SimpleMatrix] "<<M<<"x"<<N<< " [";
-  for(DGtal::Dimension i = 0; i < M; ++i)
-    {
-      out<<"[";
-      for(DGtal::Dimension j = 0; j < N; ++j)
-        out<< this->operator()(i,j)<<" ";
-      out<<"]";
-    }
-  out<<"]";
-}
-
-/**
- * Checks the validity/consistency of the object.
- * @return 'true' if the object is valid, 'false' otherwise.
- */
-template <typename T>
-inline
-bool
-DGtal::SimpleMatrix<T,3,3>::isValid() const
-{
-    return true;
-}
-
-
->>>>>>> f927e608
