--- conflicted
+++ resolved
@@ -513,11 +513,7 @@
 template<Dimension dim, typename TComponent>
 inline
 typename DGtal::PointVector<dim, TComponent>::Component
-<<<<<<< HEAD
-DGtal::PointVector<dim, TComponent>::dot( const Self& v ) const 
-=======
 DGtal::PointVector<dim, TComponent>::dot( const Self& v ) const
->>>>>>> 714abafd
 {
   Component dotprod= NumberTraits<Component>::ZERO;
   for ( Dimension i = 0; i < dim; ++i )
