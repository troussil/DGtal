--- conflicted
+++ resolved
@@ -674,11 +674,7 @@
     }
   }; // end of class NumberTraits<float>.
 
-<<<<<<< HEAD
-  
-
-=======
->>>>>>> a1f3b0b5
+
   /**
    * Specialization for <double>.
    */
@@ -733,10 +729,6 @@
     }
   }; // end of class NumberTraits<double>.
 
-<<<<<<< HEAD
-=======
- 
->>>>>>> a1f3b0b5
 
   /**
    * Specialization for <long double>.
