/**
 *  This program is free software: you can redistribute it and/or modify
 *  it under the terms of the GNU Lesser General Public License as
 *  published by the Free Software Foundation, either version 3 of the
 *  License, or  (at your option) any later version.
 *
 *  This program is distributed in the hope that it will be useful,
 *  but WITHOUT ANY WARRANTY; without even the implied warranty of
 *  MERCHANTABILITY or FITNESS FOR A PARTICULAR PURPOSE.  See the
 *  GNU General Public License for more details.
 *
 *  You should have received a copy of the GNU General Public License
 *  along with this program.  If not, see <http://www.gnu.org/licenses/>.
 *
 **/

#pragma once

/**
 * @file LocalEstimatorFromSurfelFunctorAdapter.h
 * @author David Coeurjolly (\c david.coeurjolly@liris.cnrs.fr )
 * Laboratoire d'InfoRmatique en Image et Systemes d'information - LIRIS (CNRS, UMR 5205), CNRS, France
 *
 * @date 2013/05/28
 *
 * Header file for module LocalEstimatorFromSurfelFunctorAdapter.cpp
 *
 * This file is part of the DGtal library.
 */

#if defined(LocalEstimatorFromSurfelFunctorAdapter_RECURSES)
#error Recursive header files inclusion detected in LocalEstimatorFromSurfelFunctorAdapter.h
#else // defined(LocalEstimatorFromSurfelFunctorAdapter_RECURSES)
/** Prevents recursive inclusion of headers. */
#define LocalEstimatorFromSurfelFunctorAdapter_RECURSES

#if !defined LocalEstimatorFromSurfelFunctorAdapter_h
/** Prevents repeated inclusion of headers. */
#define LocalEstimatorFromSurfelFunctorAdapter_h

//////////////////////////////////////////////////////////////////////////////
// Inclusions
#include <iostream>
#include "DGtal/base/Common.h"
#include "DGtal/base/Alias.h"
#include "DGtal/base/ConstAlias.h"
#include "DGtal/base/CUnaryFunctor.h"
#include "DGtal/topology/CanonicSCellEmbedder.h"
#include "DGtal/graph/DistanceBreadthFirstVisitor.h"
#include "DGtal/geometry/volumes/distance/CMetric.h"
#include "DGtal/base/BasicFunctors.h"
#include "DGtal/geometry/surfaces/estimation/estimationFunctors/CLocalEstimatorFromSurfelFunctor.h"
//////////////////////////////////////////////////////////////////////////////

namespace DGtal
{

  /////////////////////////////////////////////////////////////////////////////
  // template class LocalEstimatorFromSurfelFunctorAdapter
  /**
   * Description of template class 'LocalEstimatorFromSurfelFunctorAdapter' <p>
   * \brief Aim: this class adapts any local functor on digital surface element to define
   * a local estimator.
   *
   * When we evaluate the adapted estimator at a surfel @a s, we first
   * identify the set of neighboring around @a s using a
   * DistanceBreadthFirstVisitor parametrized by a given metric. Then,
   * the estimated quantity is computed applying a functor on the
   * surfel set.
   *
   *
   * More precisely, this adapter needs a model of CMetric to define
   * the neighborhood and a model of CLocalEstimatorFromSurfelFunctor
   * to perform the local estimator computation. When sent to the
   * functor, the surfels are weighted using the distance from the
   * kernel boundary: weights are defined in [0,1] interval, 1 for the
   * center and decreasing to 0 with the distance to the specified
   * kernel radius specified during the init(). The shape of the
   * distance-to-weight function is defined by a functor of type @e
   * TConvolutionFunctor.
   *
   * Models of TConvolutionFunctor could be for instance
   * DefaultFunctor (returns the distance itself),
   * ConstValueFunctor (returns a constant value) or
   * GaussianKernelFunctor (parametrized by a sigma).
   *
   * During the @e init() method, we thus specify the gridstep @e h
   * and the radius of the ball to consider to define the
   * neighborhood. An instance of the convolution functor should be
   * passed to the constructor.
   *
   * Note that the visitor used in this class considers the distance
   * function in the ambient space (not a geodesic one for instance) on
   * canonical embedding of surfel elements (cf CanonicSCellEmbedder).
   *
   *  @tparam TDigitalSurface any model of digital surface concept (CDigitalSurface)
   *  @tparam TMetric any model of CMetric to be used in the neighborhood construction.
   *  @tparam TFunctorOnSurfel an estimator on surfel set (model of CLocalEstimatorFromSurfelFunctor)
   *  @tparam TConvolutionFunctor type of  functor on double
   *  [0,1]->[0,1] to implement the response of a symmetric convolution kernel.
   *
   */
  template <typename TDigitalSurface, typename TMetric, typename TFunctorOnSurfel,
            typename TConvolutionFunctor >
  class LocalEstimatorFromSurfelFunctorAdapter
  {
    // ----------------------- Standard services ------------------------------
  public:

    ///Concept Checks
    BOOST_CONCEPT_ASSERT(( CMetric<TMetric>));
    BOOST_CONCEPT_ASSERT(( CLocalEstimatorFromSurfelFunctor<TFunctorOnSurfel>));
    BOOST_CONCEPT_ASSERT(( CUnaryFunctor<TConvolutionFunctor,double,double> ));

    ///Digital surface type
    typedef TDigitalSurface DigitalSurface;

    ///Metric type
    typedef TMetric Metric;

    ///Metric value type
    typedef typename TMetric::Value Value;

    ///Functor on surfels type
    typedef TFunctorOnSurfel FunctorOnSurfel;

    ///Functor on double to compute convolution weights
    typedef TConvolutionFunctor  ConvolutionFunctor;

    ///Quantity type
    typedef typename TFunctorOnSurfel::Quantity Quantity;
<<<<<<< HEAD

    ///Surfel const iterator
    typedef typename DigitalSurface::SurfelConstIterator SurfelConstIterator;

=======
    
     
>>>>>>> 52450272
  private:

    ///Embedded and type definitions
    typedef CanonicSCellEmbedder<typename DigitalSurface::KSpace> Embedder;
    typedef std::binder1st<Metric> MetricToPoint;
    typedef Composer<Embedder, MetricToPoint, Value> VertexFunctor;
    typedef DistanceBreadthFirstVisitor<DigitalSurface, VertexFunctor> Visitor;


  public:

    /**
     * Constructor.
     * @param aSurface a digital surface
     * @param aFunctor a functor on digital surface elements.
     */
    LocalEstimatorFromSurfelFunctorAdapter(ConstAlias<DigitalSurface>  aSurface,
                                           ConstAlias<TMetric> aMetric,
                                           Alias<FunctorOnSurfel>  aFunctor,
                                           ConstAlias<ConvolutionFunctor> aConvolutionFunctor);

    /**
     * Destructor.
     */
    ~LocalEstimatorFromSurfelFunctorAdapter();

    // ----------------------- Interface --------------------------------------
  public:


    /**
     * Initialisation of estimator parameters.
     * @param [in] h grid size (must be >0).
     * @param [in] radius radius of the ball kernel.
     *
     */
    void init(const double h,
              const Value radius);


    /**
     * @return the estimated quantity at *it
     * @param [in] it the surfel iterator at which we evaluate the quantity.
     */
    template< typename SurfelConstIterator>
    Quantity eval(const SurfelConstIterator& it) const;

    /**
     * @return the estimated quantity
     * from itb till ite (exculded)
     * @param [in] itb starting surfel iterator.
     * @param [in] ite end surfel iterator.
     * @param [in,out] result resulting output iterator
     *
     */
    template< typename SurfelConstIterator, typename OutputIterator>
    OutputIterator eval(const SurfelConstIterator& itb,
                        const SurfelConstIterator& ite,
                        OutputIterator result) const;


    /**
     * Writes/Displays the object on an output stream.
     * @param out the output stream where the object is written.
     */
    void selfDisplay ( std::ostream & out ) const;

    /**
     * Checks the validity/consistency of the object.
     * @return 'true' if the object is valid, 'false' otherwise.
     */
    bool isValid() const;

    // ------------------------- Hidden services ------------------------------
  protected:

    /**
     * Constructor.
     * Forbidden by default (protected to avoid g++ warnings).
     */
    LocalEstimatorFromSurfelFunctorAdapter();

  private:

    /**
     * Copy constructor.
     * @param other the object to clone.
     * Forbidden by default.
     */
    LocalEstimatorFromSurfelFunctorAdapter ( const LocalEstimatorFromSurfelFunctorAdapter & other );

    /**
     * Assignment.
     * @param other the object to copy.
     * @return a reference on 'this'.
     * Forbidden by default.
     */
    LocalEstimatorFromSurfelFunctorAdapter & operator= ( const LocalEstimatorFromSurfelFunctorAdapter & other );

    // ------------------------- Internals ------------------------------------
  private:

    ///Digital surface member
    const DigitalSurface * mySurface;

    ///Functor member
    FunctorOnSurfel * myFunctor;

    ///Distance functor
    const Metric * myMetric;

    ///Convolution functor
    const ConvolutionFunctor *myConvFunctor;

    ///Grid step
    double myH;

    ///Has init been done before eval
    bool myInit;

    ///Embedder object
    const Embedder myEmbedder;

    ///Ball radius
    Value myRadius;

  }; // end of class LocalEstimatorFromSurfelFunctorAdapter

  /**
   * Overloads 'operator<<' for displaying objects of class 'LocalEstimatorFromSurfelFunctorAdapter'.
   * @param out the output stream where the object is written.
   * @param object the object of class 'LocalEstimatorFromSurfelFunctorAdapter' to write.
   * @return the output stream after the writing.
   */
  template <typename TD, typename TV, typename TF, typename TC>
  std::ostream&
  operator<< ( std::ostream & out, const LocalEstimatorFromSurfelFunctorAdapter<TD,TV,TF,TC> & object );

} // namespace DGtal


///////////////////////////////////////////////////////////////////////////////
// Includes inline functions.
#include "DGtal/geometry/surfaces/estimation//LocalEstimatorFromSurfelFunctorAdapter.ih"

//                                                                           //
///////////////////////////////////////////////////////////////////////////////

#endif // !defined LocalEstimatorFromSurfelFunctorAdapter_h

#undef LocalEstimatorFromSurfelFunctorAdapter_RECURSES
#endif // else defined(LocalEstimatorFromSurfelFunctorAdapter_RECURSES)<|MERGE_RESOLUTION|>--- conflicted
+++ resolved
@@ -129,15 +129,10 @@
 
     ///Quantity type
     typedef typename TFunctorOnSurfel::Quantity Quantity;
-<<<<<<< HEAD
 
     ///Surfel const iterator
     typedef typename DigitalSurface::SurfelConstIterator SurfelConstIterator;
 
-=======
-    
-     
->>>>>>> 52450272
   private:
 
     ///Embedded and type definitions
