--- conflicted
+++ resolved
@@ -57,23 +57,13 @@
 @b Modules
 
 - \ref moduleGridCurveAnalysis  (Tristan Roussillon)
-<<<<<<< HEAD
- - Digital straight segments --- coming soon ---
- - Digital circular arcs     --- coming soon ---
- - Other
- - \ref moduleFrechetShortcut (Isabelle Sivignon)
-
-- Geometric estimators  ---coming soon---  (Tristan Roussillon, Jacques-Olivier Lachaud, David Coeurjolly)
-	- \ref moduleIntegralInvariant <!--Integral invariant curvature estimator 2D/3D--> (David Coeurjolly, Jacques-Olivier Lachaud, Jérémy Levallois)
-	- \ref LocalEstimatorsFromSurfel (David Coeurjolly)
-=======
  - Digital straight segments, Digital circular arcs, ...     --- documentation coming soon ---
  - \ref moduleFrechetShortcut (Isabelle Sivignon)
 
 - Geometric estimators
   - DSS / DCA / .. based estimators      --- documentation coming soon but have a look to models of CSegmentComputerEstimator ---
   - \ref moduleIntegralInvariant <!--Integral invariant curvature estimator 2D/3D--> (Jérémy Levallois, David Coeurjolly, Jacques-Olivier Lachaud)
->>>>>>> ac07864f
+  - \ref LocalEstimatorsFromSurfel (David Coeurjolly)
 
 
 - \ref modulePlaneRecognition (Jacques-Olivier Lachaud)
@@ -94,11 +84,7 @@
 - voronoimap2D.cpp
 - distancetransform3D.cpp
 - distancetransform2D.cpp
-<<<<<<< HEAD
-- viewer3D-7-planes.cpp , greedy-plane-segmentation.cpp  , greedy-plane-segmentation-ex2.cpp
-=======
 - viewer3D-7-planes.cpp , viewer3D-7bis-planes.cpp , viewer3D-7-stdplane.cpp , viewer3D-7bis-stdplane.cpp , greedy-plane-segmentation.cpp  , greedy-plane-segmentation-ex2.cpp
->>>>>>> ac07864f
 
 */
 
