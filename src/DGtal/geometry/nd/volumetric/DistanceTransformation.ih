--- conflicted
+++ resolved
@@ -101,10 +101,7 @@
   myUpperBoundCopy = aImage.upperBound();
   myExtent = myUpperBoundCopy - myLowerBoundCopy;
 
-  myInfinity  = myMetric.power(static_cast<typename I::Integer>(I::dimension) * 
-			       myExtent.normInfinity() + 1);
-  myDomain = Domain(myLowerBoundCopy,myUpperBoundCopy);
- 
+  myInfinity  = myMetric.power(static_cast<typename I::Integer>(I::dimension) * myExtent.normInfinity() + 1);
   
   OutputImage output ( myLowerBoundCopy, myUpperBoundCopy );
   OutputImage swap ( myLowerBoundCopy, myUpperBoundCopy );
@@ -112,7 +109,7 @@
 
   //First step
   computeFirstStep ( aImage, output, predicate );
-  
+
   //We process the dimensions swaping the temporary buffers
   for ( Dimension dim = 1; dim < I::dimension ; dim++ )
   {
@@ -142,38 +139,6 @@
 {
   trace.beginBlock ( "DT dimension 0" );
   Point row = myLowerBoundCopy;
-
-  typedef typename Domain::ConstSubRange::const_iterator ConstDomIt;
-  
-  //We setup the subdomain iterator
-  //the iterator will scan dimension using the order:
-  // {n-1, n-2, ... 1} (we skip the '0' dimension.
-  std::vector<Dimension> subdomain;
-  subdomain.reserve(I::dimension - 1);
-  for (Dimension k = 1; k < I::dimension ; k++)
-    subdomain.push_back( I::dimension - k );
-
-  //We process the dimensions to construct a Point
-  for (ConstDomIt it = myDomain.subRange( subdomain ).begin(),
-	 itend = myDomain.subRange( subdomain ).end(); it != itend; ++it)
-  {
-    // trace.info()  << "Processing 1D slice starting at =" << (*it) << endl;
-    computeFirstStep1D ( aImage, output, (*it), predicate );
-  }
-
-  trace.endBlock();
-}
-
-
-template <typename I, DGtal::uint32_t p, typename IntLong>
-inline
-void
-DGtal::DistanceTransformation<I, p, IntLong>::computeOtherSteps ( const OutputImage &input, 
-								  OutputImage &output,
-								  const Dimension dim ) const
-{
-  std::string title = "DT dimension " +  boost::lexical_cast<string>( dim ); ;
-  trace.beginBlock ( title );
 
   typedef typename Domain::ConstSubRange::const_iterator ConstDomIt;
   
@@ -182,11 +147,47 @@
   // {n-1, n-2, ... 1} (we skip the '0' dimension.
   std::vector<Size> subdomain;
   subdomain.reserve(I::dimension - 1);
+  for (Dimension k = I::dimension-1; k>0 ; --k)
+    subdomain.push_back( k );
+
+  Domain localDomain(myLowerBoundCopy, myUpperBoundCopy);
+
+  //We process the dimensions to construct a Point
+  for (ConstDomIt it = localDomain.subRange( subdomain ).begin(),
+	 itend = localDomain.subRange( subdomain ).end(); it != itend; ++it)
+  {
+    // trace.info()  << "Processing 1D slice starting at =" << (*it) << endl;
+    computeFirstStep1D ( aImage, output, (*it), predicate );
+  }
+
+  trace.endBlock();
+}
+
+
+template <typename I, DGtal::uint32_t p, typename IntLong>
+inline
+void
+DGtal::DistanceTransformation<I, p, IntLong>::computeOtherSteps ( const OutputImage &input, 
+								  OutputImage &output,
+								  const Dimension dim ) const
+{
+  std::string title = "DT dimension " +  boost::lexical_cast<string>( dim ); ;
+  trace.beginBlock ( title );
+
+  typedef typename Domain::ConstSubRange::const_iterator ConstDomIt;
+  
+  //We setup the subdomain iterator
+  //the iterator will scan dimension using the order:
+  // {n-1, n-2, ... 1} (we skip the '0' dimension.
+
+  std::vector<Size> subdomain;
+  subdomain.reserve(I::dimension - 1);
   for (unsigned int k = 0; k < I::dimension ; k++)
     if ( (I::dimension - 1 - k) != dim)
       subdomain.push_back( I::dimension - 1 - k );
 
-  Dimension maxSize = myExtent.normInfinity();
+  Domain localDomain(myLowerBoundCopy, myUpperBoundCopy);
+  Size maxSize = myExtent.normInfinity();
 
   //Stacks used in the envelope computation
   Integer *s = new Integer[maxSize+1];
@@ -196,9 +197,11 @@
   ASSERT( t != NULL);
   
   //We process the dimensions to construct a Point
-  for (ConstDomIt it = myDomain.subRange( subdomain ).begin(),
-	 itend = myDomain.subRange( subdomain ).end(); it != itend; ++it)
+  for (ConstDomIt it = localDomain.subRange( subdomain ).begin(),
+	 itend = localDomain.subRange( subdomain ).end(); it != itend; ++it)
+  {
     computeOtherStep1D ( input, output, (*it), dim, s, t );
+  }
 
   free(s);
   free(t);
@@ -211,101 +214,74 @@
 template <typename I, DGtal::uint32_t p, typename IntLong>
 template <typename ForegroundPredicate>
 void
-<<<<<<< HEAD
-DGtal::DistanceTransformation<I, O, SepM>::computeFirstStep1D ( const I & aImage,
-    O & output,
-    const Point &starting,
-=======
 DGtal::DistanceTransformation<I, p, IntLong>::computeFirstStep1D ( const I & aImage,
     OutputImage & output,
     const Point &row,
->>>>>>> d2e03d3c
     const ForegroundPredicate &isForeground ) const
 {
+  Point prec = row;
+  Point point = row;
+
   //PRECOND : output can store 2*(myUpperBoundCopy[0] -  myLowerBoundCopy[0]) in its valuetype
   //INFTY = something > myUpperBoundCopy[0] -  myLowerBoundCopy[0]
-  
-  typename Domain::ConstSubRange scanline = myDomain.subRange(0,starting);
-  typename Domain::ConstSubRange::const_iterator it = scanline.begin();
-  typename Domain::ConstSubRange::const_iterator itend = scanline.end();
-  typename Domain::ConstSubRange::const_iterator prevIt = scanline.begin();
- 
-  //First cell
-  if ( isForeground ( aImage, (*it) ) )
-    output.setValue ( (*it), myInfinity );
+  if ( isForeground ( aImage, point ) )
+    output.setValue ( point, myInfinity );
   else
-    output.setValue ( (*it), 0 );
-  ++it;
-
-  //Forward scan (starting at the second cell)
-  for( ;
-       it != itend;
-       ++it,++prevIt)
-    {
-      if ( isForeground ( aImage, (*it) ) )
-	output.setValue ( (*it), 1 + output ( *prevIt ) );
-      else
-	output.setValue ( (*it), 0 );
-    }
-  
-  typename Domain::ConstSubRange::reverse_const_iterator rit = scanline.rbegin();
-  typename Domain::ConstSubRange::reverse_const_iterator rPrevIt = scanline.rbegin();
-  typename Domain::ConstSubRange::reverse_const_iterator ritend = scanline.rend();
-  //rPrevIt is the rightmost point of "rit"
-  ++rit;
-  
+    output.setValue ( point, 0 );
+
+  //Forward scan
+  for ( point[0] = myLowerBoundCopy[0] + 1; point[0] <= myUpperBoundCopy[0]; point[0]++ )
+  {
+    // trace.warning() << point << " ";
+    if ( isForeground ( aImage, point ) )
+      output.setValue ( point, 1 + output ( prec ) );
+    else
+      output.setValue ( point, 0 );
+
+    prec[0] = point[0];
+  }
+
+
+  //prec is the the rightmost point of "point'
+  prec[0] =  myUpperBoundCopy[0];
+
   //Backward scan
-  for( ; 
-      rit != ritend;
-      ++rit,++rPrevIt )
-    {
-      if ( output ( *rPrevIt ) < output ( *rit ) )
-	output.setValue ( (*rit) , 1 + output ( *rPrevIt ) );
-    }
-  
+  for ( point[0] = myUpperBoundCopy[0] - 1; point[0] >=  myLowerBoundCopy[0]; point[0]-- )
+  {
+    if ( output ( prec ) < output ( point ) )
+      output.setValue ( point, 1 + output ( prec ) );
+    prec[0] = point[0];
+  }
+
   //final computation
-<<<<<<< HEAD
-  for ( it = scanline.begin(),itend = scanline.end();
-	it != itend;
-	++it )
-    if (output( *it ) < myInfinity)
-      output.setValue ( (*it), myMetric.power( output ( *it ) ));
-=======
   for ( point[0] = myLowerBoundCopy[0]; point[0] <= myUpperBoundCopy[0]; point[0]++ )
     if (output( point) < static_cast< typename OutputImage::Value >(myInfinity))
       output.setValue ( point, myMetric.power( output ( point ) ));
->>>>>>> d2e03d3c
     else
-      output.setValue ( (*it), myInfinity);
-}
+      output.setValue ( point, myInfinity);
+}
+
 
 //////////////////////////////////////////////////////////////////////:
 ////////////////////////// Other Phases
 template <typename I, DGtal::uint32_t p, typename IntLong>
 void
-<<<<<<< HEAD
-DGtal::DistanceTransformation<I, O, SepM>::computeOtherStep1D ( const O & input,
-								O & output,
-								const Point &startingPoint,
-								const Dimension dim,
-								Integer s[],
-								Integer t[] ) const
-=======
 DGtal::DistanceTransformation<I, p, IntLong>::computeOtherStep1D ( const OutputImage & input,
     OutputImage & output,
     const Point &row,
     const Size dim,
     Integer s[],
     Integer t[] ) const
->>>>>>> d2e03d3c
-{
-  Integer w;
-  Integer q = 0;
-
-  Point sQ = startingPoint;
-  Point pU = startingPoint;
-
-  //trace.info()<<"Enter startingPoint="<<startingPoint<<endl;
+{
+  ///@todo must be removed if Integer is assumed to be Signed (see @ref SpaceND)
+  typedef typename IntegerTraits<Integer>::SignedVersion SI;
+  SI w;
+  SI q = 0;
+
+  Point sQ = row;
+  Point pU = row;
+
+  //trace.info()<<"Enter row="<<row<<endl;
 
   //init of the stack structure
   pU[dim] = myLowerBoundCopy[dim];
@@ -319,14 +295,9 @@
   //ASSERT( pU[dim] <= myUpperBoundCopy[dim] );
   if ( pU[dim] > myUpperBoundCopy[dim] )
     {
-<<<<<<< HEAD
-      for(typename O::SpanIterator it= output.spanBegin(startingPoint,dim),
-	    itend=output.spanEnd(startingPoint,dim); 
-=======
       for(typename OutputImage::SpanIterator it= output.spanBegin(row,dim), itend=output.spanEnd(row,dim); 
->>>>>>> d2e03d3c
 	  it != itend; ++it)
-	output.setValue(it, myInfinity);
+	  output.setValue(it, myInfinity);
       return;
     }
   
@@ -386,7 +357,7 @@
     }
   }
 
-  Point last = startingPoint;
+  Point last = row;
 
   ASSERT(q>=0);
 
