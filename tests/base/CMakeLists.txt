--- conflicted
+++ resolved
@@ -12,15 +12,12 @@
    testStatistics
    testcpp11
    testCountedPtr
-<<<<<<< HEAD
-=======
    testBits
    testIndexedListWithBlocks
    testLabels
    testLabelledMap
    testLabelledMap-benchmark
    testMultiMap-benchmark
->>>>>>> 46608ec1
    )
 
 FOREACH(FILE ${DGTAL_TESTS_SRC})
