SET(DGTAL_TESTS_SRC
   testBasicBoolFunctions
   testOrderedAlphabet
   testCirculator
   testConstIteratorAdapter
   testProgressBar
   testBasicFunctors
   testConstRangeAdapter
   testOutputIteratorAdapter
   testClock
   testTrace
   testStatistics
   testcpp11
   testCountedPtr
<<<<<<< HEAD
=======
   testBits
   testIndexedListWithBlocks
   testLabels
   testLabelledMap
   testLabelledMap-benchmark
   testMultiMap-benchmark
>>>>>>> b02f0463
   )

FOREACH(FILE ${DGTAL_TESTS_SRC})
  add_executable(${FILE} ${FILE})
  target_link_libraries (${FILE} DGtal DGtalIO)
  add_test(${FILE} ${FILE})
ENDFOREACH(FILE)
<|MERGE_RESOLUTION|>--- conflicted
+++ resolved
@@ -12,15 +12,12 @@
    testStatistics
    testcpp11
    testCountedPtr
-<<<<<<< HEAD
-=======
    testBits
    testIndexedListWithBlocks
    testLabels
    testLabelledMap
    testLabelledMap-benchmark
    testMultiMap-benchmark
->>>>>>> b02f0463
    )
 
 FOREACH(FILE ${DGTAL_TESTS_SRC})
