/**
 *  This program is free software: you can redistribute it and/or modify
 *  it under the terms of the GNU Lesser General Public License as
 *  published by the Free Software Foundation, either version 3 of the
 *  License, or  (at your option) any later version.
 *
 *  This program is distributed in the hope that it will be useful,
 *  but WITHOUT ANY WARRANTY; without even the implied warranty of
 *  MERCHANTABILITY or FITNESS FOR A PARTICULAR PURPOSE.  See the
 *  GNU General Public License for more details.
 *
 *  You should have received a copy of the GNU General Public License
 *  along with this program.  If not, see <http://www.gnu.org/licenses/>.
 *
 **/

/**
 * @file testImagesSetsUtilities.cpp
 * @ingroup Tests
 * @author David Coeurjolly (\c david.coeurjolly@liris.cnrs.fr )
 * Laboratoire d'InfoRmatique en Image et Systèmes d'information - LIRIS (CNRS, UMR 5205), CNRS, France
 *
 * @date 2011/03/26
 *
 * @author Tristan Roussillon (\c tristan.roussillon@liris.cnrs.fr )
 * Laboratoire d'InfoRmatique en Image et Systèmes d'information - LIRIS (CNRS, UMR 5205), CNRS, France
 *
 * @date 2012/02/15
 *
 * Functions for testing ImageHelper functions.
 *
 * This file is part of the DGtal library.
 */

///////////////////////////////////////////////////////////////////////////////
#include <iostream>
#include "DGtal/base/Common.h"

#include "DGtal/images/imagesSetsUtils/ImageFromSet.h"
#include "DGtal/images/imagesSetsUtils/SetFromImage.h"

#include "DGtal/kernel/sets/DigitalSetInserter.h"
#include "DGtal/images/ImageHelper.h"

#include "DGtal/images/ImageContainerBySTLMap.h"
#include "DGtal/images/ImageContainerBySTLVector.h"
#include "DGtal/images/ImageSelector.h"

#include "DGtal/helpers/StdDefs.h"

#include "ConfigTest.h"

///////////////////////////////////////////////////////////////////////////////

using namespace std;
using namespace DGtal;
using namespace Z2i;

///////////////////////////////////////////////////////////////////////////////
// Functions for testing ImageHelper functions.
///////////////////////////////////////////////////////////////////////////////

template <typename P>
struct Norm1
{
  typedef P Point; 
  typedef typename P::Coordinate Value; 

  Value operator()(const Point& p)
  {
    return p.norm1(); 
  }
}; 

/**
 * Example of a test. To be completed.
 *
 */
bool testImageFromSet()
{

  typedef ImageContainerBySTLVector<Domain,int> Image;

  unsigned int nbok = 0;
  unsigned int nb = 0;
  
  trace.beginBlock ( "Testing ImageFromSet ..." );
  
  Point a(0,0);
  Point b(23,435);
  Point c(12,12);

  Domain d(a,b); 
  DigitalSet aSet(d);
  aSet.insert(c);
  
  Image image(d);
  //assign to the points belonging to aSet the value 128
  imageFromRangeAndValue(aSet, image, 128);  
  //ie. the value of c is 128 but the value of a remains 0
  nbok += ( (image(c) == 128)&&(image(a) == 0) ) ? 1 : 0; 
  nb++;
  trace.info() << "(" << nbok << "/" << nb << ") " << std::endl;

  Image image2(d); 
  Norm1<Point> n; 
  //fill image2 from n
  imageFromFunctor(image2, n); 
  nbok += ( (image2(c) == c.norm1())
	    &&(image2(a) == a.norm1())
	    &&(image2(b) == b.norm1()) )? 1 : 0; 
  nb++;
  trace.info() << "(" << nbok << "/" << nb << ") " << std::endl;
  
  Image image3 = image; 
  //fill image3 from image2
  imageFromImage(image3, image2); 
  //image2 and image3 should be equal, 
  //but both different from image
  Image::ConstRange rimg = image.range(); 
  Image::ConstRange rimg2 = image2.range(); 
  Image::ConstRange rimg3 = image3.range(); 
  bool flag2 = std::equal(rimg.begin(), rimg.end(), rimg2.begin());
  bool flag3 = std::equal(rimg.begin(), rimg.end(), rimg3.begin()); 
  bool flag23 = std::equal(rimg2.begin(), rimg2.end(), rimg3.begin()); 
  nbok += ( (!flag2) && (!flag3) && flag23 )?1:0;
  nb++;  
  trace.info() << "(" << nbok << "/" << nb << ") " << std::endl;

  trace.endBlock();
  
  return nbok == nb;
}

bool testSetFromImage()
{
  unsigned int nbok = 0;
  unsigned int nb = 0;
  
  trace.beginBlock ( "Testing SetFromImage ..." );
  
  //some points
  Point a(0,0);
  Point b(3,3);
  Point p(1,1);
  Point q(2,2);
  Point r(1,2);

  //image construction
  typedef ImageContainerBySTLMap<Domain,int> Image;
  Domain d(a,b); 
  Image image(d,1);
  image.setValue(p,127);
  image.setValue(q,128);
  image.setValue(r,10);
  
  //image content
  Image::ConstRange range = image.range(); 
  std::copy(range.begin(), range.end(), ostream_iterator<Image::Value>(cout, " ") ); 
  cout << endl; 

  //set tests

  DigitalSet aSet(d);
  DigitalSetInserter<DigitalSet> inserter(aSet); 
  //all points whose value <= 126
  setFromImage( image, inserter, 126 ); 
  //ie, all points except p and q
  nbok += ( (aSet.find(p) == aSet.end())
	    &&(aSet.find(q) == aSet.end())
	    &&(aSet.size()==(d.size()-2)) ) ? 1 : 0; 
  nb++;
  trace.info() << "(" << nbok << "/" << nb << ") " << std::endl; 

  DigitalSet aSet2(d);
  DigitalSetInserter<DigitalSet> inserter2(aSet2); 
  //all points whose value <= 127
  setFromImage( image, inserter2, 127 ); 
  //ie, all points except q
  nbok += ( (aSet2.find(q) == aSet2.end())
	    &&(aSet2.size()==(d.size()-1)) ) ? 1 : 0; 
  nb++;
  trace.info() << "(" << nbok << "/" << nb << ") " << std::endl; 

  DigitalSet aSet3(d);
  DigitalSetInserter<DigitalSet> inserter3(aSet3);
  //all points whose value <= 128 
  setFromImage( image, inserter3, 128 ); 
  //ie, all points
  nbok += ( aSet3.size()==d.size() ) ? 1 : 0; 
  nb++;
  trace.info() << "(" << nbok << "/" << nb << ") " << std::endl; 

  DigitalSet aSet4(d);
  DigitalSetInserter<DigitalSet> inserter4(aSet4);
  //all points whose value is between 2 and 100 
  setFromImage( image, inserter4, 2, 100 ); 
  //ie, only point r
  nbok += ( (aSet4.find(r)!=aSet4.end())&&(aSet4.size()==1) ) ? 1 : 0; 
  nb++;
  trace.info() << "(" << nbok << "/" << nb << ") " << std::endl; 

  DigitalSet aSet5(d);
  DigitalSetInserter<DigitalSet> inserter5(aSet5);
  //predicate construction
  typedef std::equal_to<Image::Value> EqualBinaryFunctor; 
  typedef std::binder2nd<EqualBinaryFunctor> ValuePredicate; 
  ValuePredicate equalTo1 (EqualBinaryFunctor(),1); 
  PointFunctorPredicate<Image, ValuePredicate> pred(image, equalTo1); 
  //all points whose value is 1
  setFromPointsRangeAndPredicate( d.begin(), d.end(), inserter5, pred ); 
  //ie all points except p, q, and r
  nbok += ( (aSet5.find(p) == aSet5.end())
	    &&(aSet5.find(q) == aSet5.end())
	    &&(aSet5.find(r) == aSet5.end())
	    &&(aSet5.size()==(d.size()-3)) ) ? 1 : 0; 
  nb++;
  trace.info() << "(" << nbok << "/" << nb << ") " << std::endl; 


<<<<<<< HEAD

  trace.beginBlock ( "Testing SetFromImage using pgm test file ..." );
  
  std::string filename = testPath + "samples/circleR10modif.pgm";
  Image image2 = PNMReader<Image>::importPGM( filename ); 
  Z2i::DigitalSet setFromImg (image2.domain());
  SetFromImage<Z2i::DigitalSet>::append<Image>(setFromImg, image2, 0, 255);

  
  for( Z2i::DigitalSet::Iterator it= setFromImg.begin(); 
       it!=setFromImg.end(); it++){
    trace.info()<< *it << endl;
  }
  trace.info()<< "Size=" << setFromImg.size();
  
  Image setImage = ImageFromSet<Image>::create(setFromImg, 1,
                 false, 
                  setFromImg.begin(), 
                  setFromImg.end());
  
  trace.info() << "Image at 0,12:" << setImage(Point(0,12))<< endl;
  trace.info() << "(" << nbok << "/" << nb << ") "
         << "true == true" << std::endl;
  trace.endBlock();
  
=======
>>>>>>> 70188adf
  return nbok == nb;
}

///////////////////////////////////////////////////////////////////////////////
// Standard services - public :

int main( int argc, char** argv )
{
  trace.beginBlock ( "Testing class ImageHelper functions" );
  trace.info() << "Args:";
  for ( int i = 0; i < argc; ++i )
    trace.info() << " " << argv[ i ];
  trace.info() << endl;

  bool res = testImageFromSet() && testSetFromImage();
  trace.emphase() << ( res ? "Passed." : "Error." ) << endl;
  trace.endBlock();
  return res ? 0 : 1;
}
//                                                                           //
///////////////////////////////////////////////////////////////////////////////<|MERGE_RESOLUTION|>--- conflicted
+++ resolved
@@ -218,34 +218,6 @@
   trace.info() << "(" << nbok << "/" << nb << ") " << std::endl; 
 
 
-<<<<<<< HEAD
-
-  trace.beginBlock ( "Testing SetFromImage using pgm test file ..." );
-  
-  std::string filename = testPath + "samples/circleR10modif.pgm";
-  Image image2 = PNMReader<Image>::importPGM( filename ); 
-  Z2i::DigitalSet setFromImg (image2.domain());
-  SetFromImage<Z2i::DigitalSet>::append<Image>(setFromImg, image2, 0, 255);
-
-  
-  for( Z2i::DigitalSet::Iterator it= setFromImg.begin(); 
-       it!=setFromImg.end(); it++){
-    trace.info()<< *it << endl;
-  }
-  trace.info()<< "Size=" << setFromImg.size();
-  
-  Image setImage = ImageFromSet<Image>::create(setFromImg, 1,
-                 false, 
-                  setFromImg.begin(), 
-                  setFromImg.end());
-  
-  trace.info() << "Image at 0,12:" << setImage(Point(0,12))<< endl;
-  trace.info() << "(" << nbok << "/" << nb << ") "
-         << "true == true" << std::endl;
-  trace.endBlock();
-  
-=======
->>>>>>> 70188adf
   return nbok == nb;
 }
 
