=== DGtal 0.8 ===

*IO Package*

    - Better handling of materials in Board3D and OBJ exports.

    - New 'basic' display mode for surfels (oriented or not), useful
      for large digital surface displays (quads instead of 3D prism)

    - New draw() method for 3D display models (Viewer3D and Board3D)
      to display surfels with prescribed normal vectors.

*For Developpers*

     - Google Benchmark can be enabled to allow micro-benchmarking in
	some DGtal unit tests (https://github.com/google/benchmark)

*Geometry Package*
    - random-access iterators in ArithmeticalDSL

    - Various geometric predicates are now available in order to
      test the orientation of three points in the planes. Most classes 
      are template classes parametrized by a type for the points (or its 
      coordinates) and an integral type for the computations. They always 
      return an exact value (or sign), provided that the integral type 
      used for the computations is well chosen with respect to the coordinates 
      of the points. Some implementations do not increase the size of the input
      integers during the computations.	

<<<<<<< HEAD
   - Bug fix in PowerMap construction.
	
=======
*Math package*

    - Simple Linear Regression tool added (backport from imagene).


>>>>>>> 7634f306
=== DGtal 0.7 ===

*General*

    - Unit tests build is now disabled by default (to turn it on, run cmake with "-DBUILD_TESTING=on")

    - The "boost program option library" dependency was removed.

    - DGtal needs boost >= 1.46.

    - Thanks to new compiler warning option (-Wdocumentation), the doxygen documentation has been considerably improved.

*Base Package*

    - Complete rewriting of Clone, Alias and ConstAlias
      classes. Parameter passing is now documented with a standardized
      method to determine parameters unambiguously. Associated classed
      CowPtr, CountedPtrOrPtr and CountedConstPtrOrConstPtr are now used
      in conjunction with the previous classes.

    - Few improvments in Clock and Trace base classes.

*Kernel Package*

    - Two initialisation methods (initRemoveOneDim and initAddOneDim)
      for the Projector Functor from the BasicPointFunctors class in
      order to simplify the slice images (with example and test in 2D
      slice image extraction from 3D volume file).

    - New basic functors:
	- SliceRotator2D: to rotate 2D Slice images from 3D volume.
	- Point2DEmbedderIn3D: a simple functor to embed in 3d a 2d points (useful to extract 2D image from 3D volume).

    - Sets have been updated to own their domain with a copy-on-write pointer, in order to avoid some inconsistencies.

*Topology Package*

    - Fixing bugs in Object::isSimple for some digital
      topologies. Speed of Object::isSimple has been improved. Homotopic
      thinning is much faster (even without a precomputed simplicity
      table).

    - Objects have been updated to use Clone services.

*Geometry Package*

    - New classes to deal with arithmetical digital straight segments.
      Now the representation of the primitives and their recognition
      along a discrete structure are separated. The unique class ArithmeticalDSS,
      which was a segment computer, has been replaced by mainly three classes:
      ArithmeticalDSL, ArithmeticalDSS and ArithmeticalDSSComputer.
      This is described in a doc page of the geometry package.
      Note that Backward/Forward suffixes have been renamed into Back/Front.
      Moreover, get prefixes for data members accessors have been removed.

    - Generic adapter to transform a metric (model of CMetric) with
      monotonic (see doc) properties to a separable metric (model of
      CSeparableMetric) which can be used in
      VoronoiMap/DistanceTransformation algorithms.

    - New possibility to access the 3 2D ArithmeticDSS object within an
      ArithmeticDSS3d.

    - New local estimator adapter to make easy implementation of locally defined differential
      estimator on digital surfaces.

    - New documentation on local estimators from digital surface
      patches and surfel functors. New normal vector estimator from
      weighted sum of elementary surfel normal vectors added.

    - With an optional binding with CGAL and Eigen3, new curvature and
      normal vector estimators have been added. For instance, you can
      now estimate curvature from polynomial surface fitting (Jet
      Fitting) and Monge forms.

    - Minor improvements in the spherical accumulator.

    - Improvement of integral invariant estimators (better memory footprint, ...).
      They also allow to estimate principal curvatures using Covariance matrix.
      Covariance matrix is also "masks" based, so the computation is efficient.

    - New algorithms to compute the minimal characteristics of a
      Digital Straight Line subsegment in logarithmic time using local
      convex hulls or Farey Fan. Also works when the DSL
      characteristics are not integers.

    - Chord algorithm for (naive) plane recognition and width computation.

    - New organization for computing primitives. Introduction of the concept
      of PrimitiveComputer and specialization. COBA algorithm and Chord algorithm
      are now models of AdditivePrimitiveComputer.

    - Introduction of the primitive ParallelStrip, computed by COBA and Chord algorithms

    - New documentation for planarity decision, plane recognition and width computation.
      Quantitative and qualitative evaluation of COBA and Chord algorithm.

    - Bug fix in COBA algorithm when extending an empty computer with a group of points.

    - add standard plane recognition with adapter classes both for COBA and Chord algorithm.

*Shape Package*

    - The class MeshFromPoints was transformed into Mesh (more from
      shapes/fromPoints to shapes/ directory), iterators on mesh
      points and mesh face.

*Topology Package*

    - The class SCellToMidPoint is now deprecated. Use CanonicSCellEmbedder instead
      to map a signed cell to its corresponding point in the Euclidean space

*IO Package*

    - Complete refactoring of 3D viewers and boards (Viewer3D, Board3DTo2D).
    - New Board3D to export 3D displays to OBJ 3D vector format.
    - A new display of 2D and 3D image in Viewer3D.
    - New reader: HDF5 file with 2D image dataset(s) (8-bit with palette and 24-bit truecolor with INTERLACE_PIXEL).
    - New GenericReader and Generic Writer for both 2D, 3D and ND images.
    - Adding a Table Reader to extract objets given in a specific column from a text file.
    - Adding missing PPM Reader.
    - Adding missing DICOM reader (with ITK library)
    - Adding ITK reader and ITK writer
    - OpenInventor (SOQT/Coin3D) based viewer has been removed (please consider release <=0.6 if interested).

*Image Package*

    - New concepts : CImageFactory to define the concept describing an
      image factory and CImageCacheReadPolicy/CImageCacheWritePolicy
      to define the concept describing cache read/write policies.

    - New classes : ImageFactoryFromImage to implement a factory to
      produce images from a "bigger/original" one according to a given
      domain, ImageCache to implement an images cache with 'read and
      write' policies, TiledImageFromImage to implement a tiled image
      from a "bigger/original" one.

    - ImageContainerByITKImage complies with CImage.
      The container has been moved from the DGtal::experimental namespace to
      the main DGtal namespace.

*Graph Package*

    - New graph visitor, which allows to visit a graph according to
      any distance object (like the Euclidean distance to some point).

*Math Package*

    - add Histogram class and CBinner concept.
    - add math concepts diagram.


=== DGtal 0.6 ===

 *General*
    - Multithread capabilities via OpenMP are now detected during DGtal
      build. Example of usage can be found in the Volumetric module.

 *Documentation*
    - update documentation for boost concepts, so that subconcepts are
      displayed and html reference pages are pointed.
    - package/module documentation files are now in their associated
      package folder (e.g. kernel/doc/ for kernel package related
      documentation pages). The "make doc" command (or "make dox", see
      below) generates the documentation in the "html/" sub-folder of your
      current build folder.
    - latex citations within doxygen documents are now working

 *Base Package*
    - correct concept checks for some range concepts.
    - Statistic class moved to math package

 *Kernel Package*
    - digital sets are now also point predicates, update of
      DigitalSetDomain accordingly. As a consequence, SetPredicate is
      now deprecated.
    - exposed Compare template parameter of underlying std::set in
      DigitalSetBySTLSet class.

    - new documentation for module digital sets.

 *Arithmetic Package*
    - new class for representing lattice polytopes in 2D (with cut
      operations)
    - bugfix in LighterSternBrocot::Fraction
    - bugfix in ArithmeticalDSS (thanks, Kacper)

 *Image Package*
    - Update on image writers (no colormap required for scalar only writers).
      Documentation updated.
    - New image adapters to adapt both domains and values of an image (ImageAdapter
      and ConstImageAdapter).
    - several enhancements of the main image concept and its image
      container models

 *Geometry Package*
    - New primitives for digital plane recognition. Naive planes, and
      more generally planes with arbitrary axis-width can be detected
      and recognized incrementally. Based on a COBA algorithm
      implementation, which uses 2D lattice polytopes.
    - Fréchet segment computer added to compute bounded simplifications of
      digital curves for instance.
    - Complete rewritting of volumetric tools by separable processes:
      new generic algorithms (VoronoiMap, PowerMap) and metric
      concepts hierarchy (l_2, l_p, ...p) to efficiently compute
      DistanceTransformation, ReverseDistanceTransformation and
      preliminary medial axis extraction.
    - Separable volumetric tools are now multithread using OpenMP.
    - New curvature estimator in 2D/3D based on integral invariants
      (both mean and gaussian curvatures in 3D).

 *Shape Package*
    - New operators available on digital and Euclidean shapes (Union,
      Intersection, Minus)

 *Topology Package*
    - update documentation for digital surfaces and digital surface
      containers so as to emphasize the fact that the ranges are only
      single-pass.

 *Graph Package*
    - New package gathering graph related structures and algorithms
      (visitors, graph concepts, ...)
    - Add concepts for graph visitors
    - Add boost::graph support for DigitalSurface
    - Add documentation for graph package.

 *Math Package*
    - Exact exponentiation x^p by squaring on O(log p) added
      (BasicMathFunctions::power).

 *For developers*
    - new "make dox" target to only build dox file documentation
      ("make doc" for complete documentation build)


=== DGtal 0.5.1 ===
Posted on June, 6th, 2012 by David Coeurjolly

    - New way to cite package/module authors in the documentation
    - Improvement of DGtal::GridCurve ranges
    - Improvement of package concepts  in the  documentation
    - new documentation for DGTal build on MSWindows
    - arithmetic is now a main package (previously in math)
    - Specialized classes for classical metric adjacencies


=== DGtal 0.5 ===
Posted on May, 9th, 2012 by David Coeurjolly

Many changes have been pushed to this release with a lot of nice
tools.  Before going into details component by component, we would
like to focus on a couple of new cool features:

  - new arithmetic package (fractions, models of fraction,
    Stern-Brocot, continued fraction,...)
  - new nD DigitalSurface model (collections of (n-1) topological cells
    with many tools/utilities to track surface elements)
  - update of the build system to make easier the use of DGtal in your
    projects.
  - DGtal and DGtalTools
  - many bugfixes..

* Overall  Project

  - In previous DGtal releases, tools were given in the source
    "tools/" folder. In this release, we have chosen to move the
    tools to another GitHub project
    (http://github.com/DGtal-team/DGtalTools) with a specific
    development process. Please have a look to this project to get
    nice tools built upon the DGtal library.

  - cmake scripts and DGtalConfig have been widely updated to make
    easier the use of the library in your own code

  - We are debugging both the code and the scripts to make it compile
    on windows. We still have couple of issues but most of DGtal
    compiles.

  - Again, efforts have been done on the documentation.


* Package Topology:

 - Creation of the graph concept (see Doxygen documentation)

 - Graph tools have been added: breadth first visitor for any model of
   graph

 - Creation of high-level classes to represent several kinds of
   digital surfaces. Surfaces are n-1 dimensional objetcs and may be
   open or closed. There are several models of digital surface
   containers: boundary of a set of points, explicit set of surfels,
   boundary of a digital object defined by a predicate, frontier
   between two regions, light containers that are discovered on
   traversal but not stored explicitly, etc.

 - All these digital surfaces can be manipulated through the same
   object (DigitalSurface), whichever the container.

 - DigitalSurface is a model of a graph whose vertices are the surfels
   and whose arcs are the connections between surfels.

 - Definition of umbrellas over digital surfaces, that forms faces on
   the surface graph.

 - In 3D, digital surface form combinatorial 2-manifolds with boundary

 - Digital surface can be exported in OFF format

 - Several examples using digital surfaces are provided, like
   extracting isosurfaces from images or volume files defining
   surfaces in labelled images.

* Package Algebraic (new package)

 - Definition of n-variate polynomial as a one-dimensional polynomial
   whose coefficients are n-1-variate polynomials. Coefficient ring
   and dimension are templated.

 - Creation of a reader that can transform a string representation of
   multivariate polynomial into such polynomial object. Use
   boost::spirit.

 - Example using package Topology to extract and display implicit
   polynomial surfaces in 3D.

* Package Arithmetic (new package)

 - Standard arithmetic computations are provided: greatest common
   divisor, Bézout vectors, continued fractions,  convergent.

 - Several representations of irreducible fractions are provided. They
   are based on the Stern-Brocot tree structure. With these fractions,
   amortized constant time operations are provided for computing
   reduced fractions.

 - An implementation of patterns and subpatterns is provided, based on
   the irreducible fractions.
 - A representation of digital standard line in the first quadrant is
   provided, as well as fast algorithms to recognize digital straight
   subsegments.


* Package Image

  - Complete refactoring of Images and ImageContainers (more
    consistent design)

  - Documentation added

  - Graph of concepts added in the documentation


* Package Geometry

  - New SegmentComputer (a.k.a. geometrical primitives to use for
    recognition, curve decomposition,...) : ArithDSS3D (3D DSS), DCA
    (Digital Circular Arcs), CombinatorialDSSS, ...

  - New normal vector field estimation based on elementary normal
    vector convolution in n-D

  - Distance Transformation by Fast Marching Method added.

* Package IO

  - Complete refactoring of the way a DGtal object is displayed in
    boards/viewers.

  - New 2D board  backend: you can export your drawning in TikZ for
    latex includes.


=== DGtal 0.4 ===
Posted on September 26, 2011 by David Coeurjolly

	* Global changes:
	   - A better decomposition of DGtal algorithms and
	data structures into packages.
	   - By default, DGtal is built with minimal dependencies.
	   - Concepts and concept checking mechanism have been
	considerably improved.

	* Kernel Package: refactoring of Integer types considered in
	DGtal.

	* Topology Package: Interpixel/cellular topological model,
	boundary tracking tools, ...

	* Geometry Package:
	  - many things have been added in the 1D contour analysis module:
	multi-modal representation of 1D contours and curves (GridCurve facade),
	decomposition/segmentation into primitives, many differential
	estimators added, helpers for multigrid comparison of estimators
	  - multigrid digital set generators from implicit and parametric
	shapes in dimension 2.

	* I/O Package: refactoring/enhancements of DGtal boards and
	viewers,  enhancement of 2D boards with libcairo and a new
	Board3Dto2D board has been added.


	* Tools: multigrid shapeGenerator/contourGenerator added,
	lengthEstimator/estimatorComparator  added for differential
	estimator multigrid comparison, connected components extraction in
	3D, ...

	* Documentation: User guide has been improved thanks to a
	decomposition of the library into packages.

=== DGtal 0.3.1 ===
Posted on April 4, 2011 by David Coeurjolly

	* Quick release due to a build problem on linux. No more feature
	added.
	* Preliminary cellular grid documentation added.
	* Documentation cleanup.




=== DGtal 0.3.0 ===
Posted on April 1, 2011 by David Coeurjolly

Beside the DGtal presentation at DGCI 2011, we are pleased to announce a new DGtal release 0.3.0.

New features:

    User-guide added (based on doxygen system)
    Kernel: new concepts and controls to enhance the Interger type management, new iterators (Range/SubRange) on HyperRectDomains.
    Topology: interpixel model added (cells, boundary tracking mechanisms,…)
    Geometry 2D: 2D curve primitive decomposition, tangential cover, convexity/concavity decomposition.
    Geometry nD: reverse Euclidean distance transformation
    Visualisation: stream mechanism to visualize 3D DGtal objects with libQGLViewer (optional)
    Shape generator factory added in nD

BugFixes, enhancements:

    Many bugs have been fixed for this release.
    cmake DGtal dependency checking process is more stable now

Known problems:

    For technical reasons, we haven’t be able to verify that this release also compile on Windows Visual Studio systems (see ticket #87). A new release will fix this problem as soon as possible.
    All open tickets





=== Older Releases ===





2011-04-01 dcoeurjo
	* Release 0.3.0
	* Kernel: global enhancement of different Integer types and
	associated concepts.
	* Topology: interpixel topology, cells, surface tracking
	* Geometry2D: contour primitive decomposition, tangential cover,
	convexity/concavity decomposition.
	* GeometrynD: Reverse DT transformation (Euclidean)
	* Infrastructure: 3D visualisation of DGtal objects with
	libQGLViewer, shape factory
	* IO: PointListReader added
	* Documentation: first DGtal user-guide


2010-01-12 dcoeurjo
	* Release 0.2
	* Kernel: DGtalBoard mechanism for 2D drawing of DGtal objects, ..
	* Geometry package
	   - Volumetric: distance transformation with separable	metric
	(l2, l1 and linfinity) in arbitrary dimension
	   - 2D: Arithmetical DSS, Greedy decomposition of a contour into
	primitives, FreemanChain code iterators
	* Topolopy package: Set, Adjacencies, Object, border extraction,
	connected components computation, ...
	* IO: 2D file formats with Magick++, Vol/Raw format in 3D, Raw
	format in n-D (non-portable)
	* Misc: Compiles on linux, MacOS and VisualStudio 2008


2010-21-05 dcoeurjo
	* Iterators added to PointVector
  * Debug methods removed in Trace class
  * Many bug fixes for VS compatibility

2010-05-15 dcoeurjo
  * Assert.h: added macro ASSERT() added based on the boost/assert.hpp (TODO: implement a nice callback)
  * Point and Vector templated classes added
  * Space.*: skeleton of a DGtal::Space added

2010-03-03 dcoeurjo
	* math/MeasureOfStraightLines: new class to compute the measure of a set of Straight lines defined as a polygon in the (a,b) parameter space.
	* test_measure: added

2010-02-17 dcoeurjo
  * Trace: new class models for output streams in Trace class.
  * TraceWriter/TraceWriterTerm/TraceWriterFile: added

2010-02-12 dcoeurjo
  * models: bug fix  in INLINE commands
  * Trace/Clock: minor edit and bug report

2010-01-05 dcoeurjo
  * Trace can be initialized on diffrent output stream (e.g. std::cerr or a file stream)
  * test_trace: update to test the new API

2010-01-04 dcoeurjo
  * Clock: no more static variables and methods (in order to have several running clocks)
  * Trace: new interface and the endBlock displays and returns the ellapsed time within the block

2009-12-28 dcoeurjo
  * Trace: a new class to trace out messages to the standard output. Four type of messages are possible: info, debug, error and "emphased". On color linux terminal, messages appears with an appropriate color foreground.
  * test_trace: an illustration of the Trace interface

2009-12-14 dcoeurjo
  * CMakeLists, test_clock updates to ensure compatibility with VisualStudio
  * New cmake options
    - OPTION(BUILD_SHARED_LIBS "Build shared libraries." ON)
    - OPTION(BUILD_TESTS "Build tests." ON)

2009-12-11 dcoeurjo
	* CMakeLists scripts and first backport from imagene (Clock class)

2009-12-11 dcoeurjo
	* Repository cleanup:
		  - Modeles and genereateClass.sh removed
      - JOL scripts & templates added


2009-12-03 dcoeurjo
	* Modeles: class templates added with generateClass.sh script<|MERGE_RESOLUTION|>--- conflicted
+++ resolved
@@ -27,16 +27,13 @@
       of the points. Some implementations do not increase the size of the input
       integers during the computations.	
 
-<<<<<<< HEAD
    - Bug fix in PowerMap construction.
 	
-=======
 *Math package*
 
     - Simple Linear Regression tool added (backport from imagene).
 
 
->>>>>>> 7634f306
 === DGtal 0.7 ===
 
 *General*
