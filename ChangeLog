--- conflicted
+++ resolved
@@ -4,12 +4,6 @@
 
     - Better handling of materials in Board3D and OBJ exports.
 
-<<<<<<< HEAD
-*Math package*
-
-    - Simple Linear Regression tool added (backport from imagene).
-
-=======
     - New 'basic' display mode for surfels (oriented or not), useful
       for large digital surface displays (quads instead of 3D prism)
 
@@ -32,7 +26,11 @@
       used for the computations is well chosen with respect to the coordinates 
       of the points. Some implementations do not increase the size of the input
       integers during the computations.	
->>>>>>> 96d50f64
+
+*Math package*
+
+    - Simple Linear Regression tool added (backport from imagene).
+
 
 === DGtal 0.7 ===
 
