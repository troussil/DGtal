# DGtal 1.3 (beta)

## New features / critical changes

- *General*
  - A Dockerfile is added to create a Docker image to have a base to start development
    using the DGtal library.(J. Miguel Salazar
    [#1580](https://github.com/DGtal-team/DGtal/pull/1580))
  - Continuous integration does not use Travis anymore but Github
    Actions. (David Coeurjolly, [#1591](https://github.com/DGtal-team/DGtal/pull/1591))

## Changes

- *IO*
  - Fix purple color.  (Bertrand Kerautret and Phuc Ngo
    [#1579](https://github.com/DGtal-team/DGtal/pull/1579))
  - Move static private HSVtoRGB and RGBtoHSV functions in Color class (public) and
    new setters/getters from/to HSV (Python binding updated)
    (Bertrand Kerautret, Phuc Ngo and David Coeurjolly
    [#1593](https://github.com/DGtal-team/DGtal/pull/1593))

- *Build*
  - New cmake option (DGTAL_RANDOMIZED_TESTING_THRESHOLD) to set the
    (approximated) % of unit-tests to build and run for randomized
    testing (David Coeurjolly [#1588](https://github.com/DGtal-team/DGtal/pull/1588))

## Bug fixes

- *General*
  - Fixing OpenMP dependency on macOS when using the DGtalConfig.cmake
    (David Coeurjolly, [#1578](https://github.com/DGtal-team/DGtal/pull/1578))
  - Various warnings / deprecated functions (David Coeurjolly,
    [#1583](https://github.com/DGtal-team/DGtal/pull/1583)
<<<<<<< HEAD
 - Removing old snapshot of catch.hpp. Now DGtal compiles on Apple M1 (David Coeurjolly,
   [#1590](https://github.com/DGtal-team/DGtal/pull/1590)
 - Fix cmake IN_LIST use policy. (Bertrand Kerautret,
   [#1592](https://github.com/DGtal-team/DGtal/pull/1592))
=======
  - Removing old snapshot of catch.hpp. Now DGtal compiles on Apple M1 (David Coeurjolly,
    [#1590](https://github.com/DGtal-team/DGtal/pull/1590))
  - Adding a explicit list of tests to exclude from Github Actions
    (David Coeurjolly, [#1596](https://github.com/DGtal-team/DGtal/pull/1596)
>>>>>>> 162d4d8b

# DGtal 1.2

## New Features / Critical Changes

- *New Feature*
  - DGtal now has a python binding `pip install dgtal`! For all
    details on the list of classes available in python, you can have a
    look to: Pablo Hernandez-Cerdan [#1528](https://github.com/DGtal-team/DGtal/pull/1528)

- *Geometry Package*
  - New normal vector estimation using plane-probing approaches.
    (Jocelyn Meyron, Tristan Roussillon,
    [#1547](https://github.com/DGtal-team/DGtal/pull/1547))
  - New normal vector estimation using slices of digital surfaces
    and maximal segment computation
    (Jocelyn Meyron, Tristan Roussillon,
    [#1547](https://github.com/DGtal-team/DGtal/pull/1547))
  - Add an implementation of the Quick Hull convex hull algorithm. It
    works in arbitrary dimension. It provides several kernels to deal
    with lattice or rational points, and also to compute the Delaunay
    cell complex.
    (Jacques-Olivier Lachaud,[#1539](https://github.com/DGtal-team/DGtal/pull/1539))

## Changes

- *Project*
  - Add azure-pipelines in `wrap` folder to kickstart python wrappings
    (Pablo Hernandez-Cerdan [#1529](https://github.com/DGtal-team/DGtal/pull/1529))
  - Modernize CMake: Avoid global includes and links, use `target_` commands instead
    (Pablo Hernandez-Cerdan, David Coeurjolly [#1524](https://github.com/DGtal-team/DGtal/pull/1524))
  - Modernize CMake: Prefer use targets rather than directories and libraries
    (Pablo Hernandez-Cerdan [#1543](https://github.com/DGtal-team/DGtal/pull/1543))
  - Add python wrappings using pybind11. Check wrap/README.md for details.
    (Pablo Hernandez-Cerdan [#1543](https://github.com/DGtal-team/DGtal/pull/1528))

- *Documentation*
  - Fix typos in blurred segment equation (Phuc Ngo,
    [#1561](https://github.com/DGtal-team/DGtal/pull/1561))
  - Fix some small errors : includes, variable names, code example
    (adrien Krähenbühl, [#1525](https://github.com/DGtal-team/DGtal/pull/1525))
  - Fix doxygen errors in DigitalConvexity, SurfaceMesh
    (Pablo Hernandez-Cerdan [#1534](https://github.com/DGtal-team/DGtal/pull/1534))
  - Fix CSS errors in doxygen
    (Jérémy Levallois, [#1546](https://github.com/DGtal-team/DGtal/pull/1546))

- *General*
  - Only set CMAKE_CXX_STANDARD if not defined already
    (Pablo Hernandez-Cerdan [#1526](https://github.com/DGtal-team/DGtal/pull/1526))
  - Add `container()` member function to DigitalSets and ImageContainers
    (Pablo Hernandez-Cerdan [#1532](https://github.com/DGtal-team/DGtal/pull/1532))

- *Arithmetic*
  - Add default constructor to ClosedIntegerHalfSpace
    (Jacques-Olivier Lachaud,[#1531](https://github.com/DGtal-team/DGtal/pull/1531))

- *IO*
  - Fix Color::getRGBA
    (Pablo Hernandez-Cerdan [#1535](https://github.com/DGtal-team/DGtal/pull/1535))
  - Adding Quad exports in Board3DTo2D  (David Coeurjolly,
    [#1537](https://github.com/DGtal-team/DGtal/pull/1537))
  - Adding spacing in ImageContainerByITKImage and the possibility to export it
    through ITKWriter.
    (Bertrand Kerautret [#1563](https://github.com/DGtal-team/DGtal/pull/#1563))


## Bug fixes

- *Documentation*
  - Removing collaboration graphs in doxygen. Fixing doxygen warnings (David Coeurjolly,
    [#1537](https://github.com/DGtal-team/DGtal/pull/1537))
  - Fixing the homebrew command for building on macOS (Jérémy Levallois,
    [#1560](https://github.com/DGtal-team/DGtal/pull/1560))

- *IO*
  - Removing the default grey background and raising an error if CAIRO has not between
    set for the Board3DTo2D export (David Coeurjolly,
    [#1537](https://github.com/DGtal-team/DGtal/pull/1537))

- *Geometry*
  - Small fixes and updates in BoundedLatticePolytope and BoundedRationalPolytope
    initialization when using half-spaces initialization
    (Jacques-Olivier Lachaud,[#1538](https://github.com/DGtal-team/DGtal/pull/1538))
  - Fix BoundedLatticePolytope::init when using half-spaces initialization
    (Jacques-Olivier Lachaud,[#1531](https://github.com/DGtal-team/DGtal/pull/1531))
  - Fix an issue in DigitalSurfaceRegularization about bad buffer init
    (David Coeurjolly, [#1548](https://github.com/DGtal-team/DGtal/pull/1548))
  - Fix issue [#1552](https://github.com/DGtal-team/DGtal/issues/1552) about a
    plane-probing unit test taking too long
    (Jocelyn Meyron, [#1553](https://github.com/DGtal-team/DGtal/pull/1553))
  - Fix issue
    [#1566](https://github.com/DGtal-team/DGtal/issues/1566): do not
    compile example checkLatticeBallQuickHull if WITH_GMP is not set
    (Jacques-Olivier Lachaud,[#1567](https://github.com/DGtal-team/DGtal/pull/1567))
  - Fix AppVeyor issue on PlaneProbingParallelepipedEstimator and PlaneProbingRNeighborhood
    (Bertrand Kerautret, [#1568](https://github.com/DGtal-team/DGtal/pull/1568))

- *Shapes package*
  - Fix the use of uninitialized variable in NGon2D.
   (Daniel Antunes,[#1540](https://github.com/DGtal-team/DGtal/issues/1540))

- *Build*
  - We now use cmake *Fetch_Content* to download the stable release of
    Catch2 (used in our unit-tests) when building the project (David
    Coeurjolly [#1524](https://github.com/DGtal-team/DGtal/issues/1524))
  - Fixing the required components for CGAL (David Coeurjolly,
    [#1550](https://github.com/DGtal-team/DGtal/issues/1550))
  - Speedup of the compilation of the tests that rely on Catch2
    (Roland Denis [#1551](https://github.com/DGtal-team/DGtal/pull/1551))
  - Comply with cmake Policy CMP0115 "Source file extensions must be
    explicit". (David Coeurjolly, [#1557](https://github.com/DGtal-team/DGtal/pull/1557))
  - Fix AppVeyor issue using new zlib URL.
    (Bertrand Kerautret, [#1571](https://github.com/DGtal-team/DGtal/pull/1571))


# DGtal 1.1

## New Features / Critical Changes

- *Project*
  - For this release, we have cleaned up the git history (using [bfg](https://rtyley.github.io/bfg-repo-cleaner/)),
    removing old deprecated files or commit errors. For a complete description,
    please follow the discussion of Issue [#1477](https://github.com/DGtal-team/DGtal/issues/1477).
    If you are doing a clean `git clone` of the project, or use the release archive,
    everything should be fine. If you have branches on the release 1.1beta, you
    would need to reset your current working copy. For instance, if
    you have cloned the `DGtal-team/DGtal` repository, just reset your
    master branch using:
    ```
    git fetch origin
    git reset --hard origin/master
    ```
    If you have cloned a fork of `DGtal-team/DGtal` (*i.e.* the `origin`
    remote correspond to your fork and not the DGtal-team one), Fetch
    the DGtal-team remote (nammed `DGtal` here):
    ```
    git fetch DGtal
    git reset --hard DGtal/master
    ```

    _For advanced developers_
    If there are some branches out there you want to "update" to the new history:
    First go to unmerged branch and copy the SHA of the commits you want to get. Or, if they are consecutive, copy the oldest and newest SHA.
    ```
    git checkout master #Updated to new history
    git checkout -b myOpenPR_after_new_history
    git cherry-pick oldestSha^..newestSha
    ```

    (David Coeurjolly, [#1510](https://github.com/DGtal-team/DGtal/pull/1510))

- *Kernel package*
  - Making `HyperRectDomain_(sub)Iterator` random-access iterators
    (allowing parallel scans of the domain, Roland Denis,
    [#1416](https://github.com/DGtal-team/DGtal/pull/1416))
  - Fix bug in BasicDomainSubSampler for negative coordinates of the
    domain lower bound. (Bertrand Kerautret
    [#1504](https://github.com/DGtal-team/DGtal/pull/1504))

- *DEC*
  - Add discrete calculus model of Ambrosio-Tortorelli functional in
    order to make piecewise-smooth approximations of scalar or vector
    fields onto 2D domains like 2D images or digital surfaces
    (Jacques-Olivier Lachaud,[#1421](https://github.com/DGtal-team/DGtal/pull/1421))

- *Geometry Package*
  - New piecewise smooth digital surface regularization class (David Coeurjolly,
    [#1440](https://github.com/DGtal-team/DGtal/pull/1440))
  - Provides support for digital full convexity and subconvexity (Jacques-Olivier Lachaud,
    [#1459](https://github.com/DGtal-team/DGtal/pull/1459))
  - Implementation of Shrouds algorithm for smoothing digital surfaces:
    Nielson et al., Shrouds: optimal separating surfaces for enumerated volumes.
    In Proc. VisSym 2003, vol. 3, pp. 75-84
    (Jacques-Olivier Lachaud, [#1500](https://github.com/DGtal-team/DGtal/pull/1500))
  - Updates cell geometry and digital convexity to use specialized
    unordered set data structure UnorderedSetByBlock for storing
    digital points (Jacques-Olivier Lachaud,
    [#1499](https://github.com/DGtal-team/DGtal/pull/1499))

- *Shapes package*
  - Add a new surface mesh representation for manifold or non-manifold polygonal
    surfaces in R^3 (Jacques-Olivier Lachaud,
    [#1503](https://github.com/DGtal-team/DGtal/pull/1503))

## Changes

- *General*
  - DGtal can be compiled and used as a project (git) submodule (David
    Coeurjolly [#1444](https://github.com/DGtal-team/DGtal/pull/1444))
  - Add .gitattributes file for github to recognize ih files as c++
    (Pablo Hernandez-Cerdan [#1457](https://github.com/DGtal-team/DGtal/pull/1457))
  - Add CMake option `DGTAL_ENABLE_FLOATING_POINT_EXCEPTIONS` to control enabling
    `feenableexcept` (only applies in Linux when in Debug mode).
    (Pablo Hernandez-Cerdan, [#1489](https://github.com/DGtal-team/DGtal/pull/1489))
  - Travis: Fix broken Eigen url. Update Eigen in travis to 3.3.7.
    (Pablo Hernandez, [#1508](https://github.com/DGtal-team/DGtal/pull/1508))

- *Geometry*
  - New Integral Invariant functor to retrieve the curvature tensor (principal curvature
    directions and values). (David Coeurjolly, [#1460](https://github.com/DGtal-team/DGtal/pull/1460))
  - Add principal directions of curvature functions for implicit polynomial 3D shapes.
    (Jacques-Olivier Lachaud,[#1470](https://github.com/DGtal-team/DGtal/pull/1470))

- *io*
  - The GenericWriter can now export in 3D ITK format (nii, mha,  mhd,  tiff).  
    (Bertrand Kerautret [#1485](https://github.com/DGtal-team/DGtal/pull/1485))
  - New Viridis ColorGradientPreset and clean of  useless template specializations in
    the GenericWriter for color image. (Bertrand Kerautret
    [#1487](https://github.com/DGtal-team/DGtal/pull/1487))
  - Add the possibility to import images with a shifted domain in ITKReader.
    (Bertrand Kerautret and Pablo Hernandez-Cerdan
    [#1492](https://github.com/DGtal-team/DGtal/pull/1492))

- *Kernel package*
  - Add .data() function to PointVector to expose internal array data.
    (Pablo Hernandez-Cerdan, [#1452](https://github.com/DGtal-team/DGtal/pull/1452))
  - Add a specialized unordered set data structure
    UnorderedSetByBlock for storing digital points, which is more
    compact and as efficient as unordered set
    (Jacques-Olivier Lachaud,[#1499](https://github.com/DGtal-team/DGtal/pull/1499))

- *Helpers*
  - Add vector field output as OBJ to module Shortcuts (Jacques-Olivier Lachaud,
    [#1412](https://github.com/DGtal-team/DGtal/pull/1412))
  - Add shortcuts to Ambrosio-Tortorelli piecewise-smooth approximation
    (Jacques-Olivier Lachaud,[#1421](https://github.com/DGtal-team/DGtal/pull/1421))
  - Add  output as OFF to module Shortcuts (Bertrand Kerautret,
    [#1476](https://github.com/DGtal-team/DGtal/pull/1476))
  - Add shortcuts to principal curvatures and directions of curvature for implicit polynomial
    3D shapes. (Jacques-Olivier Lachaud,[#1470](https://github.com/DGtal-team/DGtal/pull/1470))

- *Tests*
  - Upgrade of the unit-test framework (Catch) to the latest release [Catch2](https://github.com/catchorg/Catch2).
    (David Coeurjolly [#1418](https://github.com/DGtal-team/DGtal/pull/1418))
    (Roland Denis [#1419](https://github.com/DGtal-team/DGtal/pull/1419))

- *Topology*
  - Provides partial flip, split and merge operations for half-edge data structures
    and triangulated surfaces (Jacques-Olivier Lachaud,
    [#1428](https://github.com/DGtal-team/DGtal/pull/1428))
  - Makes testVoxelComplex faster, reducing the size of the test fixture
    (Pablo Hernandez-Cerdan, [#1451](https://github.com/DGtal-team/DGtal/pull/1451))
  - Fix bug in VoxelComplex masks when cell was at the boundary of kspace
    (Pablo Hernandez-Cerdan, [#1488](https://github.com/DGtal-team/DGtal/pull/1488))
  - Fix loadTable not able to read compressed tables in Windows
    (Pablo Hernandez-Cerdan, [#1505](https://github.com/DGtal-team/DGtal/pull/1505))
  - Fix fillData in CubicalComplex
    (Pablo Hernandez-Cerdan, [#1519](https://github.com/DGtal-team/DGtal/pull/1519))

- *Shapes package*
  - Add a moveTo(const RealPoint& point) method to implicit and star shapes
   (Adrien Krähenbühl,
   [#1414](https://github.com/DGtal-team/DGtal/pull/1414))
  - Fix Lemniscate definition following Bernoulli's definition
   (Adrien Krähenbühl,
   [#1427](https://github.com/DGtal-team/DGtal/pull/1427))
  - Homogenizes typedefs of all parametric shapes and fixes some bounding box
    computations (Adrien Krähenbühl,
   [#1462](https://github.com/DGtal-team/DGtal/pull/1462))
  - Add const directives to some curve estimators on shapes.
    (Adrien Krähenbühl [#1429](https://github.com/DGtal-team/DGtal/pull/1429))

- *IO*
  - When the 3D built-in viewer is enabled (libqglviewer), the default
    required Qt version is now Qt5 instead of Qt4. You can revert to
    Qt4 by unsetting the WITH_QT5 cmake flag (David Coeurjolly,
    [#1511](https://github.com/DGtal-team/DGtal/pull/1511))

## Bug Fixes

- *Configuration/General*
  - Fix compilation error/warnings with gcc 9.1.1 and clang 9.0
    (Boris Mansencal, [#1431](https://github.com/DGtal-team/DGtal/pull/1431))
  - Disable some gcc/clang warnings in Qt5 raised by Apple clang compiler (David
    Coeurjolly, [#1436](https://github.com/DGtal-team/DGtal/pull/1436))
  - Fixing Travis configuration due to syntax changes in v2
    (Roland Denis, [#1465](https://github.com/DGtal-team/DGtal/pull/1465))
  - Compression of png files used in for the documentation
    (preparing 1.1 release), (David Coeurjolly, [#1494](https://github.com/DGtal-team/DGtal/pull/1494))
  - Fix `CMAKE_C_FLAGS` when `WITH_OPENMP=ON`
    (Pablo Hernandez-Cerdan, [#1495](https://github.com/DGtal-team/DGtal/pull/1495))

- *Mathematics*
  - Put SimpleMatrix * scalar operation in DGtal namespace (Jacques-Olivier Lachaud,
    [#1412](https://github.com/DGtal-team/DGtal/pull/1412))

- *Geometry*
  - Bugfix in the `testVoronoiCovarianceMeasureOnSurface` (David
    Coeurjolly, [#1439](https://github.com/DGtal-team/DGtal/pull/1439))
  - Defining StandardDSS4Computer & NaiveDSS8Computer as templated aliases of
    ArithmeticalDSSComputer (fix #1483). Also fixing NaiveDSS8 adjacency.
    (Roland Denis, [#1491](https://github.com/DGtal-team/DGtal/pull/1491))
  - Fix initialisation in BoundedLatticePolytope when creating non full
    dimensional simplices in 3D (segments, triangles). (Jacques-Olivier Lachaud,
    [#1502](https://github.com/DGtal-team/DGtal/pull/1502))

- *Kernel*
  - Point2DEmbedderIn3D edit to recover behavior of version 0.9.4 in
    the origin point placement. (Florian Delconte and Bertrand Kerautret
    [#1520](https://github.com/DGtal-team/DGtal/pull/1520))

- *Helpers*
  - Fix Metric problem due to implicit RealPoint toward Point conversion when computing
    convolved trivial normals in ShortcutsGeometry (Jacques-Olivier Lachaud,
    [#1412](https://github.com/DGtal-team/DGtal/pull/1412))
  - Fixing double conversion bug in class Parameters, related to
    English/French decimal point inconsistency between `atof` and
    `boost::program_options` (Jacques-Olivier Lachaud,
    [#1411](https://github.com/DGtal-team/DGtal/pull/1411))
  - Fix bug in Shortcuts::saveVectorFieldOBJ
    (Jacques-Olivier Lachaud,[#1421](https://github.com/DGtal-team/DGtal/pull/1421))
  - Fixing OBJ export: .mtl file written with relative path (Johanna
    Delanoy [#1420](https://github.com/DGtal-team/DGtal/pull/1420))
  - Unify pointel ordering in Shortcuts and MeshHelper so that
    Shortcuts::getPointelRange, Shortcuts::saveOBJ and
    Shortcuts::makePrimalPolygonalSurface, as well as
    MeshHelpers::digitalSurface2PrimalPolygonalSurface, all use the
    CCW ordering by default (in 3D).
    (Jacques-Olivier Lachaud,[#1445](https://github.com/DGtal-team/DGtal/pull/1445))

- *images*
  - Fix the image origin that was not taken into account in class
    ImageContainerByITKImage. (Bertrand Kerautret
    [#1484](https://github.com/DGtal-team/DGtal/pull/1484))
  - Add domainShift to ImageContainerByITKImage.
    (Pablo Hernandez-Cerdan,
    [#1490](https://github.com/DGtal-team/DGtal/pull/1490))

- *IO*
  - Removing a `using namespace std;` in the Viewer3D hearder file. (David
    Coeurjolly [#1413](https://github.com/DGtal-team/DGtal/pull/1413))
  - Fixing cast from const to mutable iterator in GradientColorMap.
    (Roland Denis [#1486](https://github.com/DGtal-team/DGtal/pull/1486))

- *Topology*
  - Add missing constraint to flips in HalfEdgeDataStructure
    (Jacques-Olivier Lachaud,[#1498](https://github.com/DGtal-team/DGtal/pull/1498))

- *Shapes*
  - Fix bug in Astroid parameter() method : orientation correction
    (Adrien Krähenbühl,
    [#1325](https://github.com/DGtal-team/DGtal/pull/1426))
  - Add missing constraint to flips in TriangulatedSurface
    (Jacques-Olivier Lachaud,[#1498](https://github.com/DGtal-team/DGtal/pull/1498))

- *DEC*
  - Fix issue (https://github.com/DGtal-team/DGtal/issues/1441)
    related to bad link in DEC/moduleAT documentation and missing
    associated example exampleSurfaceATnormals.cpp (Jacques-Olivier
    Lachaud,[#1442](https://github.com/DGtal-team/DGtal/pull/1442)
  - Adding missing LGPL headers in the DEC examples (David Coeurjolly
    [#1472]((https://github.com/DGtal-team/DGtal/pull/1472))

- *Documentation*
  - Promoting the `Shortcuts` documentation page on the main page. (David
    Coeurjolly [#1417](https://github.com/DGtal-team/DGtal/pull/1417))
  - Fixing the `doxyfiles` to have the table of contents of module pages (David
    Coeurjolly [#1424](https://github.com/DGtal-team/DGtal/pull/1424))
  - New illustration in the volumetric analysis documentation page (David
    Coeurjolly [#1432](https://github.com/DGtal-team/DGtal/pull/1432))
  - Using SourceForge to download doxygen sources during Travis CI jobs.
    (Roland Denis [#1424](https://github.com/DGtal-team/DGtal/pull/1434))
  - CSS edit to enhance the readability of code snippets (David
    Coeurjolly [#1438](https://github.com/DGtal-team/DGtal/pull/1438))
  - Fixing various links in moduleCellularTopology. Fixing #1454.
    Removing dead links to ImaGene project.
    (Roland Denis [#1455](https://github.com/DGtal-team/DGtal/pull/1455))

- *Build*
  - Fix issue (https://github.com/DGtal-team/DGtal/issues/1478),
    that is a Visual Studio 2019 build error related to befriend
    template specializations
    (Jacques-Olivier Lachaud [#1481](https://github.com/DGtal-team/DGtal/pull/1481))
  - Removing the homemade CPP11 checks, using cmake macro instead
    (David Coeurjolly, [#1446](https://github.com/DGtal-team/DGtal/pull/1446))
  - Removes the check for CPP11 when building WITH_ITK
    (Pablo Hernandez-Cerdan, [#1453](https://github.com/DGtal-team/DGtal/pull/1453))
  - Fix apple clang  compilation issue with a workaround to the
    ConstIteratorAdapter class that does not satisfy the _is_forward concept of the STL:
    using boost::first_max_element instead std::max_element.
    (Bertrand Kerautret, [#1437](https://github.com/DGtal-team/DGtal/pull/1437))  
  - Abort compilation at configure time when the compiler is gcc 10.1 due to compiler bug.
    Fix issue #1501.
    (Pablo Hernandez-Cerdan, [#1506](https://github.com/DGtal-team/DGtal/pull/1506))

# DGtal 1.0

## New Features / Critical Changes

- *Base package*
  - Adding FunctorHolder to transform any callable object (e.g. function,
    functor, lambda function,...) into a valid DGtal functor.
    (Roland Denis, [#1332](https://github.com/DGtal-team/DGtal/pull/1332))
  - Adding better checks for floating point arithmetic in the test module (Kacper Pluta,
    [#1352](https://github.com/DGtal-team/DGtal/pull/1352))

- *Documentation*
  - Module page about functions, functors and lambdas in DGtal.
    (Roland Denis, [#1332](https://github.com/DGtal-team/DGtal/pull/1332))

- *Image package*
  - Adding ConstImageFunctorHolder to transform any callable object
    (e.g. function, functor, lambda function,...) into a CConstImage model.
    (Roland Denis, [#1332](https://github.com/DGtal-team/DGtal/pull/1332))
  - RigidTransformation2D/3D depends on a vector functor that can be,
    for example, VectorRounding (Kacper Pluta,
    [#1339](https://github.com/DGtal-team/DGtal/pull/1339))

- *Kernel package*
  - Adding PointFunctorHolder to transform any callable object (e.g. function,
    functor, lambda function,...) into a CPointFunctor model.
    (Roland Denis, [#1332](https://github.com/DGtal-team/DGtal/pull/1332))
  - ⚠️ The conversion between PointVector of different component types now follows
    the classical conversion rules (e.g. float to double is OK but double
    to int fails if the conversion is not explicitly specified).
    Component type after an arithmetic operation also follows the classical
    arithmetic conversion rules (e.g int * double returns a double).
    Adding some related conversion functors.
    (Roland Denis, [#1345](https://github.com/DGtal-team/DGtal/pull/1345))
  - Making binary operators of PointVector (+-\*/ but also dot, crossProduct,
    inf, isLower,...) available as external functions. The component type of
    the result follows the classical arithmetic conversion rules.
    (Roland Denis, [#1345](https://github.com/DGtal-team/DGtal/pull/1345))
  - Adding square norm method to Point/Vector class. (David Coeurjolly,
    [#1365](https://github.com/DGtal-team/DGtal/pull/1365))

- *Helpers*
  - Classes Shortcuts and ShortcutsGeometry to simplify coding with
    DGtal. Integrate a lot of volume, digital surfaces, mesh,
    surface, geometry, estimators functions, with many conversion
    and input/output tools. (Jacques-Olivier Lachaud,
    [#1357](https://github.com/DGtal-team/DGtal/pull/1357))

- *Shapes package*
  - Add two new star shapes: Astroid and Lemniscate
   (Adrien Krähenbühl, Chouaib Fellah,
   [#1325](https://github.com/DGtal-team/DGtal/pull/1325))

- *Geometry package*
  - Parametric 3D curve digitization see (UglyNaiveParametricCurveDigitizer3D)
   (Kacper Pluta, [#1339](https://github.com/DGtal-team/DGtal/pull/1339))
  - A set of 3D parametric curves: EllipticHelix, Knot_3_1, Knot_3_2, Knot_4_1,
    Knot_4_3, Knot_5_1, Knot_5_2, Knot_6_2, Knot_7_4 (Kacper Pluta,
   [#1339](https://github.com/DGtal-team/DGtal/pull/1339))
  - DecoratorParametricCurveTransformation - a decorator to apply isometries to
    parametric curves (Kacper Pluta, [#1339](https://github.com/DGtal-team/DGtal/pull/1339))
  - LambdaMST3DBy2D - a variation of 3D Lambda Maximal Segment tangent estimator
   that uses only 2D tangents along maximal axis. This estimator has only a
   research value (Kacper Pluta, [#1339](https://github.com/DGtal-team/DGtal/pull/1339))
  - DSSes filtration during L-MST3D computations (Kacper Pluta,
   [#1339](https://github.com/DGtal-team/DGtal/pull/1339))
  - An option for filtering DSSes during LambdaMST3D calculations (Kacper Pluta,
   [#1339](https://github.com/DGtal-team/DGtal/pull/1339))
  - New LpMetric class (model of CMetricSpace) for distance computations in R^n.
    (David Coeurjolly,  [#1388](https://github.com/DGtal-team/DGtal/pull/1388))

- *Documentation*
  - Replacing html internal links by ref command in Digital Topology module
    documentation. Also ignoring doxygen warning when ref begins with a digit.
    (Roland Denis, [#1340](https://github.com/DGtal-team/DGtal/pull/1340))
  - Fix examples filenames in Digital Topology module documentation (Isabelle
    Sivignon, [#1331](https://github.com/DGtal-team/DGtal/pull/1331))
  - Fix doc bug with Hull2D namespace, (Tristan Roussillon,
    [#1330](https://github.com/DGtal-team/DGtal/pull/1330))
  - Checking boost version when including boost/common_factor_rt (David Coeurjolly,
    [#1344](https://github.com/DGtal-team/DGtal/pull/1344))
  - Fix computational costs of separable metric predicates in the documentation.
    (David Coeurjolly, [#1374](https://github.com/DGtal-team/DGtal/pull/1374))
  - Fixing doxygen warnings (typo and doxygen upgrade to v1.8.14)
    (Roland Denis, [#1376](https://github.com/DGtal-team/DGtal/pull/1376))
  - Module page about functions, functors and lambdas in DGtal.
    (Roland Denis, [#1332](https://github.com/DGtal-team/DGtal/pull/1332))

## Changes

- *Configuration/General*
  - Simplifying Travis CI scripts (David Coeurjolly,
    [#1371](https://github.com/DGtal-team/DGtal/pull/1371))

- *Kernel package*
  - Fix NumberTraits for `long long int` types and refactor it.
    (Roland Denis, [#1397](https://github.com/DGtal-team/DGtal/pull/1397))


- *Topology*
  - Remove the internal object from VoxelComplex, improving performance
    (Pablo Hernandez, [#1369](https://github.com/DGtal-team/DGtal/pull/1369))

- *Documentation*
  - Improving KhalimskySpace related classes documentations by displaying
    a short description in the member list.
    (Roland Denis,  [#1398](https://github.com/DGtal-team/DGtal/pull/1398))

- *Helpers*
  - Small fixes in Shortcuts and ShortcutsGeometry, doc, and colormaps.
    (Jacques-Olivier Lachaud, [#1364](https://github.com/DGtal-team/DGtal/pull/1364))

- *Topology*
  - Specializes the method DigitalSurface::facesAroundVertex in the
    3D case, such that faces (ie pointels) are ordered
    counterclockwise with respect of the vertex (ie surfel) seen from
    the exterior. (Jacques-Olivier Lachaud,
    [#1377](https://github.com/DGtal-team/DGtal/pull/1377))
  - This PR fixes two issues related to CubicalComplexFunctions:
    issue [#1362](https://github.com/DGtal-team/DGtal/issues/1362) and
    issue [#1381](https://github.com/DGtal-team/DGtal/issues/1381) for
    programs testCubicalComplex, testVoxelComplex and
    testParDirCollapse. (Jacques-Olivier Lachaud,
    [#1390](https://github.com/DGtal-team/DGtal/pull/1390))
  - Move operators outside of functions namespace in VoxelComplexFunctions.
    (Pablo Hernandez, [#1392](https://github.com/DGtal-team/DGtal/pull/1392))


## Bug Fixes

- *Configuration/General*
  - Continuous integration AppVeyor fix
    [#1326](https://github.com/DGtal-team/DGtal/pull/1326)
  - Fixing documentation checks and updating Travis scripts
    (Roland Denis, [#1335](https://github.com/DGtal-team/DGtal/pull/1335))
  - Fixing warning of Clang when including GraphicsMagick v1.3.31
    (Roland Denis, [#1366](https://github.com/DGtal-team/DGtal/pull/1366))
  - Fix compilation warnings with gcc 8.2.1
    (Boris Mansencal, [#1384](https://github.com/DGtal-team/DGtal/pull/1384))
  - Fix compilation with Visual Studio (15.9.5) and some io tests
    (Boris Mansencal, [#1380](https://github.com/DGtal-team/DGtal/pull/1380))
  - Fixing & updating Travis: documentation deployement and DGtalTools job
    (Roland Denis, [#1383](https://github.com/DGtal-team/DGtal/pull/1383))
  - Various warnings fixed on Xcode (David Coeurjolly,
    [#1389](https://github.com/DGtal-team/DGtal/pull/1389))
  - Fix compilation and adding debug version for the generated file with Visual Studio
    (Raphael Lenain, [#1395](https://github.com/DGtal-team/DGtal/pull/1395))
  - Correct pragma pop in ITK related files
    (Boris Mansencal, [#1400](https://github.com/DGtal-team/DGtal/pull/1400))
  - Fix compilation and execution with Visual Studio
    (Raphael Lenain, [#1407](https://github.com/DGtal-team/DGtal/pull/1407))

- *Kernel*
 - Fixing issue #1341 about unwanted conversions between PointVector with
    different component types (like from double to int) by making explicit
    the default conversion constructor and checking type compatiblity when
    using operators.
    (Roland Denis, [#1345](https://github.com/DGtal-team/DGtal/pull/1345))
 - Fixing issue #1387 about the wrong result of PointVector::crossProduct
    in 2D. Also disabling this method for dimensions other than 2 and 3.
    (Roland Denis, [#1345](https://github.com/DGtal-team/DGtal/pull/1345))
  - Fixing many issues related to invalid conversion between PointVectors
    of different component types.
    (David Coeurjolly, Roland Denis, Monir Hadji, Bertrand Kerautret,
    Tristan Roussillon, [#1345](https://github.com/DGtal-team/DGtal/pull/1345))

- *Base*
  - Fixing wrong members in PredicateCombiner (David Coeurjolly,
    [#1321](https://github.com/DGtal-team/DGtal/pull/1321))
  - Fix testClone2.cpp and efficiency issue in Clone/CountedPtr mechanism
    (Jacques-Olivier Lachaud, [#1382](https://github.com/DGtal-team/DGtal/pull/1382)). Fix issue
    [#1203](https://github.com/DGtal-team/DGtal/issues/1203))

- *Shapes*
  - Fixing openmp flags (David Coeurjolly,
    [#1324](https://github.com/DGtal-team/DGtal/pull/1324))
  - Add assignment operator to ImageContainerByITKImage (Pablo Hernandez,
    [#1336](https://github.com/DGtal-team/DGtal/pull/1336))
  - Fix compilation warning: const qualifier ignored in cast (Pablo Hernandez,
    [#1337](https://github.com/DGtal-team/DGtal/pull/1337))
  - Filter data passed to acos in order to avoid division by zero or an argument
    out of range. (Kacper Pluta, [#1359](https://github.com/DGtal-team/DGtal/pull/1359))

- *IO*
  - Improve ITKReader, testITKio and testITKReader (Boris Mansencal,
    [#1379](https://github.com/DGtal-team/DGtal/pull/1379))
    [#1394](https://github.com/DGtal-team/DGtal/pull/1394))
  - Fix wrong typedef for double case in ITKReader (Adrien Krähenbühl,
    [#1259](https://github.com/DGtal-team/DGtal/pull/1322))
  - Fix safeguard when using ImageMagick without cmake activation (David Coeurjolly,
    [#1344](https://github.com/DGtal-team/DGtal/pull/1344))
  - Fix Color::Green definition (David Coeurjolly,
    [#1385](https://github.com/DGtal-team/DGtal/pull/1385))
  - Fix Visual Studio ContourHelper tests.
    (Bertrand Kerautret, [#1386](https://github.com/DGtal-team/DGtal/pull/1386))

- *Geometry*
   - Fix a possible tangent vector flapping during L-MST3D and L-MST3DBy2D (Kacper Pluta,
   [#1339](https://github.com/DGtal-team/DGtal/pull/1339))
   - Fix a possible issue with data structures orderings in L-MST3D accumulation step (Kacper Pluta,
   [#1339](https://github.com/DGtal-team/DGtal/pull/1339))
   - Add missing API to StandardDSS6Computer i.e., isInDSS (Kacper Pluta,
   [#1339](https://github.com/DGtal-team/DGtal/pull/1339))

- *DEC package*
  - Adding missing headers in some files of DEC.
    (Roland Denis, [#1349](https://github.com/DGtal-team/DGtal/pull/1349))

- *Image*
  - Fix bug in ImageLinearCellEmbedder.
    (Jacques-Olivier Lachaud, [#1356](https://github.com/DGtal-team/DGtal/pull/1356))

- *Miscellaneous*
  - Fix Small bug in Integral Invariant Volume Estimator in 2D
    (Thomas Caissard, [#1316](https://github.com/DGtal-team/DGtal/pull/1316))
  - Change from private to public access of types Input and Output in SCellToPoint
    (Daniel Antunes, [#1346](https://github.com/DGtal-team/DGtal/pull/1346))
  - Correct small typo when compiling with DEBUG defined
    (Boris Mansencal, [#1401](https://github.com/DGtal-team/DGtal/pull/1401))

- *Math packages*
  - Fix possible division by zero in the MultiStatistics class.
    (Kacper Pluta, [#1358](https://github.com/DGtal-team/DGtal/pull/1358))


# DGtal 0.9.4.1

## Bug Fixes

- *Documentation*
  - Fixing path to Mathjax CDN in documentation (David Coeurjolly,
    [#1318](https://github.com/DGtal-team/DGtal/pull/1318))

# DGtal 0.9.4

## New Features / Critical Changes

- *Shapes*
  - Mesh Voxelizer using 6- or 26-separability templated
   (David Coeurjolly, Monir Hadji,
   [#1209](https://github.com/DGtal-team/DGtal/pull/1209))

- *Topology Package*
  - Adding the half-edge data structure to represent arbitrary
    two-dimensional combinatorial surfaces with or without boundary
    (Jacques-Olivier Lachaud
     [#1266](https://github.com/DGtal-team/DGtal/pull/1266))
  - Add VoxelComplex, an extension for CubicalComplex, implementing the Critical-Kernels
    framework, based on the work of M.Couprie and G.Bertrand on isthmus.
    (Pablo Hernandez, [#1147](https://github.com/DGtal-team/DGtal/pull/1147))

- *Shapes Package*
  - Adding classes and helpers to create triangulated surfaces and
    polygonal surfaces to convert them from/to mesh, as well as a conversion from digital
    surfaces to dual triangulated or polygonal surface (Jacques-Olivier
    Lachaud [#1266](https://github.com/DGtal-team/DGtal/pull/1266))

- *Geometry Package*
  - Laplace-Beltrami operators on digital surfaces. (Thomas Caissard,
    [#1303](https://github.com/DGtal-team/DGtal/pull/1303))



## Changes

- *Math package*
  - New SimpleMatrix constructor with a initializer_list argument
    (Nicolas Normand,
    [#1250](https://github.com/DGtal-team/DGtal/pull/1250))

- *IO*
  - New simple way to extend the QGLViewer-based Viewer3D interface,
    for instance to add callbacks to key or mouse events, or to modify
    what is drawn on the window.
    (Jacques-Olivier Lachaud, [#1259](https://github.com/DGtal-team/DGtal/pull/1259))
  - TableReader can now read all elements contained in each line of a file
    with the new method getLinesElementsFromFile().
    (Bertrand Kerautret,
    [#1260](https://github.com/DGtal-team/DGtal/pull/1260))
  - New ImageMagick writer to export images to PNG or JPG formats for
    instance.  (David Coeurjolly,
    [#1304](https://github.com/DGtal-team/DGtal/pull/1304))
  - SimpleDistanceColorMap new colormap to easily display distance maps.
    (David Coeurjolly, [#1302](https://github.com/DGtal-team/DGtal/pull/1302))
  - Fix in MagicReader allowing to load colored images. (David
    Coeurjolly, [#1305](https://github.com/DGtal-team/DGtal/pull/1305))
  - Include New ImageMagick writer in GenericWriter.  (Bertrand Kerautret,
    [#1306](https://github.com/DGtal-team/DGtal/pull/1306))

## Bug Fixes

- *Build*
  - Fix compilation by using DGtal from swift wrapping (Bertrand Kerautret,
    [#1309](https://github.com/DGtal-team/DGtal/pull/1309))
  - Fix C++11 cmake flags and cmake >3.1 is now required (David Coeurjolly,
    Pablo H Cerdan, [#1290](https://github.com/DGtal-team/DGtal/pull/1290))
  - Fix HDF5 link missing in compilation (Bertrand Kerautret,
     [#1301](https://github.com/DGtal-team/DGtal/pull/1301))
  - Fix compilation with QGLViewer (2.7.x) and Qt5 (Boris Mansencal,
     [#1300](https://github.com/DGtal-team/DGtal/pull/1300))

- *Shapes Package*
  - Fix ImplicitPolynomial3Shape and TrueDigitalSurfaceLocalEstimator.
    Improves projection operator on implicit surface and curvature
    computations. (Jacques-Olivier Lachaud,
    [#1279](https://github.com/DGtal-team/DGtal/pull/1279))

- *Configuration/General*
  - Upgrading the benchmarks to match with the new google-benchmark API
   (David Coeurjolly,
     [#1244]((https://github.com/DGtal-team/DGtal/pull/1244))
  - The documentation mainpage now refers to the DGtalTools documentation
    (David Coeurjolly,
    [#1249]((https://github.com/DGtal-team/DGtal/pull/1249))
  - Fix ITK related try_compile command to work for non-default locations.
    (Pablo Hernandez,
    [#1286]((https://github.com/DGtal-team/DGtal/pull/1286))

- *IO*
  - Fix for compilation with 2.7.0 QGLViewer version.
   (Bertrand Kerautret, [#1280](https://github.com/DGtal-team/DGtal/pull/1280))
  - Fix on the ITK reader when used with a functor which is not able to
    handle 32/16 bits images. Also includes a new testITKReader and ITK tests in
    GenericReader.
    (Bertrand Kerautret, [#1255](https://github.com/DGtal-team/DGtal/pull/1255))
  - Viewer3D: fix bad light source move according X/Y mouse move and new Key_Z to
    move away/closer the light source.
    (Bertrand Kerautret, [#1262](https://github.com/DGtal-team/DGtal/pull/1262))
  - Fix ImageContainerByITKImage, fill the itk image buffer with 0 when using the
    domain constructor.
    (Pablo Hernandez, [#1307](https://github.com/DGtal-team/DGtal/pull/1307))

- *Kernel Package*
  - Fix testBasicPointFunctor. (Bertrand Kerautret
    [#1245](https://github.com/DGtal-team/DGtal/pull/1245))

- *Arithmetic Package*
 - Fix SternBrocot and variants static instanciations. (Jacques-Olivier Lachaud
   [#1293](https://github.com/DGtal-team/DGtal/pull/1293))

- *Topology Package*
  - Fix invalid KhalimskyCell coordinates in ctopo-fillContours.cpp example.
    (Roland Denis, [#1296](https://github.com/DGtal-team/DGtal/pull/1296))

- *Documentation*
  - Add import with functors in GenericReader in the main default reader.
    (mainly motivated to show documentation of specialized version of
    importWithValueFunctor and importWithColorFunctor). The tiff format
    was also added to the generic readers when ITK is present (Bertrand
    Kerautret [1251](https://github.com/DGtal-team/DGtal/pull/1245))
  - Fix exampleArithDSS3d compilation (which was not activated).
    (Bertrand Kerautret
    [#1254](https://github.com/DGtal-team/DGtal/pull/1254))

- *DEC*
  - Fix dependencies flags for DEC examples.
    (Jean-David Génevaux, [#1310](https://github.com/DGtal-team/DGtal/pull/1310))

# DGtal 0.9.3

## New Features / Critical Changes

- *Configuration/General*
  - The project has a now a unique compiled library: DGtal. The DGtalIO
   target has been removed. (David Coeurjolly,
   [#1226](https://github.com/DGtal-team/DGtal/pull/1226))
  - New mandatory dependency for DGtal: zlib must be installed in the system.
   (David Coeurjolly, [#1228](https://github.com/DGtal-team/DGtal/pull/1228))
  - Remove cpp11 deprecated usage of std::binder1st and std::binder2nd
    --generates error with c++17 flag. (Pablo Hernandez,
    [#1287](https://github.com/DGtal-team/DGtal/pull/1287))
  - Remove cpp11 deprecated usage of std::unary_function and
    std::binary_function --generates error with c++17 flag.
   (Pablo Hernandez, [#1291](https://github.com/DGtal-team/DGtal/pull/1291))

- *Topology Package*
  -  Implementation of ParDirCollapse with CollapseSurface and CollapseIsthmus.
    (Mohamad ONAYSSI, Bibiana MARTINEZ, Mohamed MELLOULI, Kacper PLUTA,
    [#1199](https://github.com/DGtal-team/DGtal/pull/1199))

- *Geometry Package*
  - VoronoiMap, PowerMap, (Reverse)DistanceTransformation and ReducedMedialAxis
   now work on toric domains (with per-dimension periodicity specification).
   (David Coeurjolly, Roland Denis,
   [#1206](https://github.com/DGtal-team/DGtal/pull/1206))

- *IO*
  - New version (3) for the VOL file format that allows (zlib) compressed volumetric
   data. VolReady and VolWriter can still manage Version 2 Vols.
   (David Coeurjolly, [#1228](https://github.com/DGtal-team/DGtal/pull/1228))

## Changes

- *Configuration/General*
  - Continuous integration Travis bots are now based on ubunutu/trusty containers.
   (David Coeurjolly, [#1227](https://github.com/DGtal-team/DGtal/pull/1208))
  - Set flag -std=c++11 only if needed. Modern compilers set compatible flags
   by default (gnu++14, etc). (Pablo H Cerdan,
   [#1222](https://github.com/DGtal-team/DGtal/pull/1222))

- *Documentation*
   - All the example descriptions are now in their the examples file (instead in
    dox files).
    (Bertrand Kerautret, [#1240](https://github.com/DGtal-team/DGtal/pull/1240))

## Bug Fixes

- *Configuration/General*
  - Fixing errors and warnings raised by g++ 4.7.x.
   (Roland Denis, [#1202](https://github.com/DGtal-team/DGtal/pull/1202))
  - Explicit M_PI definition if needed.
   (David Coeurjolly, [#1208](https://github.com/DGtal-team/DGtal/pull/1208))
  - Continuous integration Travis bots are now based on ubunutu/trusty containers.
   (David Coeurjolly, [#1227](https://github.com/DGtal-team/DGtal/pull/1208))
  - Fix usage of DESTDIR at install time for linux packagers.
   (Pablo Hernandez, [#1235](https://github.com/DGtal-team/DGtal/pull/1235))
  - Fix, let CMake handle DESTDIR instead of manual manipulation.
   (Pablo Hernandez, [#1238](https://github.com/DGtal-team/DGtal/pull/1238))

- *Geometry Package*
  - ArithDSSIterator: fix missing postfix ++.
   (I. Sivignon, [#1187](https://github.com/DGtal-team/DGtal/pull/1187))
  - ContourHelper: add a method to transform a contour into a 8 connected path.
   (B. Kerautret, [#1127](https://github.com/DGtal-team/DGtal/pull/1127))

- *IO Package*
  - Missing TContainer template parameter for overloaded functions/methods that
   rely on PointVector.
   (Roland Denis, [#1232](https://github.com/DGtal-team/DGtal/pull/1232))
  - Viewer3D: fix bad rendering when changing the scale.
   (Bertrand Kerautret, [#1217](https://github.com/DGtal-team/DGtal/pull/1217))

- *Documentation*
  - Fixing various BibTeX references.
   (Bertrand Kerautret, [##1237](https://github.com/DGtal-team/DGtal/pull/1237))

# DGtal 0.9.2

## New Features / Critical Changes

- *Documentation*
  - Fixing all doxygen warnings.
   (Roland Denis, [#1182](https://github.com/DGtal-team/DGtal/pull/1182))
  - New "@seeDGtalTools" doxygen command to cite a DGtalTools tool in
   DGtal documentation (David Coeurjolly,
   [#1179](https://github.com/DGtal-team/DGtal/pull/1179))

- *Geometry Package*
  - New robust normal vector estimator using spherical accumulators and statistical
   voting (Boulc'h & Marlet, SGP 2012).
   (David Coeurjolly, [#1149](https://github.com/DGtal-team/DGtal/pull/1149))

- *Math Package*
  - New RealFFT class for in-place real-complex Fast Fourier Transform using
   fftw3 library.
   (Roland Denis, [#1185](https://github.com/DGtal-team/DGtal/pull/1185))

- *Topology Package*
  - Adding periodic closure for KhalimskySpaceND and per-dimension closure
   specification.
   (Roland Denis, [#1086](https://github.com/DGtal-team/DGtal/pull/1086))
  - Adding CPreCellularGridSpaceND concept and KhalimskyPreSpaceND model
   to manipulate unbounded Khalimsky space and cells.
   KhalimskySpaceND now checks that all given cells are within the bounds.
   (Roland Denis, [#1086](https://github.com/DGtal-team/DGtal/pull/1086))

## Changes
- *Configuration/General*
  - Travis Continuous integration will check that doxygen raises no warnings
   and that the documented file names are valid.
   (David Coeurjolly, Roland Denis,
        [#1182](https://github.com/DGtal-team/DGtal/pull/1182))
  - Cleaning remaining preprocessor directives related to C++11 features.
   (Roland Denis, [#1141](https://github.com/DGtal-team/DGtal/pull/1141))
  - Travis Continuous integration will check that DGtalTools still compiles with
   changes in new pull-requests. (David Coeurjolly,
   [#1133](https://github.com/DGtal-team/DGtal/pull/1133))
  - Add cmake configuration file NeighborhoodTablesConfig to
   decompress and install look up tables. (Pablo Hernandez-Cerdan,
   [#1155](https://github.com/DGtal-team/DGtal/pull/1155))
  - Documentation graphs are now in SVG instead of PNG. (David Coeurjolly,
   [#1192](https://github.com/DGtal-team/DGtal/pull/1192))
  - Check and add all DGtal examples in the Examples listing section.
   (Bertrand Kerautret,[#1166](https://github.com/DGtal-team/DGtal/pull/1166))))

- *Base Package*
  - Alias and ConstAlias now raise compilation error when using invalid
   constructor, like from a rvalue reference. Adding ConstAlias in many classes
   that need it.
   (Roland Denis, [#1140](https://github.com/DGtal-team/DGtal/pull/1140))
   (With ITK related compilation fix, Bertrand Kerautret
   [#1153](https://github.com/DGtal-team/DGtal/pull/1153))
  - Moving all base concepts into namespace concepts. Update doc and
   concepts graphs accordingly. (Jacques-Olivier Lachaud, [#1164]
   (https://github.com/DGtal-team/DGtal/pull/1164))

- *IO Package*
  - Viewer3D: improvement of the viewer state record by saving the rendering
   mode. A new setter was also added to desable/enable double face rendering.
   (Bertrand Kerautret [#1166](https://github.com/DGtal-team/DGtal/pull/1162))
  - Viewer3D: add a mode to display ball primitive with OpenGL point instead of
   quadrangulated mesh.
   (Bertrand Kerautret [#1162](https://github.com/DGtal-team/DGtal/pull/1162))
  - Viewer3D: add a new mode to have the light source position defined from the
   camera (default) or from the scene coordinate system (key P to change
   position mode). A new lambertian rendering mode was added.
   (Bertrand Kerautret [#1149](https://github.com/DGtal-team/DGtal/pull/1149))
  - Add the possibility to interact in QGLViewer Viewer3D class with the voxel
   primitive (was limited to surfel). As with surfel, the user may assign integer
   identifiers (OpenGL names) to voxel and callback functions, which are called
   when voxel are selected. The selected elements are now highlighted.
   (Bertrand Kerautret, [#1146](https://github.com/DGtal-team/DGtal/pull/1146))

- *Topology Package*
  - Add pre-calculated look up tables to speed up Object::isSimple calculations.
   (Pablo Hernandez-Cerdan, [#1155](https://github.com/DGtal-team/DGtal/pull/1155))

## Bug Fixes
- *Configuration/General*
  - Simplification of the windows build instructions. (David
   Coeurjolly, [#1160](https://github.com/DGtal-team/DGtal/pull/1160))
  - Various fixes in the documentation (e.g. links to concepts
   pages). (David Coeurjolly,
   [#1161](https://github.com/DGtal-team/DGtal/pull/1161))
  - Fixing issues raised on some algorithms when changing Euclidean ring
   for SpaceND and KhalimskySpaceND. (Jérémy Levallois,
   [#1163](https://github.com/DGtal-team/DGtal/pull/1163))
  - Moving last concepts to concepts:: namespace. (David Coeurjolly,
   [#1193](https://github.com/DGtal-team/DGtal/pull/1193))

- *DEC Package*
  - Fix compatibility with eigen 3.2.8 by changing default index type for sparse matrix.
   (Pierre Gueth, [#1197](https://github.com/DGtal-team/DGtal/pull/1197))
  - Fixing warnings in DiscreteExteriorCalculus and DiscreteExteriorCalculusFactory.
   (Roland Denis, [#1139](https://github.com/DGtal-team/DGtal/pull/1139))

- *Geometry Package*
  - VoronoiCovarianceMeasure: fix dimension-specific code.
   (Roland Denis, [#1145](https://github.com/DGtal-team/DGtal/pull/1145))
  - AlphaThickSegmentComputer: fix segment display errors which could appear
   when displaying a small segment. Fix a non initialized attribute with
   some improvements on bounding box computation with orientation check.
   (B. Kerautret, [#1123](https://github.com/DGtal-team/DGtal/pull/1123))
  - Frechet Shortcut: fix implicit rounding.
   (I. Sivignon, [#1180](https://github.com/DGtal-team/DGtal/pull/1180))

- *Image Package*
  - Fixing issue [#779](https://github.com/DGtal-team/DGtal/issues/779) by
   storing domain with smart pointer in ImageContainerBySTLMap.
   (Roland Denis [#1151](https://github.com/DGtal-team/DGtal/pull/1151))

- *IO Package*
  - Display3D: Fix embedder usage when using default constructor in Debug mode.
   (Roland Denis [#1143](https://github.com/DGtal-team/DGtal/pull/1143))
  - Viewer3D: Fix a problem when the show() method was called at the end of the
   main program (the list creation was not called).
   (Bertrand Kerautret [#1138](https://github.com/DGtal-team/DGtal/pull/1138))
  - Viewer3D: add three new modes for shape rendering (default, metallic and
   plastic). The rendering can be changed by using the key M. The user can
   also choose its own rendering with some setter/getter on the opengl
   lightning/properties. (B. Kerautret,
   [#1128](https://github.com/DGtal-team/DGtal/pull/1128))
  - readers: fix a vol/pgm/raw reading bug occurring on Windows 10 due to the
   different interpretations of end of line \r\n on Window versus \n on
   unix/mac. Changing reading mode with binary mode instead text mode fix
   the issue. (Bertrand Kerautret
   [#1130](https://github.com/DGtal-team/DGtal/pull/1130))
  - Fixing issue [#899](https://github.com/DGtal-team/DGtal/issues/899) in
   all color maps, (David Coeurjolly, Bertrand Kerautret
   [#1134](https://github.com/DGtal-team/DGtal/pull/1134))
  -  GenericReader: include longvol reader in GenericReader for 64 bit images.
   Update the test for 64 bit longvol. (Bertrand Kerautret
   [#1135](https://github.com/DGtal-team/DGtal/pull/1135))
  - Fix the extension removal in Obj filename export in Board3D. (David
   Coeurjolly,[#1154](https://github.com/DGtal-team/DGtal/pull/1154)))
  - Fix issue when drawing DSS with both points and bounding box. (David
   Coeurjolly,[#1186](https://github.com/DGtal-team/DGtal/pull/1186)))

- *Topology Package*
   - Fix wrong starting point for surface tracking in example code
    frontierAndBoundary.cpp.
    (Roland Denis, [#1144](https://github.com/DGtal-team/DGtal/pull/1144))
   - Fix interior/exterior fill methods of topology/helpers/Surfaces class which
    was wrong on 3d and on closed Khalimsky space.
    (Bertrand Kerautret, [#1156](https://github.com/DGtal-team/DGtal/pull/1156))
   - Fix issue [#1168]
    (https://github.com/DGtal-team/DGtal/issues/1168), related to bad
    linear interpolation for binary volume data in
    volMarchingCubes.cpp (Jacques-Olivier Lachaud,
    [#1169](https://github.com/DGtal-team/DGtal/pull/1169))

- *Shape Package*
   - Fix a tubular mesh construction problem (missing faces) which appears
    when the center line is oriented in a main axis direction (in
    createTubularMesh()). Also improves and fixes the face construction.
    (Bertrand Kerautret, [#1157](https://github.com/DGtal-team/DGtal/pull/1157))

# DGtal 0.9.1

## New Features / Critical Changes

- *Configuration/General*
  - A CONTRIBUTING.md file has been added to describe how to contribute
   to the library. (David Coeurjolly,
   [#1112](https://github.com/DGtal-team/DGtal/pull/1112))
  - DGtal requires now to have a C++11 enabled compiler (gcc>4.6,
   clang>2.9, VS14, ...).  This allows us to use new C++11 features in
   DGtal core and to have more generic and reliable code. (David
   Coeurjolly, [#1080](https://github.com/DGtal-team/DGtal/pull/1080))
  - DGtal core now compiles on Microsoft Windows, Visual Studio (only
   VS14 or above). Many issues have been fixed for compatibility with
   'cl' compiler. (David Coeurjolly, Jérémy Levallois,
   [#1074](https://github.com/DGtal-team/DGtal/pull/1074))
  - DGtal with QGLViewer option activated now compiles on Microsoft Windows,
   Visual Studio (only VS14 or above). (Bertrand Kerautret,
   [#1106](https://github.com/DGtal-team/DGtal/pull/1106))

- *Base Package*
  - Traits class for containers in order to probe their category at
   compile time.  (Jacques-Olivier Lachaud,
   [#1079](https://github.com/DGtal-team/DGtal/pull/1079))
  - Generic set operations for arbitrary containers. You may use
   overloaded operators like &, |,  -, ^ on arbitrary containers (list,
   vector, unordered_set, map, etc).  (Jacques-Olivier Lachaud,
   [#1079](https://github.com/DGtal-team/DGtal/pull/1079))

- *Geometry Package*
  - Hull2DHelpers: implementation of the rotating caliper algorithm to compute
   the width (vertical/horizontal or Euclidean) of a convex hull.
   (Bertrand Kerautret, [#1052](https://github.com/DGtal-team/DGtal/pull/1052))
  - MelkmanConvexHull: new reverse method to allow point insertions and convex
   hull computation on both side of a point sequence.
   (Bertrand Kerautret, [#1073](https://github.com/DGtal-team/DGtal/pull/1073))
  - LogScaleProfile: new class to represent a (multi)scale profile e.g. a sequence
   of statistics on digital lengths parameterized by a grid resolution.
   (Backport of the ScaleProfile class of
   [ImaGene](https://gforge.liris.cnrs.fr/projects/imagene) ).
   (Bertrand Kerautret, Jacques-Olivier Lachaud
   [#1075](https://github.com/DGtal-team/DGtal/pull/1075))
  - IteratorCompletion provides iterators and ranges access from a basic set of methods.
   (Roland Denis, [#1029](https://github.com/DGtal-team/DGtal/pull/1029))

- *Image Package*
  - ArrayImageAdapter adds a read-write image adapter from any random-access iterator,
   e.g. from a C-array.
   (Roland Denis, [#1029](https://github.com/DGtal-team/DGtal/pull/1029))

- *Math Package*
  - MultiStatistics: new class to compute different statistics (like
   mean variance, median) on multiple variables.  (Backport of the
   Statistics class of
   [ImaGene](https://gforge.liris.cnrs.fr/projects/imagene) ).
   (Bertrand Kerautret, Jacques-Olivier Lachaud
   [#1076](https://github.com/DGtal-team/DGtal/pull/1076))

- *Topology Package*
  - New class CubicalComplex and functions associated to
   it. Arbitrary cubical complexes can be represented, displayed and
   multiple operations are defined onto them: incidence, closing,
   opening, closure, star, link, interior, boundary, set operations
   and relations, as a collapse operation.
   (Jacques-Olivier Lachaud, [#1079](https://github.com/DGtal-team/DGtal/pull/1079))


## Changes
- *Configuration*
  - Types and classes in helper namespaces ```Z2i``` and ```Z3i``` for
   ```StdDefs.h``` header (2D and 3D digital geometry with
   computations on 32bit integers) are now explicitly instanciated in
   the compiled library. This reduces compilation time when such types
   are used. (David Coeurjolly,
   [#1117](https://github.com/DGtal-team/DGtal/pull/1117))

- *DEC Package*
  - DiscreteExteriorCalculus holds both primal and dual sizes of each cell.
   Subsequent changes have been made to insertSCell.
   (Pierre Gueth [#1082](https://github.com/DGtal-team/DGtal/pull/1082))
  - Convenient static members for KForm :
   KForm::ones(), KForm::zeros() and KForm::dirac(KSpace::Cell).
   (Pierre Gueth [#1082](https://github.com/DGtal-team/DGtal/pull/1082))
- *Base Package*
  - Enabling circulators in SimpleRandomAccessRangeFromPoint.
   (Roland Denis, [#1060](https://github.com/DGtal-team/DGtal/pull/1060))

- *Base*
  - Deprecated OldAlias, OldClone, OldConstAlias have been removed. (David
   Coeurjolly, [#1074](https://github.com/DGtal-team/DGtal/pull/1074))

- *IO*
  - By default, closing a Viewer3D does not save automatically the viewer
   state anymore (in a .qglviewer.xml file). The automatic save can be
   activated by a flag (myAutoSaveState). (Bertrand Kerautret
    [#1088](https://github.com/DGtal-team/DGtal/pull/1088))
  - In the Viewer3D, the light source position is now saved in the
    QGLViewer state file (.qglviewer.xml). (Bertrand Kerautret
    [#1087](https://github.com/DGtal-team/DGtal/pull/1087))
  - Minor improvements of default settings in Viewer3D. (David
   Coeurjolly, [#1066](https://github.com/DGtal-team/DGtal/pull/1066))
  - change the chronological order to display primitives (in the draw
   function) in order to see the cube primitive through the
   transparency of the ball primitives. (Bertrand Kerautret,
   [#1081](https://github.com/DGtal-team/DGtal/pull/1081))
  - New possibility to move the light source direction using the mouse move
   in Viewer3D (with the key SHIFT+CTRL (SHIFT+CMD on mac)). The light source
   direction is now defined according the main coordinate system (no more from
   the camera center).
   (Bertrand Kerautret [#1070](https://github.com/DGtal-team/DGtal/pull/1070))
  - Adding raw I/O capabilities for non integral types and signed integers.
   (Roland Denis [#1084](https://github.com/DGtal-team/DGtal/pull/1084))

- *Shapes Package*
  - New methods to remove faces from a Mesh  or to obtain the barycenter of a
   face.
   (Bertrand Kerautret [#1091](https://github.com/DGtal-team/DGtal/pull/1091))

## Bug Fixes

- *Configuration/General*
  - catch unit test framework upgraded to the develop version. (David
 Coeurjolly, [#1055](https://github.com/DGtal-team/DGtal/pull/1055))
  - Fixing boost include path issue when building tools using DGtal and
   its cmake DGtalConfig.cmake. (David Coeurjolly,
   [#1059](https://github.com/DGtal-team/DGtal/pull/1059))
  - Fixing parenthese warnings in Catch. Waiting for an official fix.
   (Roland Denis, [#1069](https://github.com/DGtal-team/DGtal/pull/1069))
  - Fix constness in selfDisplay and operator<<.  (Pierre Gueth
   [#1082](https://github.com/DGtal-team/DGtal/pull/1082))
  - DGtal cmake configuration scripts are now installed in the
   ```${PREFIX_PATH}/lib/DGtal/``` folder on linux systems (when
   running ```make install``` command). The documentation is copied to
   the folder ```${PREFIX_PATH}/share/DGtal/html/```. This fixes issue
   [#1095](https://github.com/DGtal-team/DGtal/issues/1095). (David
   Coeurjolly,
   [#1103](https://github.com/DGtal-team/DGtal/issues/1103))
  - Fix for swapped coordinates in TangentFromDSS2DFunctor. (Kacper
   Pluta,
   [#1083](https://github.com/DGtal-team/DGtal/issues/1083))
  - Update of the README.md page. (David Coeurjolly,
   [#1109](https://github.com/DGtal-team/DGtal/issues/1109))

- *Base Package*
  - Fix wrong initialization of reverse iterators in
   SimpleRandomAccess(Const)RangeFromPoint.  (Roland Denis,
   [#1060](https://github.com/DGtal-team/DGtal/pull/1060))

- *Geometry Package*
  - Fix pseudo-random number generator in KanungoNoise (David
   Coeurjolly,
   [#1078](https://github.com/DGtal-team/DGtal/pull/1078))

- *IO Package*
  - Fix line export in Board3D.
   (Bertrand Kerautret [##1119](https://github.com/DGtal-team/DGtal/pull/1119))
  - Fix viewer tests including qt4 headers even with configuring WITH_QT5=ON.
   (Pablo Hernandez-Cerdan, [#1100](https://github.com/DGtal-team/DGtal/pull/1100))
  - Fix Viewer3D axis display when they are included in a transparent element.
   (issue #873)
   (Bertrand Kerautret [##1108](https://github.com/DGtal-team/DGtal/pull/1108)))


# DGtal 0.9

## New Features / Critical Changes
- *Geometry Package*

- New segment computer allowing the recognition of thick digital segments,
  adapted to noisy contours (from a given thickness parameter). The current
  implementation (mainly a backport from imagene) is a model of
  CForwardSegmentComputer with a ParallelStrip primitive. This primitive is
  similar to the blurred segment of [Debled-Rennesson etal 2005] with isothetic
  thickness. It is also an implementation of the alpha-thick segment of Alexandre
  Faure and Fabien Feschet.
  (Bertrand Kerautret,  [#963](https://github.com/DGtal-team/DGtal/pull/963))


- *Configuration/General*
  - Continuous integration enabled on both linux and macosx
   systems. Furthermore, the nightly build documentation is
   automatically deployed.  (David Coeurjolly,
   [#955](https://github.com/DGtal-team/DGtal/pull/955))
  - New unit test framework based on
   [catch](https://github.com/philsquared/Catch). Catch allows to
   design quick and efficient unit tests with nice trace
   outputs. (David Coeurjolly,
   [#1019](https://github.com/DGtal-team/DGtal/pull/1019))
  - Documentation added for Catch. (David Coeurjolly,
   [#1042](https://github.com/DGtal-team/DGtal/pull/1042))


- *Kernel*
  - New template class DigitalSetlByAssociativeContainer allows to
   define digital sets from any associative container of the STL. For
   instance, using std::unordered_set (c++11) or boost::unordered_set (hash
   function based containers), speed-up up to 40% can be measured when
   processing digital sets. (David Coeurjolly,
   [#1023](https://github.com/DGtal-team/DGtal/pull/1023)
  - By default, Z2i::DigitalSet, Z3i::DigitalSet and digital set from
   DigitalSetSelector use the new hash function based
   container. (David Coeurjolly,
   [#1023](https://github.com/DGtal-team/DGtal/pull/1023)
  - Specializations of std::hash (c++11) and boost::hash to define a hash
   functions on DGtal points. (David Coeurjolly,
   [#1023](https://github.com/DGtal-team/DGtal/pull/1023)

## Changes

- *DEC Package*
  - Coherent signed cells support allows lower dimension manifold embedding.
   (Pierre Gueth [#977](https://github.com/DGtal-team/DGtal/pull/977))
  - OppositeDuality struct allows generic hodge and laplace definition.
   (Pierre Gueth [#977](https://github.com/DGtal-team/DGtal/pull/977))
  - Easy k-form and vector field transversal using .length() and .getSCell().
   (Pierre Gueth [#977](https://github.com/DGtal-team/DGtal/pull/977))
  - Unified operators interface :
   .hodge<order, duality>() replace primalHodge<order>() and dualHodge<order>(),
   .laplace<duality>() replace primalLaplace() and dualLaplace().
   (Pierre Gueth [#977](https://github.com/DGtal-team/DGtal/pull/977))
  - New antiderivative<order, duality>() operator.
   (Pierre Gueth [#977](https://github.com/DGtal-team/DGtal/pull/977))
  - New flatDirectional<duality, direction>() and sharpDirectional<duality,
   direction>() operators defined as flat(vector_field_along_direction) and
   sharp(1-form).extractZeroForm(direction). (Pierre Gueth
   [#977](https://github.com/DGtal-team/DGtal/pull/977))
  - DiscreteExteriorCalculus<dim_embedded, dim_ambient, Backend>
   takes 2 dimension template parameters for embedding
   manifold in ambient euclidean space.
   (Pierre Gueth [#977](https://github.com/DGtal-team/DGtal/pull/977))
  - Basic openmp support for derivative computation.
   (Pierre Gueth [#977](https://github.com/DGtal-team/DGtal/pull/977))
  - New propagation example and extended embedding tests.
   (Pierre Gueth [#977](https://github.com/DGtal-team/DGtal/pull/977))
  - Improved operator generation using new CSparseMatrix concepts.
   (Pierre Gueth [#1007](https://github.com/DGtal-team/DGtal/pull/1007))
  - DEC constructors are replaced by static factory functions:
   DiscreteExteriorCalculusFactory::createFromDigitalSet and
   DiscreteExteriorCalculusFactory::createFromNSCells.
   (Pierre Gueth [#1008](https://github.com/DGtal-team/DGtal/pull/1008))
  - Mutable iterator on DiscreteExteriorCalculus.
   (Pierre Gueth [#1008](https://github.com/DGtal-team/DGtal/pull/1008))
  - Unary minus operators for k-forms, vector fields and linear operators.
   (Pierre Gueth [#1020](https://github.com/DGtal-team/DGtal/pull/1020))
  - Introduction of .updateIndexes() that needs to be called after any
   call to .insertSCell() or .eraseCell().
   (Pierre Gueth [#1020](https://github.com/DGtal-team/DGtal/pull/1020))
  - Transpose of linear operators.
   (Pierre Gueth [#1020](https://github.com/DGtal-team/DGtal/pull/1020))
  - Intensity operator on vector fields.
   (Pierre Gueth [#1020](https://github.com/DGtal-team/DGtal/pull/1020))
  - Reorder operators to remap indexes.
   (Pierre Gueth [#1020](https://github.com/DGtal-team/DGtal/pull/1020))

- *Geometry Package*
  - New EstimatorCache class to cache quantities estimated by a
   surfel local estimator. (David Coeurjolly,
   [#927](https://github.com/DGtal-team/DGtal/pull/927))
  - New digital surface local estimator that computes a sphere
  fitting. It requires to have the Patate library installed (and
  WITH_PATATE=true): http://patate.gforge.inria.fr/html/. See
  SphereFittingEstimator (David Coeurjolly,
  [#929](https://github.com/DGtal-team/DGtal/pull/929))
  - Algorithm to compute the union of two DSSs in logarithmic time
    (Isabelle Sivignon,
    [#949](https://github.com/DGtal-team/DGtal/pull/949))
  - InexactPredicateLpSeparableMetric class is now templated by an
   EuclideanRing type. (David Coeurjolly,
   [#1017](https://github.com/DGtal-team/DGtal/pull/1017))
  - Main example files of geometry/curves are introduced in the list of examples
   and briefly described.
   (Tristan Roussillon, [#1026](https://github.com/DGtal-team/DGtal/pull/1026))
  - New algorithms to compute the convex hull of planar point sets.
   (Tristan Roussillon, [#1028](https://github.com/DGtal-team/DGtal/pull/1028))
  - Lambda maximal segment tangent direction estimator 2D/3D: LambdaMST2D, LambdaMST3D.
   A fast tangent direction estimator which uses maximal digital straight segments.
   (Kacper Pluta, [#1021](https://github.com/DGtal-team/DGtal/pull/1021))
  - Segmentation of 3D digital curves by a combination of the segmentations of its 2D
   projections onto 2D base planes: XY, XZ, YZ. Notice that, only valid projections
   are used. By valid one understands that there are no two 3D points which are projected
   onto the same 2D point. A segment is computed as long as is extendable and at least
   two projections are valid.
 : NaiveDSS3DComputer.
   (Kacper Pluta, [#1021](https://github.com/DGtal-team/DGtal/pull/1021))

- *Math Package*
  - Utilities added (OrderedLinearRegression) to perform sequential
   linear model estimation of scalar data. (David Coeurjolly, Jérémy
   Levallois [#935](https://github.com/DGtal-team/DGtal/pull/935),
   backport from imagene)
  - New linear algebra concepts: CDenseVector, CDenseMatrix, CSparseMatrix.
   (Pierre Gueth [#1007](https://github.com/DGtal-team/DGtal/pull/1007))

- *Image Package*
  - Adding copy between images of different types. (Roland Denis [#1001]
   (https://github.com/DGtal-team/DGtal/pull/1001))

- *IO Package*
  - Fix RawWriter and RawReader. Added templated generic RawReader::importRaw
   and RawWriter::exportRaw.
   (Pierre Gueth [#1010](https://github.com/DGtal-team/DGtal/pull/1010))
  - New 2D DEC board style with orientated cells.
   (Pierre Gueth [#977](https://github.com/DGtal-team/DGtal/pull/977))
  - Limited interaction added to QGLViewer Viewer3D class. The user
   may assign integer identifiers (OpenGL names) to surfels and
   callback functions, which are called when surfels are
   selected. (Jacques-Olivier Lachaud
   [#942](https://github.com/DGtal-team/DGtal/pull/942))
  - Balls can be exported to OBJ in Board3D and ball resolution can now
   be specified in Viewer3D and Board3D (David Coeurjolly,
   [#945](https://github.com/DGtal-team/DGtal/pull/945))
  - Viewer3d cleanings with better organisation through the
   separation of all code generating the GL lists. (Bertrand Kerautret)
  ([#945](https://github.com/DGtal-team/DGtal/pull/945))
  - Operators added to perform computations on Color objects (addition,
   substraction scaling...). Color is now CopyConstructible and
   Assignable (David Coeurjolly
   [#940](https://github.com/DGtal-team/DGtal/pull/940))
  - Improvement of memory footprint of DGtal::Color (David Coeurjolly,
   [#961](https://github.com/DGtal-team/DGtal/pull/961))
  - New colormap adapter to add ticks/iso-contours (regularly spaced or
   specified by the user) to a given colormap. (David Coeurjolly,
   [#987](https://github.com/DGtal-team/DGtal/pull/987))
  - New flag (-DWITH_QT5) enables QT5 support in libqglviewer. (Nicolas
   Aubry, [#983](https://github.com/DGtal-team/DGtal/pull/983))
  - Board2D now supports quadratic Bezier curve drawing. (Tristan Roussillon,
   [#1002](https://github.com/DGtal-team/DGtal/pull/1002))
  - MeshWriter class can now export OBJ file including colors.
   (Bertrand Kerautret, [#1016](https://github.com/DGtal-team/DGtal/pull/1016))
  - Viewer3D: Shift-L / L key binding added to save and restore camera settings.
   (Bertrand Kerautret, [#1024](https://github.com/DGtal-team/DGtal/pull/1024))
  - Viewer3D:  change the chronological order to diplay primitives (in the draw
   function) in order to see see textured image primitives through the
   transparency of other 3D primitives. (Bertrand Kerautret,
   [#1041](https://github.com/DGtal-team/DGtal/pull/1041))


- *Kernel Package*
- HyperRectDomain can now be empty (lowerBound == upperBound + diagonal(1)).
    Warning about the use of lexicographical order in comparison operators of
    PointVector. (Roland Denis,
    [#996](https://github.com/DGtal-team/DGtal/pull/996))
   - Adds generic linearization (point to index) and reverse process (index to
    point), specialized for HyperRectDomain. (Roland Denis,
    [#1039](https://github.com/DGtal-team/DGtal/pull/1039))
  - HyperRectDomain can now be empty (lowerBound == upperBound +
    diagonal(1)). Warning about the use of lexicographical order in
    comparison operators of PointVector. (Roland Denis,
    [#996](https://github.com/DGtal-team/DGtal/pull/

- *Shapes Package*
  - Adds a vertex Iterator in the Mesh class in addition to the
   ConstIterator and adds a new method to change the color of a
   specific face. (Bertrand Kerautret,
   [#937](https://github.com/DGtal-team/DGtal/pull/937))
  - New methods to generate basic 3D tubular meshes and height
   fields. New mesh module documentation added. (Bertrand Kerautret,
   [#969](https://github.com/DGtal-team/DGtal/pull/969))
  - Refactoring of CSG operations on Euclidean / Digital shapes to easily
   combine several operations.
   EuclideanShapesUnion, EuclideanShapesIntersection and
   EuclideanShapesMinus are now deprecated. Use EuclideanShapesCSG
   instead.
   DigitalShapesUnion, DigitalShapesIntersection and
   DigitalShapesMinus are now deprecated. Use DigitalShapesCSG
   instead. (Jérémy Levallois
   [#962](https://github.com/DGtal-team/DGtal/pull/962))
  - Add various methods in the Mesh class to get the bounding box, to
   change the mesh scale or to subdivide triangular faces. (Bertrand
   Kerautret, [#990](https://github.com/DGtal-team/DGtal/pull/990) and
   [#992](https://github.com/DGtal-team/DGtal/pull/992))
  - New copy constructor and copy operator on Mesh object (and
   documentation added about vertex ordering for obj format).
   (Bertrand Kerautret,
   [#976](https://github.com/DGtal-team/DGtal/pull/976))

- *Arithmetic Package*
  - Algorithm to compute the fraction of smallest denominator in
    between two irreducible fractions (Isabelle Sivignon
    [#949](https://github.com/DGtal-team/DGtal/pull/949))

## Bug Fixes

- *Configuration*
   - Removing code coverage with coverall.io (David Coeurjolly,
  [1040](https://github.com/DGtal-team/DGtal/pull/1032)).
   - Forces Eigen 3.2.1 minimum (for a bug fix).  (Jacques-Olivier
    Lachaud, [1032](https://github.com/DGtal-team/DGtal/pull/1032)).
   - Fix issue #925, detection of Eigen3 (3.1 minimum) and also issue
    #924, DGtal configuration file when using Eigen3.  (Jacques-Olivier
    Lachaud, [#926](https://github.com/DGtal-team/DGtal/pull/926))
  - Backport of changes in google/benchmarck API for micro-benchmarking
   (David Coeurjolly, [#1014](https://github.com/DGtal-team/DGtal/pull/1014))
  - New travis configuration file to enable new travis Docker based
   container system (David Coeurjolly,
   [#1030](https://github.com/DGtal-team/DGtal/pull/1030))
  - Various fixes of compiler warnings due to unused paramters (David
   Coeurjolly, Roland Denis,
   [#1034](https://github.com/DGtal-team/DGtal/pull/1030))


- *Base Package*
  - Fix bug with LabelledMap copy constructor and copy iterator. (Roland
   Denis, [#973](https://github.com/DGtal-team/DGtal/pull/973))
  - Fix bug with Labels iterator when first index is set (Roland Denis,
 [#972](https://github.com/DGtal-team/DGtal/pull/972))
  - Iterator category fix for boost > 1.57 (David Coeurjolly,
 [#938](https://github.com/DGtal-team/DGtal/pull/938))
  - Cleanup of DGtal namespaces (David Coeurjolly,
 [#993](https://github.com/DGtal-team/DGtal/pull/993))


- *Geometry Package*
  - Fix bug occuring in the computation of the Faithful Polygon (class FP)
   in the closed case, ie. with circulators.
   (Tristan Roussillon, [#939](https://github.com/DGtal-team/DGtal/pull/939))
  - Fixing DSS based length estimator on open curves. (David
   Coeurjolly, [#941](https://github.com/DGtal-team/DGtal/pull/941))
  - Fix bug of method ArithmeticalDSL::getPoint with negative values
   of positions as input arguments.
   (Tristan Roussillon, [#944](https://github.com/DGtal-team/DGtal/pull/944))
  - Fix too restrictive asserts of methods
    ArithmeticalDSSConvexHull::smartCH and
    ArithmeticalDSSConvexHull::smartCHNextVertex to enable negative
    positions as input arguments. (Isabelle Sivignon,
    [#950](https://github.com/DGtal-team/DGtal/pull/950))
  - Fix Bezout Vector computation (Isabelle Sivignon,
 [#948](https://github.com/DGtal-team/DGtal/pull/948))
  - Fix issues with SphereFitting and TensorVoting local estimators on
   digital surfaces (Jérémy Levallois, David Coeurjolly
   [#970](https://github.com/DGtal-team/DGtal/pull/970))

- *IO Package*
  - Performance improvement of color managment in Display3D, Board3D
   and Viewer3D: no more "createNew...List" when setting a new
   color. (David Coeurjolly,
   [#958](https://github.com/DGtal-team/DGtal/pull/958))
  - Radius and resolution of balls have been fixed when used to
   represent a 3D point in grid mode (David Coeurjolly,
   [#978](https://github.com/DGtal-team/DGtal/pull/978))
  - Change in the mesh export in OFF format: now it tries by default to export
   colors (if stored). (Bertrand Kerautret,
   [#985](https://github.com/DGtal-team/DGtal/pull/985))
  - Bugfix in quad visualization in BoardD3D and Viewer3D (David
   Coeurjolly, [#980](https://github.com/DGtal-team/DGtal/pull/980))
  - Fix warnings message of std::abs in Display3D.    (Bertrand Kerautret,
   [#991](https://github.com/DGtal-team/DGtal/pull/991))
  - Fix memory leaks present in the Viewer3d.  (Bertrand Kerautret,
   [#995](https://github.com/DGtal-team/DGtal/pull/995))
  - Fix issues in OBJ color export when exporting voxels. (David
   Coeurjolly, [#1022](https://github.com/DGtal-team/DGtal/pull/1022))
  - Fix compilation issue on gentoo system related to MeshWriter
   (gcc version 4.9.2-r2). (Van Tho Nguyen,
   [#1035](https://github.com/DGtal-team/DGtal/pull/1035))
  - Fix deprecated usage of setMouseBindingDescription with QGLViewer >= 2.5.0.
   (Roland Denis, [#1036](https://github.com/DGtal-team/DGtal/pull/1036))

- *Kernel Package*
   - BasicDomainSubSampler can now handle non 0 origin point. This update also
    correct the search of point which are outside the source domain (it is now
    checked in testBasicPointFunctors). (Bertrand Kerautret,
    [989](https://github.com/DGtal-team/DGtal/pull/989)).

- *Topology  Package*
   - Fix loop bug in extractAllConnectedSCell of Surfaces from helpers.
    (Bertrand Kerautret, [994](https://github.com/DGtal-team/DGtal/pull/994)).

- *DEC  Package*
  - Fix missing include in testEigenSolver.
    (Jacques-Olivier Lachaud,
    [1032](https://github.com/DGtal-team/DGtal/pull/1032)).


# DGtal 0.8


## New Features / Critical Changes

- *General*
  - This Changelog has been ported to MarkDown (David Coeurjolly,
   [#846](https://github.com/DGtal-team/DGtal/pull/846))
  - The DGtal main website is now http://dgtal.org

 - Global refactoring of base functors (David Coeurjolly,
   [#861](https://github.com/DGtal-team/DGtal/pull/861))
    - BasicFunctor functors have been moved to functors:: namespace.
    - DefaultFunctor has been renamed functors::Identity.
    - xxxFunctor have been renamed to xxx.

  - Moving graph, topology, geometry/estimation concepts into
   namespace concepts::, also moving some functors into namespace
   functors:: (Jacques-Olivier Lachaud,
   [#912](https://github.com/DGtal-team/DGtal/pull/912)).

- *DEC Package*
  - DGtal 0.8 contains the first release of the Discrete Exterior
   Calculus Package. DEC provides an easy and efficient way to
   describe linear operator over various structure. Basic operators,
   such as Hodge duality operator or exterior derivative, can be
   combined to create classical vector analysis operator such as
   gradient, curl and divergence. (Pierre Gueth,
   [#877](https://github.com/DGtal-team/DGtal/pull/877))


- *Geometry Package*
  - Add digital nD Voronoi Covariance Measure support, as well as
  digital geometric estimators based on it. Add tests and examples of
  feature detection with VCM. (Jacques-Olivier Lachaud,
  [#803](https://github.com/DGtal-team/DGtal/pull/803))

  - Add Integral Invariant estimators so that they meet the concept of
  surface local estimator. Add geometric functors to define easily all
  the geometric estimators that can be built from the volume and
  coariance matrix. Previous estimators (IntegralInvariantMeanCurvatureEstimator
  and IntegralInvariantGaussianCurvatureEstimator) are removed. Please use
  the new ones instead. (Jeremy Levallois, Jacques-Olivier Lachaud,
  [#803](https://github.com/DGtal-team/DGtal/pull/803)
  [#856](https://github.com/DGtal-team/DGtal/pull/856)
  [#893](https://github.com/DGtal-team/DGtal/pull/893))

  - Various geometric predicates are now available in order to test the
  orientation of three points in the planes. Most classes are template
  classes parametrized by a type for the points (or its coordinates)
  and an integral type for the computations. They always return an
  exact value (or sign), provided that the integral type used for the
  computations is well chosen with respect to the coordinates of the
  points. Some implementations do not increase the size of the input
  integers during the computations. (Tristan Roussillon,
  [#755](https://github.com/DGtal-team/DGtal/pull/755))

  - Logarithmic construction of an arithmetical DSS of minimal
   parameters from a bounding DSL and two end points (ctor of
   ArithmeticalDSS) (Tristan Roussillon,
   [#819](https://github.com/DGtal-team/DGtal/pull/819))

  - Proof-of-concept that path-based norms can be implemented in a
   separable approach using logarithmic cost predicates
   (experimental::ChamferNorm2D). (David Coeurjolly,
   [#898](https://github.com/DGtal-team/DGtal/pull/898))

  - Logarithmic construction of an arithmetical DSS of minimal
   parameters from a bounding DSS (of known leaning points)
   and two end points (ctor of
    ArithmeticalDSS) (Tristan Roussillon,
    [#914](https://github.com/DGtal-team/DGtal/pull/914))

  - Feature extraction algorithm from Tensor Voting.(Jérémy Levallois,
   David Coeurjolly,
   [#895](https://github.com/DGtal-team/DGtal/pull/895))

  - Ray shooting intersection predicates (ray-triangle, ray-quad,
   ray-surfel) added in geometry/tools (David Coeurjolly,
   [#904](https://github.com/DGtal-team/DGtal/pull/904))


- *IO Package*
   - Now VolReader/VolWriter and LongvolReader/LongvolWriter support the
   usage of Center-(X,Y,Z) parameters, as described in Vol file
   specification. (Jérémy Levallois,
   [#879](https://github.com/DGtal-team/DGtal/pull/879))

- *Math Package*

     - New classes to compute nD eigen decomposition of symmetric
      matrix (class EigenDecomposition).  Add tests. (Jacques-Olivier
      Lachaud, #803)
     - Simple Linear Regression tool added (backport from
      imagene). (David
      Coeurjolly, [#794](https://github.com/DGtal-team/DGtal/pull/794))

- *Kernel package*
   - BasicPointFunctors functors have been moved in the functors::
    namespace (David Coeurjolly,
    [#863](https://github.com/DGtal-team/DGtal/pull/863))

- *For developpers*
     - Google Benchmark can be enabled to allow micro-benchmarking in
         some DGtal unit tests (https://github.com/google/benchmark)
         (David Coeurjolly,
         [#790](https://github.com/DGtal-team/DGtal/pull/790))

- *Images*
   - Classes to perform rigid transformations of 2D and 3D images
     (Kacper Pluta,
     [#869](https://github.com/DGtal-team/DGtal/pull/869))

## Changes

- *Base Package*
  - Add comparison operators in variants of CountedPtr. Improve
   coverage of these classes and fix compilation problem
   (Jacques-Olivier Lachaud)
  - Update doc of CountedPtr, CountedPtrOrPtr and
   CountedConstPtrOrConstPtr. Add asserts. Add tests. Fix issue 773
   (https://github.com/DGtal-team/DGtal/issues/773). (Jacques-Olivier
   Lachaud, [#894](https://github.com/DGtal-team/DGtal/pull/894)).
  - XXXOutputRangeYYY classes are now called
   XXXRangeWithWritableIteratorYYY (Tristan Roussillon,
   [#850](https://github.com/DGtal-team/DGtal/pull/850)).

- *Geometry Package*
  - Fix and add concept of CSurfelLocalEstimator and related ground
  truth estimators for implicit polynomial shapes
  (TrueDigitalSurfaceLocalEstimator). (Jacques-Olivier Lachaud,
  [#803](https://github.com/DGtal-team/DGtal/pull/803))
  - Random-access iterators added in ArithmeticalDSL. (Tristan
   Roussillon, [#801](https://github.com/DGtal-team/DGtal/pull/801))
  - Updates in Metric concepts: better and simpler concept structure
   and a new adapter to adapt any euclidean metric to a digital one
   (with values on Z) (David Coeurjolly,
   [#870](https://github.com/DGtal-team/DGtal/pull/870)
  - CubicalSudivision has been renamed SpatialCubicalSubdivision and
   moved to "geometry/tools" (David Coeurjolly,
   [#862](https://github.com/DGtal-team/DGtal/pull/862))

- *IO Package*
   - Better handling of materials in Board3D and OBJ exports. (David
    Coeurjolly,
    [#784](https://github.com/DGtal-team/DGtal/pull/784))
   - New 'basic' display mode for surfels (oriented or not), useful for
    large digital surface displays (quads instead of 3D prism)
    (Bertrand Kerautret,
    [#783](https://github.com/DGtal-team/DGtal/pull/783))
   - New clear() method to subclasses of Display3D (Viewer3D and
    Board3D) to clear the current drawning buffer. (Kacper Pluta,
    [#807](https://github.com/DGtal-team/DGtal/pull/807))
   - New draw() method for 3D display models (Viewer3D and Board3D) to
    display surfels with prescribed normal vectors (David Coeurjolly,
    [#802](https://github.com/DGtal-team/DGtal/pull/802)).
   - When exporting an 3D visualization to OBJ, a new option will
    rescale the geometry to fit in [-1/2,1/2]^3. (David Coeurjolly,
    [#820](https://github.com/DGtal-team/DGtal/pull/820))
   - New raw import/export for 32 bits images (Bertrand Kerautret,
     [#877](https://github.com/DGtal-team/DGtal/pull/876))

- *Kernel Package*

   - New functor DomainSubSampler allowing to apply different
    samplings with larger or smaller size on N dimensional domain. New tests
    and examples are given for 2D and 3D images (Bertrand Kerautret,
    [825](https://github.com/DGtal-team/DGtal/pull/825) and
    [882](https://github.com/DGtal-team/DGtal/pull/882)).

- *Shapes Package*
   - Shape concepts have been moved to concepts:: namespace (David
  Coeurjolly, [#871](https://github.com/DGtal-team/DGtal/pull/871))

- *Topology Package*
   - Surfaces::findABell accepts now arbitrary pair of points (Jacques-Olivier
    Lachaud, David Coeurjolly,
    [#851](https://github.com/DGtal-team/DGtal/pull/851))



## Bug Fixes


- *Base Package*

  - Fixing issue on Circulator/IteratorFunctions (related to #770 on
    MacOS).

- *Kernel Package*
  - BinaryPointPredicate is now specialized for DGtal::AndBoolFct2 and
    DGtal::OrBoolFct2 in order to guarantee that the second computation
    is not performed when the first point predicate return false (resp. true)
    with DGtal::AndBoolFct2 (resp. DGtal::OrBoolFct2) (Tristan Roussillon
    [#852](https://github.com/DGtal-team/DGtal/pull/852)).

- *Geometry Package*
  - Bug fix in PowerMap construction. (David Coeurjolly,
    [#814](https://github.com/DGtal-team/DGtal/pull/814))
  - Bug fix in 3d display of StandardDSS6Computer (Tristan Roussillon
    [#854](https://github.com/DGtal-team/DGtal/pull/854))

- *Topology Package*
  - small fix in ImplicitDigitalSurface. (Jacques-Olivier Lachaud,
    [#803](https://github.com/DGtal-team/DGtal/pull/803))
  - fix examples volTrackBoundary and volScanBoundary for DEBUG mode
    (Jacques-Olivier Lachaud, David Coeurjolly,
    [#851](https://github.com/DGtal-team/DGtal/pull/851))
  - New methods to fill the interior/exterior of digital contours
    (in the Surface class of topology/helpers).  (Bertrand Kerautret
    [#827](https://github.com/DGtal-team/DGtal/pull/827))


- *Graph Package*
  - fix examples volDistanceTraversal for DEBUG mode (Jacques-Olivier Lachaud,
    David Coeurjolly, [#851](https://github.com/DGtal-team/DGtal/pull/851))

- *Image Package*
  - Fixing template types in ImageAdapter (David Coeurjolly,
    [#835](https://github.com/DGtal-team/DGtal/pull/835))
  - Fixing image thresholders (SimpleThresholdForegroundPredicate and
    IntervalForegroundPredicate) which require CConstImage instead of
    CImage (David Coeurjolly,
    [#843](https://github.com/DGtal-team/DGtal/pull/843))

- *IO*
  - Bug fix for reading PGM(P2) 3D. (Kacper Pluta,
   [#853](https://github.com/DGtal-team/DGtal/pull/853))
  - Renaming BasicColorToScalarFunctors namespace to functors:: (David
    Coeurjolly,  [#857](https://github.com/DGtal-team/DGtal/pull/857))
  - Fix OpenGL warnings by redefining openGL primitive (glSphere) (Bertrand
    Kerautret [#981](https://github.com/DGtal-team/DGtal/pull/891))

=== DGtal 0.7 ===

*General*

  - Unit tests build is now disabled by default (to turn it on, run cmake with "-DBUILD_TESTING=on")

  - The "boost program option library" dependency was removed.

  - DGtal needs boost >= 1.46.

  - Thanks to new compiler warning option (-Wdocumentation), the doxygen documentation has been considerably improved.

*Base Package*

  - Complete rewriting of Clone, Alias and ConstAlias
    classes. Parameter passing is now documented with a standardized
    method to determine parameters unambiguously. Associated classed
    CowPtr, CountedPtrOrPtr and CountedConstPtrOrConstPtr are now used
    in conjunction with the previous classes.

  - Few improvments in Clock and Trace base classes.

*Kernel Package*

  - Two initialisation methods (initRemoveOneDim and initAddOneDim)
    for the Projector Functor from the BasicPointFunctors class in
    order to simplify the slice images (with example and test in 2D
    slice image extraction from 3D volume file).

  - New basic functors:
  - SliceRotator2D: to rotate 2D Slice images from 3D volume.
  - Point2DEmbedderIn3D: a simple functor to embed in 3d a 2d points
    (useful to extract 2D image from 3D volume).

  - Sets have been updated to own their domain with a copy-on-write pointer,
    in order to avoid some inconsistencies.

*Topology Package*

  - Fixing bugs in Object::isSimple for some digital
    topologies. Speed of Object::isSimple has been improved. Homotopic
    thinning is much faster (even without a precomputed simplicity
    table).

  - Objects have been updated to use Clone services.

*Geometry Package*

  - New classes to deal with arithmetical digital straight segments.
    Now the representation of the primitives and their recognition
    along a discrete structure are separated. The unique class
    ArithmeticalDSS,  which was a segment computer, has been replaced by
    mainly three classes: ArithmeticalDSL, ArithmeticalDSS and
    ArithmeticalDSSComputer. This is described in a doc page of the geometry
    package. Note that Backward/Forward suffixes have been renamed into
    Back/Front. Moreover, get prefixes for data members accessors have been
    removed.

  - Generic adapter to transform a metric (model of CMetric) with
    monotonic (see doc) properties to a separable metric (model of
    CSeparableMetric) which can be used in
    VoronoiMap/DistanceTransformation algorithms.

  - New possibility to access the 3 2D ArithmeticDSS object within an
    ArithmeticDSS3d.

  - New local estimator adapter to make easy implementation of locally defined
    differential estimator on digital surfaces.

  - New documentation on local estimators from digital surface
    patches and surfel functors. New normal vector estimator from
    weighted sum of elementary surfel normal vectors added.

  - With an optional binding with CGAL and Eigen3, new curvature and
    normal vector estimators have been added. For instance, you can
    now estimate curvature from polynomial surface fitting (Jet
    Fitting) and Monge forms.

  - Minor improvements in the spherical accumulator.

  - Improvement of integral invariant estimators (better memory footprint,
    ...).
    They also allow to estimate principal curvatures using Covariance matrix.
    Covariance matrix is also "masks" based, so the computation is efficient.

  - New algorithms to compute the minimal characteristics of a
    Digital Straight Line subsegment in logarithmic time using local
    convex hulls or Farey Fan. Also works when the DSL
    characteristics are not integers.

  - Chord algorithm for (naive) plane recognition and width computation.

  - New organization for computing primitives. Introduction of the concept
    of PrimitiveComputer and specialization. COBA algorithm and Chord
    algorithm are now models of AdditivePrimitiveComputer.

  - Introduction of the primitive ParallelStrip, computed by COBA and Chord
    algorithms

  - New documentation for planarity decision, plane recognition and width
    computation.
    Quantitative and qualitative evaluation of COBA and Chord algorithm.

  - Bug fix in COBA algorithm when extending an empty computer with a group of
    points.

  - add standard plane recognition with adapter classes both for COBA and
    Chord algorithm.

*Shape Package*

  - The class MeshFromPoints was transformed into Mesh (more from
    shapes/fromPoints to shapes/ directory), iterators on mesh
    points and mesh face.

*Topology Package*

  - The class SCellToMidPoint is now deprecated. Use CanonicSCellEmbedder
    instead to map a signed cell to its corresponding point in the Euclidean
    space

*IO Package*

  - Complete refactoring of 3D viewers and boards (Viewer3D, Board3DTo2D).
  - New Board3D to export 3D displays to OBJ 3D vector format.
  - A new display of 2D and 3D image in Viewer3D.
  - New reader: HDF5 file with 2D image dataset(s) (8-bit with palette and
    24-bit truecolor with INTERLACE_PIXEL).
  - New GenericReader and Generic Writer for both 2D, 3D and ND images.
  - Adding a Table Reader to extract objets given in a specific column from a
    text file.
  - Adding missing PPM Reader.
  - Adding missing DICOM reader (with ITK library)
  - Adding ITK reader and ITK writer
  - OpenInventor (SOQT/Coin3D) based viewer has been removed (please consider
    release <=0.6 if interested).

*Image Package*

  - New concepts : CImageFactory to define the concept describing an
    image factory and CImageCacheReadPolicy/CImageCacheWritePolicy
    to define the concept describing cache read/write policies.

  - New classes : ImageFactoryFromImage to implement a factory to
    produce images from a "bigger/original" one according to a given
    domain, ImageCache to implement an images cache with 'read and
    write' policies, TiledImageFromImage to implement a tiled image
    from a "bigger/original" one.

  - ImageContainerByITKImage complies with CImage.
    The container has been moved from the DGtal::experimental namespace to
    the main DGtal namespace.

*Graph Package*

  - New graph visitor, which allows to visit a graph according to
    any distance object (like the Euclidean distance to some point).

*Math Package*

  - add Histogram class and CBinner concept.
  - add math concepts diagram.


=== DGtal 0.6 ===

 *General*
  - Multithread capabilities via OpenMP are now detected during DGtal
    build. Example of usage can be found in the Volumetric module.

 *Documentation*
  - update documentation for boost concepts, so that subconcepts are
    displayed and html reference pages are pointed.
  - package/module documentation files are now in their associated
    package folder (e.g. kernel/doc/ for kernel package related
    documentation pages). The "make doc" command (or "make dox", see
    below) generates the documentation in the "html/" sub-folder of your
    current build folder.
  - latex citations within doxygen documents are now working

 *Base Package*
  - correct concept checks for some range concepts.
  - Statistic class moved to math package

 *Kernel Package*
  - digital sets are now also point predicates, update of
    DigitalSetDomain accordingly. As a consequence, SetPredicate is
    now deprecated.
  - exposed Compare template parameter of underlying std::set in
    DigitalSetBySTLSet class.

  - new documentation for module digital sets.

 *Arithmetic Package*
  - new class for representing lattice polytopes in 2D (with cut
    operations)
  - bugfix in LighterSternBrocot::Fraction
  - bugfix in ArithmeticalDSS (thanks, Kacper)

 *Image Package*
  - Update on image writers (no colormap required for scalar only writers).
    Documentation updated.
  - New image adapters to adapt both domains and values of an image
    (ImageAdapter and ConstImageAdapter).
  - several enhancements of the main image concept and its image
    container models

 *Geometry Package*
  - New primitives for digital plane recognition. Naive planes, and
    more generally planes with arbitrary axis-width can be detected
    and recognized incrementally. Based on a COBA algorithm
    implementation, which uses 2D lattice polytopes.
  - Fréchet segment computer added to compute bounded simplifications of
    digital curves for instance.
  - Complete rewritting of volumetric tools by separable processes:
    new generic algorithms (VoronoiMap, PowerMap) and metric
    concepts hierarchy (l_2, l_p, ...p) to efficiently compute
    DistanceTransformation, ReverseDistanceTransformation and
    preliminary medial axis extraction.
  - Separable volumetric tools are now multithread using OpenMP.
  - New curvature estimator in 2D/3D based on integral invariants
    (both mean and gaussian curvatures in 3D).

 *Shape Package*
  - New operators available on digital and Euclidean shapes (Union,
    Intersection, Minus)

 *Topology Package*
  - update documentation for digital surfaces and digital surface
    containers so as to emphasize the fact that the ranges are only
    single-pass.

 *Graph Package*
  - New package gathering graph related structures and algorithms
    (visitors, graph concepts, ...)
  - Add concepts for graph visitors
  - Add boost::graph support for DigitalSurface
  - Add documentation for graph package.

 *Math Package*
  - Exact exponentiation x^p by squaring on O(log p) added
    (BasicMathFunctions::power).

 *For developers*
  - new "make dox" target to only build dox file documentation
    ("make doc" for complete documentation build)


=== DGtal 0.5.1 ===
Posted on June, 6th, 2012 by David Coeurjolly

  - New way to cite package/module authors in the documentation
  - Improvement of DGtal::GridCurve ranges
  - Improvement of package concepts  in the  documentation
  - new documentation for DGTal build on MSWindows
  - arithmetic is now a main package (previously in math)
  - Specialized classes for classical metric adjacencies


=== DGtal 0.5 ===
Posted on May, 9th, 2012 by David Coeurjolly

Many changes have been pushed to this release with a lot of nice
tools.  Before going into details component by component, we would
like to focus on a couple of new cool features:

  - new arithmetic package (fractions, models of fraction,
  Stern-Brocot, continued fraction,...)
  - new nD DigitalSurface model (collections of (n-1) topological cells
  with many tools/utilities to track surface elements)
  - update of the build system to make easier the use of DGtal in your
  projects.
  - DGtal and DGtalTools
  - many bugfixes..

* Overall  Project

  - In previous DGtal releases, tools were given in the source
  "tools/" folder. In this release, we have chosen to move the
  tools to another GitHub project
  (http://github.com/DGtal-team/DGtalTools) with a specific
  development process. Please have a look to this project to get
  nice tools built upon the DGtal library.

  - cmake scripts and DGtalConfig have been widely updated to make
  easier the use of the library in your own code

  - We are debugging both the code and the scripts to make it compile
  on windows. We still have couple of issues but most of DGtal
  compiles.

  - Again, efforts have been done on the documentation.


* Package Topology:

 - Creation of the graph concept (see Doxygen documentation)

 - Graph tools have been added: breadth first visitor for any model of
   graph

 - Creation of high-level classes to represent several kinds of
   digital surfaces. Surfaces are n-1 dimensional objetcs and may be
   open or closed. There are several models of digital surface
   containers: boundary of a set of points, explicit set of surfels,
   boundary of a digital object defined by a predicate, frontier
   between two regions, light containers that are discovered on
   traversal but not stored explicitly, etc.

 - All these digital surfaces can be manipulated through the same
   object (DigitalSurface), whichever the container.

 - DigitalSurface is a model of a graph whose vertices are the surfels
   and whose arcs are the connections between surfels.

 - Definition of umbrellas over digital surfaces, that forms faces on
   the surface graph.

 - In 3D, digital surface form combinatorial 2-manifolds with boundary

 - Digital surface can be exported in OFF format

 - Several examples using digital surfaces are provided, like
   extracting isosurfaces from images or volume files defining
   surfaces in labelled images.

* Package Algebraic (new package)

 - Definition of n-variate polynomial as a one-dimensional polynomial
   whose coefficients are n-1-variate polynomials. Coefficient ring
   and dimension are templated.

 - Creation of a reader that can transform a string representation of
   multivariate polynomial into such polynomial object. Use
   boost::spirit.

 - Example using package Topology to extract and display implicit
   polynomial surfaces in 3D.

* Package Arithmetic (new package)

 - Standard arithmetic computations are provided: greatest common
   divisor, Bézout vectors, continued fractions,  convergent.

 - Several representations of irreducible fractions are provided. They
   are based on the Stern-Brocot tree structure. With these fractions,
   amortized constant time operations are provided for computing
   reduced fractions.

 - An implementation of patterns and subpatterns is provided, based on
   the irreducible fractions.
 - A representation of digital standard line in the first quadrant is
   provided, as well as fast algorithms to recognize digital straight
   subsegments.


* Package Image

  - Complete refactoring of Images and ImageContainers (more
  consistent design)

  - Documentation added

  - Graph of concepts added in the documentation


* Package Geometry

  - New SegmentComputer (a.k.a. geometrical primitives to use for
  recognition, curve decomposition,...) : ArithDSS3D (3D DSS), DCA
  (Digital Circular Arcs), CombinatorialDSSS, ...

  - New normal vector field estimation based on elementary normal
  vector convolution in n-D

  - Distance Transformation by Fast Marching Method added.

* Package IO

  - Complete refactoring of the way a DGtal object is displayed in
  boards/viewers.

  - New 2D board  backend: you can export your drawning in TikZ for
  latex includes.


=== DGtal 0.4 ===
Posted on September 26, 2011 by David Coeurjolly

  * Global changes:
     - A better decomposition of DGtal algorithms and
       data structures into packages.
     - By default, DGtal is built with minimal dependencies.
     - Concepts and concept checking mechanism have been
       considerably improved.

  * Kernel Package: refactoring of Integer types considered in
    DGtal.

  * Topology Package: Interpixel/cellular topological model,
    boundary tracking tools, ...

  * Geometry Package:
    - many things have been added in the 1D contour analysis module:
      multi-modal representation of 1D contours and curves (GridCurve facade),
      decomposition/segmentation into primitives, many differential
      estimators added, helpers for multigrid comparison of estimators
    - multigrid digital set generators from implicit and parametric
      shapes in dimension 2.

  * I/O Package: refactoring/enhancements of DGtal boards and
    viewers,  enhancement of 2D boards with libcairo and a new
    Board3Dto2D board has been added.


  * Tools: multigrid shapeGenerator/contourGenerator added,
    lengthEstimator/estimatorComparator  added for differential
    estimator multigrid comparison, connected components extraction in
    3D, ...

  * Documentation: User guide has been improved thanks to a
    decomposition of the library into packages.

=== DGtal 0.3.1 ===
Posted on April 4, 2011 by David Coeurjolly

  * Quick release due to a build problem on linux. No more feature
    added.
  * Preliminary cellular grid documentation added.
  * Documentation cleanup.




=== DGtal 0.3.0 ===
Posted on April 1, 2011 by David Coeurjolly

Beside the DGtal presentation at DGCI 2011, we are pleased to announce a new
DGtal release 0.3.0.

New features:

  User-guide added (based on doxygen system)
  Kernel: new concepts and controls to enhance the Interger type management,
      new iterators (Range/SubRange) on HyperRectDomains.
  Topology: interpixel model added (cells, boundary tracking mechanisms,…)
  Geometry 2D: 2D curve primitive decomposition, tangential cover,
         convexity/concavity decomposition.
  Geometry nD: reverse Euclidean distance transformation
  Visualisation: stream mechanism to visualize 3D DGtal objects with
         libQGLViewer (optional) Shape generator factory added in nD

BugFixes, enhancements:

  Many bugs have been fixed for this release.
  cmake DGtal dependency checking process is more stable now

Known problems:

  For technical reasons, we haven’t be able to verify that this release also
  compile on Windows Visual Studio systems (see ticket #87). A new release
  will fix this problem as soon as possible.





=== Older Releases ===





2011-04-01 dcoeurjo
  * Release 0.3.0
  * Kernel: global enhancement of different Integer types and
    associated concepts.
  * Topology: interpixel topology, cells, surface tracking
  * Geometry2D: contour primitive decomposition, tangential cover,
    convexity/concavity decomposition.
  * GeometrynD: Reverse DT transformation (Euclidean)
  * Infrastructure: 3D visualisation of DGtal objects with
    libQGLViewer, shape factory
  * IO: PointListReader added
  * Documentation: first DGtal user-guide


2010-01-12 dcoeurjo
  * Release 0.2
  * Kernel: DGtalBoard mechanism for 2D drawing of DGtal objects, ..
  * Geometry package
    - Volumetric: distance transformation with separable	metric
      (l2, l1 and linfinity) in arbitrary dimension
    - 2D: Arithmetical DSS, Greedy decomposition of a contour into
      primitives, FreemanChain code iterators
  * Topolopy package: Set, Adjacencies, Object, border extraction,
    connected components computation, ...
  * IO: 2D file formats with Magick++, Vol/Raw format in 3D, Raw
    format in n-D (non-portable)
  * Misc: Compiles on linux, MacOS and VisualStudio 2008


2010-21-05 dcoeurjo
  * Iterators added to PointVector
  * Debug methods removed in Trace class
  * Many bug fixes for VS compatibility

2010-05-15 dcoeurjo
  * Assert.h: added macro ASSERT() added based on the boost/assert.hpp (TODO:
      implement a nice callback)
  * Point and Vector templated classes added
  * Space.*: skeleton of a DGtal::Space added

2010-03-03 dcoeurjo
  * math/MeasureOfStraightLines: new class to compute the measure of a set
    of Straight lines defined as a polygon in the (a,b) parameter space.
  * test_measure: added

2010-02-17 dcoeurjo
  * Trace: new class models for output streams in Trace class.
  * TraceWriter/TraceWriterTerm/TraceWriterFile: added

2010-02-12 dcoeurjo
  * models: bug fix  in INLINE commands
  * Trace/Clock: minor edit and bug report

2010-01-05 dcoeurjo
  * Trace can be initialized on diffrent output stream (e.g. std::cerr or a file
    stream)
  * test_trace: update to test the new API

2010-01-04 dcoeurjo
  * Clock: no more static variables and methods (in order to have several
     running clocks)
  * Trace: new interface and the endBlock displays and returns the
     ellapsed time within the block

2009-12-28 dcoeurjo
  * Trace: a new class to trace out messages to the standard output. Four type
     of messages are possible: info, debug, error and "emphased". On
     color linux terminal, messages appears with an appropriate color
     foreground.
  * test_trace: an illustration of the Trace interface

2009-12-14 dcoeurjo
  * CMakeLists, test_clock updates to ensure compatibility with VisualStudio
  * New cmake options
  - OPTION(BUILD_SHARED_LIBS "Build shared libraries." ON)
  - OPTION(BUILD_TESTS "Build tests." ON)

2009-12-11 dcoeurjo
  * CMakeLists scripts and first backport from imagene (Clock class)

2009-12-11 dcoeurjo
  * Repository cleanup:
    - Modeles and genereateClass.sh removed
    - JOL scripts & templates added


2009-12-03 dcoeurjo
  * Modeles: class templates added with generateClass.sh script<|MERGE_RESOLUTION|>--- conflicted
+++ resolved
@@ -31,17 +31,12 @@
     (David Coeurjolly, [#1578](https://github.com/DGtal-team/DGtal/pull/1578))
   - Various warnings / deprecated functions (David Coeurjolly,
     [#1583](https://github.com/DGtal-team/DGtal/pull/1583)
-<<<<<<< HEAD
- - Removing old snapshot of catch.hpp. Now DGtal compiles on Apple M1 (David Coeurjolly,
-   [#1590](https://github.com/DGtal-team/DGtal/pull/1590)
- - Fix cmake IN_LIST use policy. (Bertrand Kerautret,
-   [#1592](https://github.com/DGtal-team/DGtal/pull/1592))
-=======
   - Removing old snapshot of catch.hpp. Now DGtal compiles on Apple M1 (David Coeurjolly,
-    [#1590](https://github.com/DGtal-team/DGtal/pull/1590))
+    [#1590](https://github.com/DGtal-team/DGtal/pull/1590)
+  - Fix cmake IN_LIST use policy. (Bertrand Kerautret,
+    [#1592](https://github.com/DGtal-team/DGtal/pull/1592))
   - Adding a explicit list of tests to exclude from Github Actions
     (David Coeurjolly, [#1596](https://github.com/DGtal-team/DGtal/pull/1596)
->>>>>>> 162d4d8b
 
 # DGtal 1.2
 
