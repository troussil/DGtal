<<<<<<< HEAD
# DGtal 1.5

## New features / critical changes

- *Geometry*
	
  - Add P-convexity, another characterization of full convexity,
    which is faster to compute (Jacques-Olivier Lachaud,
    [#1736](https://github.com/DGtal-team/DGtal/pull/1736))

## Changes

## Bug fixes

=======
# DGtal 1.5beta

## New features / critical changes

## Changes
- *General*
  - Removing DGtal installation with `homebrew` on mac (the formula being deprecated) (David Coeurjolly,
    [#1738](https://github.com/DGtal-team/DGtal/pull/1738))

## Bug fixes

- *DEC*
  - Minor update of the DEC package documentation (David Coeurjolly, [#1734](https://github.com/DGtal-team/DGtal/pull/1734))
>>>>>>> 9e68f574

# DGtal 1.4

## New features / critical changes
- *General*
  - Major update: C++17 is now required for DGtal. (David Coeurjolly,
    [#1682](https://github.com/DGtal-team/DGtal/pull/1682))
  - Mandatory dependencies and some optional ones can be setup by
    conan.io, especially on Windows, new `ENABLE_CONAN` cmake
    option to activate this. (David Coeurjolly,
    [#1689](https://github.com/DGtal-team/DGtal/pull/1689))
  - Faster build using CPM for dependency download and ccache with the cmake `USE_CCACHE=YES`option 
    (ccache must be installed). (David Coeurjolly, [#1696](https://github.com/DGtal-team/DGtal/pull/1696)) 
  - Better documentation style using doxygen-awesome.css. (David Coeurjolly,
    [#1697](https://github.com/DGtal-team/DGtal/pull/1697))

- *Geometry*
  - New implicit shape from point cloud using LibIGL Winding Numbers. (David Coeurjolly,
    [#1697](https://github.com/DGtal-team/DGtal/pull/1697))

## Changes
- *General*
  - Renaming AUTHORS→CONTRIBUTORS for HAL (David Coeurjolly,
    [#1699](https://github.com/DGtal-team/DGtal/pull/1699))
  - Python bindings and Pypi deploy are now handled by Github-Actions (Bastien Doignies,
    [#1721](https://github.com/DGtal-team/DGtal/pull/1721))
  - Add CMake option DGTAL_WRAP_PYTHON (Pablo Hernandez-Cerdan,
    [#1700](https://github.com/DGtal-team/DGtal/pull/1700))
  - Upgrade of the conan scripts (for windows build) to conan 2, removing the ENABLE_CONAN option 
    (documentation update instead) (David Coeurjolly, 
    [#1729](https://github.com/DGtal-team/DGtal/pull/1729))

- *IO*
  - New method to change the mode of the light position in Viewer3D (fixed to
    camera or the scene) (Bertrand Kerautret, [#1683](https://github.com/DGtal-team/DGtal/pull/1683))
  - Add a new method to store material information in obj file in MeshReader and MeshWriter.
    (Bertrand Kerautret, [#1686](https://github.com/DGtal-team/DGtal/pull/1686))
  - Fix duplicate symbols on Windows due to stb_image, see issue #1714 (David Coeurjolly,
    [#1715](https://github.com/DGtal-team/DGtal/pull/1715))

- *Shapes*
  - Add flips to SurfaceMesh data structure (Jacques-Olivier Lachaud,
    [#1702](https://github.com/DGtal-team/DGtal/pull/1702))
  - Add method to remove isolated vertices in Mesh, improve obj
    material reading from potential obsolete path. (Bertrand Kerautret,
    [#1709](https://github.com/DGtal-team/DGtal/issues/1709))
  - Update of the WindingNumberShape constructor to allow external computation of point areas
    (David Coeurjolly, [#1719](https://github.com/DGtal-team/DGtal/issues/1719))
  - The WindingNumberShape class can output the raw winding number values
    (David Coeurjolly, [#1719](https://github.com/DGtal-team/DGtal/issues/1719))

- *DEC*
  - New helper functor to construct an embedder to correct the PolygonalCalculs
    (projection onto estimated tangent planes) (David Coeurjolly,
    [#1730](https://github.com/DGtal-team/DGtal/issues/17309))

- *Geometry package*
  - Add creation of polytopes from segments and triangles in
    ConvexityHelper and 3-5xfaster full subconvexity tests for triangles
    in DigitalConvexity (Jacques-Olivier Lachaud,
    [#1717](https://github.com/DGtal-team/DGtal/pull/1717))

- *Project*
  - Add CMake option DGTAL_WRAP_PYTHON (Pablo Hernandez-Cerdan,
    [#1700](https://github.com/DGtal-team/DGtal/pull/1700))

- *Github*
  - New `/builddoc` and `/fullbuild` commands on PR comments (David Coeurjolly,
    [#1683](https://github.com/DGtal-team/DGtal/pull/1683))
  - Continuous integration on windows is now performed by Github
    Action instead of Appeveyor  (David Coeurjolly,
    [#1689](https://github.com/DGtal-team/DGtal/pull/1689))

## Bug fixes
- *General*
  - Missing `boost/next_prior.hpp` includes in ReverseIterator, Melkman and Convex
    Hull files (David Coeurjolly, [#1716](https://github.com/DGtal-team/DGtal/pull/1716))
  - Activate and fix CTest tests on windows system. (Bertrand Kerautret,
    [#1706](https://github.com/DGtal-team/DGtal/pull/1706))
  - For now, removing Cairo deps install on windows (6hours long build 
    with conan in the windows debug mode). (David Coeurjolly, 
    [#1705](https://github.com/DGtal-team/DGtal/pull/1705))
  - Fix conan file upload issue and log message. (Bertrand Kerautret,
    [#1704](https://github.com/DGtal-team/DGtal/pull/1704))
  - Fix of couple of doxygen warnings that cause errors on Github Actions
    CI bots. (David Coeurjolly, [#1672](https://github.com/DGtal-team/DGtal/pull/1672))
  - Removing "WITH_BENCHMARK" option as Google Benchmark is already included when building
    the unit tests. (David Coeurjolly, [#1674](https://github.com/DGtal-team/DGtal/pull/1674))
  - Removing unnecessary includes to speed-up compilation (David Coeurjolly,
    [#1680](https://github.com/DGtal-team/DGtal/pull/1680))
  - Upgrading pybind11 to v2.9 or python binding (David Coeurjolly,
    [#1685](https://github.com/DGtal-team/DGtal/pull/1685))
  - Many warning fixed (due to c++17 upgrade. (David Coeurjolly,
    [#1691](https://github.com/DGtal-team/DGtal/pull/1691))
  - WITH_COVERAGE option removed. (David Coeurjolly,
    [#1691](https://github.com/DGtal-team/DGtal/pull/1691))
  - Cleanup of cmake targets when BUILD_TESTING is disabled (David Coeurjolly
    [#1698](https://github.com/DGtal-team/DGtal/pull/1698))
  - Cleanup of the cmake script for dependency discovery (David Coeurjolly,
    [#1697](https://github.com/DGtal-team/DGtal/pull/1697))
  - Cleaning up unnecessary ModuleSRC.cmake files (David Coeurjolly
    [#1711](https://github.com/DGtal-team/DGtal/pull/1711))
  - Fixing install path of CPM in the DGtalConfig.cmake.in (David Coeurjolly,
    [#1713](https://github.com/DGtal-team/DGtal/pull/1713))
  - DGTAL_LIBRARIES cmake flag now contains the Deps (David Coeurjolly,
    [#1728](https://github.com/DGtal-team/DGtal/pull/1728))

- *Topology package*
  - Fix KhalimskySpaceND to get it work with BigInteger (Tristan Roussillon,
    [#1681](https://github.com/DGtal-team/DGtal/pull/1681))

- *Geometry package*
  - Fix Issue #1676 in testStabbingCircleComputer (Tristan Roussillon,
    [#1688](https://github.com/DGtal-team/DGtal/pull/1688)
  - Fix BoundedLatticePolytopeCounter::countInterior method (Jacques-Olivier Lachaud,
    [#1717](https://github.com/DGtal-team/DGtal/pull/1717))
  - Fix const attribute that shouldn't be in FreemanChain (Colin Weill--Duflos,
	  [#1723](https://github.com/DGtal-team/DGtal/pull/1723))
  - Fix seg fault due to recent compilers in FrechetShortcut (Bertrand Kerautret, 
     Isabelle Sivignon [#1726](https://github.com/DGtal-team/DGtal/pull/1726))
  - Fix FrechetShortcut to enable the parameter error to be equal to 0 and add new 
    tests in testFrechetShortcut (Isabelle Sivignon, [#1726](https://github.com/DGtal-team/DGtal/pull/1726))


- *IO*
  - Fix of the `getHSV` method in the `Color` class. (David Coeurjolly,
    [#1674](https://github.com/DGtal-team/DGtal/pull/1674))
  - Fix of `SurfaceMeshWriter::writeIsoLinesOBJ` 
    (Jacques-Olivier Lachaud, [#1701](https://github.com/DGtal-team/DGtal/pull/1701))
  - Fix of the `PointListReader::getPolygonsFromInputStream` (Xun Gong,
    [#1708](https://github.com/DGtal-team/DGtal/pull/1708))

- *Examples*
  - Fix Issue #1675, add missing SymmetricConvexExpander.h file
    (Jacques-Olivier Lachaud, [#1675](https://github.com/DGtal-team/DGtal/pull/1675))

- *Shapes*
  - Removing libIGL warnings in WindingNumber classes (David Coeurjolly,
    [#1722](https://github.com/DGtal-team/DGtal/pull/1722))

- *DEC*
  - Fix an issue with the Geodesic in Heat Poisson solver (David Coeurjolly,
    [#1712](https://github.com/DGtal-team/DGtal/pull/1712))
   - Removing unnecessary unt-test in testPolygonalCalculus (David Coeurjolly,
    [#1724](https://github.com/DGtal-team/DGtal/pull/1724))

# DGtal 1.3

## New features / critical changes

- *General*
  - A Dockerfile is added to create a Docker image to have a base to start development
    using the DGtal library.(J. Miguel Salazar
    [#1580](https://github.com/DGtal-team/DGtal/pull/1580))
  - Continuous integration does not use Travis anymore but Github
    Actions. (David Coeurjolly, [#1591](https://github.com/DGtal-team/DGtal/pull/1591))
  - Examples are not built anymore by default (BUILD_EXAMPLES now set to OFF by default).
    (David Coeurjolly, [#1630](https://github.com/DGtal-team/DGtal/pull/1630))

- *Geometry package*
  - Improve lattice polytope count operations and provide many new
    services related to full convexity, like computing the (relative
    or not) fully convex envelope, and building digital
    polyhedra. (Jacques-Olivier Lachaud, [#1656](https://github.com/DGtal-team/DGtal/pull/1656))
  - Add curvature measures computation on 3D surface mesh:
    implements Normal Cycle, face-constant Corrected Normal Current
    and vertex-interpolated Corrected Normal Current.
    (Jacques-Olivier Lachaud,[#1617](https://github.com/DGtal-team/DGtal/pull/1617))
  - Completes the digital convexity module with new functions
    related to full convexity: check of full convexity for arbitrary
    digital sets in nD, and helper classes for using full convexity in
    practice (local geometric analysis, tangency and shortest paths)
    (Jacques-Olivier Lachaud,[#1594](https://github.com/DGtal-team/DGtal/pull/1594))
  - New VoronoiMapComplete class to store the full Voronoi map (with
    all co-cycling sites (Robin Lamy, David Coeurjolly, Isabelle
    Sivignon [#1605](https://github.com/DGtal-team/DGtal/pull/1605))

- *DEC*
  - New discrete differential operators on polygonal meshes have been
    added. They can be used to process generic polygonal meshes (with
    non-planar, non-convex faces) or digital surfaces. (David
    Coeurjolly, [#1603](https://github.com/DGtal-team/DGtal/pull/1603)
  - New class to compute geodesics on polygonal surfaces using the
    Geodesics in Heat approach and the new differential operators on
    polygonal surfaces (digital surfaces, or any PolygonalMesh instance) (David
    Coeurjolly, [#1603](https://github.com/DGtal-team/DGtal/pull/1603)
    - Updates to PolygonalCalculus: changing sign convention, fix some Eigen
      problems, add Dirichlet boundary conditions, update discrete
      differential calculus examples (Jacques-Olivier
      Lachaud, [#1643](https://github.com/DGtal-team/DGtal/pull/1643))
    - Updates to PolygonalCalculus: adding vector field operators (mainly covariant
      gradient and covariant projection as well as Connection-Laplacian). Also adding two
      more examples: harmonic parametrization and vectors in heat method. (Baptiste Genest, David
      Coeurjolly, [#1646](https://github.com/DGtal-team/DGtal/pull/1646))

- *Mathematical Package*
  - Add Lagrange polynomials and Lagrange interpolation
    (Jacques-Olivier Lachaud, [#1594](https://github.com/DGtal-team/DGtal/pull/1594))

- *Topology*
  - New helper methods to retrieve the interior/exterior voxel of a given
    surfel (signed cell of a Khalimksy space). (David Coeurjolly,
    [#1631](https://github.com/DGtal-team/DGtal/pull/1631))

- *I/O*
  - Imagemagick dependency and related classes. Image file format (png, jpg, tga, bmp, gif)
    are now included in the DGtal core using `stb_image.h` and `stb_image_write.h`.
   (David Coeurjolly, [#1648](https://github.com/DGtal-team/DGtal/pull/1648))

## Changes

- *Image*
  - Bugfix in the SpaceND and HyperRectDomain classes to allow very large extent (e.g. >$1024^3$)
    (David Coeurjolly, [#1636](https://github.com/DGtal-team/DGtal/pull/1636))
  - Improved ITK image selection in ImageSelector and add ITK xx.gz an other
    format support. New option to keep set domain or to compute current bounding
    box of elements of the set in ImageFromSet.
    (Bertrand Kerautret, [#1633](https://github.com/DGtal-team/DGtal/pull/1633))
  - Improved MeshReader for .off format in order to take into account more
    comments and other header code used in CGAL.
    (Bertrand Kerautret, [#1653](https://github.com/DGtal-team/DGtal/pull/1653) and
    [#1654](https://github.com/DGtal-team/DGtal/pull/1654))

- *IO*
  - Add Obj format in MeshReader including colors and fixing obj format read
    with relative face position.
    (Bertrand Kerautret, [#1584](https://github.com/DGtal-team/DGtal/pull/1584))
  - Move static private HSVtoRGB and RGBtoHSV functions in Color class (public) and
    new setters/getters from/to HSV (Python binding updated)
    (Bertrand Kerautret, Phuc Ngo and David Coeurjolly
    [#1593](https://github.com/DGtal-team/DGtal/pull/1593))

- *Geometry*
  - Small fix for shortest paths computation, which could sometimes
    output several times the same node. Add tests and examples.
    (Jacques-Olivier Lachaud, [#1644](https://github.com/DGtal-team/DGtal/pull/1644))
  - First and second curvature directions were inverted in the `IIPrincipalCurvaturesAndDirectionsFunctor`,
    fixed now. (David Coeurjolly, [#1657](https://github.com/DGtal-team/DGtal/pull/1657))
  - Renaming `getVoronoiVector` to `getVoronoiSite` in the DistanceTransformation class.
    (David Coeurjolly, [#1660](https://github.com/DGtal-team/DGtal/pull/1660))

- *Kernel*
  - New constructor in Point2DEmbedderIn3D to explicitly orient the image plane and
    new shift method to avoid recomputing orientation plane.
    (Bertrand Kerautret [#1619](https://github.com/DGtal-team/DGtal/pull/1619))

- *Build*
  - New cmake targets to collect cmake, doxygen and markdown files (David Coeurjolly,
    [#1609](https://github.com/DGtal-team/DGtal/pull/1609))
  - Continuous integration does not use Travis anymore but Github
    Actions. (David Coeurjolly, [#1591](https://github.com/DGtal-team/DGtal/pull/1591))
  - New cmake option (DGTAL_RANDOMIZED_TESTING_THRESHOLD) to set the
    (approximated) % of unit-tests to build and run for randomized
    testing (David Coeurjolly [#1588](https://github.com/DGtal-team/DGtal/pull/1588))
  - Fix missing whitelist for the unit-tests in relation to
    PR [#1591](https://github.com/DGtal-team/DGtal/pull/1591))
    (Bertrand Kerautret [#1595](https://github.com/DGtal-team/DGtal/pull/1595))
  - Fix cmake related ITK usage in other projects (issue #1612).
    (Bertrand Kerautret and Pablo Hernandez-Cerdan [#1613](https://github.com/DGtal-team/DGtal/pull/1613))
  - Adding ITK in Github Actions CI on linux distribution.
    (Bertrand Kerautret [#1615](https://github.com/DGtal-team/DGtal/pull/1615))
  - New variable in the Github Action script to disable some tests (not working in the bots)
    (David Coeurjolly, [#1635](https://github.com/DGtal-team/DGtal/pull/1635))
  - Google benchmark is now fetched when building the unit tests (using Fetch_Content)
    (David Coeurjolly, [#1651](https://github.com/DGtal-team/DGtal/pull/1651))
  - Add new cmake option to avoid linking errors related to STB image library
    (like LNK2005 in MSVC). (Bertrand Kerautret, [#1666](https://github.com/DGtal-team/DGtal/pull/1666))

## Bug fixes

- *General*
  - Fixing OpenMP dependency on macOS when using the DGtalConfig.cmake
    (David Coeurjolly, [#1578](https://github.com/DGtal-team/DGtal/pull/1578))
  - Various warnings / deprecated functions (David Coeurjolly,
    [#1583](https://github.com/DGtal-team/DGtal/pull/1583)
  - Removing old snapshot of catch.hpp. Now DGtal compiles on Apple M1 (David Coeurjolly,
    [#1590](https://github.com/DGtal-team/DGtal/pull/1590)
  - Fix cmake IN_LIST use policy. (Bertrand Kerautret,
    [#1592](https://github.com/DGtal-team/DGtal/pull/1592))
  - Adding a explicit list of tests to exclude from Github Actions
    (David Coeurjolly, [#1596](https://github.com/DGtal-team/DGtal/pull/1596))
  - Fixing bugs in the exclude list for CI
    (David Coeurjolly, [#1602](https://github.com/DGtal-team/DGtal/pull/1602))
  - Reactivating Github Actions bots
    (David Coeurjolly, [#1628](https://github.com/DGtal-team/DGtal/pull/1628))
  - OpenMP fix in DGtalConfig on macOS M1 (David Coeurjolly,
    [#1641](https://github.com/DGtal-team/DGtal/pull/1641))
  - New doxygen settings to reduce diagram generation (David Coeurjolly,
    [#1663](https://github.com/DGtal-team/DGtal/pull/1663))

- *Examples*
  - We can now have examples using [polyscope](https://polyscope.run)
    as viewer (`BUILD_POLYSCOPE_EXAMPLES` cmake variable). (David
    Coeurjolly,
    [#1603](https://github.com/DGtal-team/DGtal/pull/1603))

- *IO*
  - Faster export of OBJ files. (David Coeurjolly, [#1608]((https://github.com/DGtal-team/DGtal/pull/1608))
  - Fixing bugs in writing Longvol from GenericWriter and tests.
    (Bertrand Kerautret, [#1610](https://github.com/DGtal-team/DGtal/pull/1610)
  - Fix compilation issue in MeshReader compilation.
    (Bertrand Kerautret, [#1611](https://github.com/DGtal-team/DGtal/pull/1611)
  - Minor fixes in VolReader and LongVolReader to be able to load large vol files.
    (David Coeurjolly, [#1637](https://github.com/DGtal-team/DGtal/pull/1637))
  - Fix LongVolReader that fails to read large values. It was why testLongvol and
    testCompressedVolWriter were failing on some configurations.
    (Roland Denis, [#1638](https://github.com/DGtal-team/DGtal/pull/1638))
  - Fix missing `#include<map>` in MeshReaeder (Jeremy Fix, [#1649](https://github.com/DGtal-team/DGtal/pull/1649))
  - Fix purple color. (Bertrand Kerautret and Phuc Ngo [#1579](https://github.com/DGtal-team/DGtal/pull/1579))

- *Geometry package*
  - The following changes have been made to fix a bug in `examplePlaneProbingSurfaceLocalEstimator`:
    - in `PlaneProbingDigitalSurfaceLocalEstimator`, the method `probingFrameWithPreEstimation` now
      returns a pair bool-frame instead of just a frame, in order to tell whether the frame will lead
      to a valid initialization or not. The method `eval` now uses this boolean value and returns the
      trivial normal vector if it has been set to 'False'.
    - in `PlaneProbingParallelepipedEstimator`: `isValid` does not call the `isValid` method of the
     delegate, but only checks the relevant parts (which have been pushed in to separate methods).
     (Tristan Roussillon, [#1607](https://github.com/DGtal-team/DGtal/pull/1607))
  - Fixing issue with the automatic deploy of the "nightly" documentation.
    (David Coeurjolly, [#1620](https://github.com/DGtal-team/DGtal/pull/1620))
  - Fix issue on computeHullThickness by adding angle tolerance to detect co-linearity vectors.
    (Bertrand Kerautret, [#1647](https://github.com/DGtal-team/DGtal/pull/1647))

- *DEC*
  - More DEC examples can be built without QGLViewer (they didn't need it).
    (David Coeurjolly, [#1642](https://github.com/DGtal-team/DGtal/pull/1642))
  - Improving PolygonalCalculus and VectorHeatMethod for vector field processing on non-manifold surfaces.
    (David Coeurjolly, [#1659](https://github.com/DGtal-team/DGtal/pull/1659))

- *graph*
  - Fix warning related to copy assignment in class DistanceBreadthFirstVisitor
    (Jacques-Olivier Lachaud, [#1662](https://github.com/DGtal-team/DGtal/pull/1662))

- *Shapes package*
  - fix slow remove of isolated vertices in Mesh.
    (Bertrand Kerautret, [#1718](https://github.com/DGtal-team/DGtal/pull/1718))

# DGtal 1.2

## New Features / Critical Changes

- *New Feature*
  - DGtal now has a python binding `pip install dgtal`! For all
    details on the list of classes available in python, you can have a
    look to: Pablo Hernandez-Cerdan [#1528](https://github.com/DGtal-team/DGtal/pull/1528)

- *Geometry Package*
  - New normal vector estimation using plane-probing approaches.
    (Jocelyn Meyron, Tristan Roussillon,
    [#1547](https://github.com/DGtal-team/DGtal/pull/1547))
  - New normal vector estimation using slices of digital surfaces
    and maximal segment computation
    (Jocelyn Meyron, Tristan Roussillon,
    [#1547](https://github.com/DGtal-team/DGtal/pull/1547))
  - Add an implementation of the Quick Hull convex hull algorithm. It
    works in arbitrary dimension. It provides several kernels to deal
    with lattice or rational points, and also to compute the Delaunay
    cell complex.
    (Jacques-Olivier Lachaud,[#1539](https://github.com/DGtal-team/DGtal/pull/1539))

## Changes

- *Project*
  - Add azure-pipelines in `wrap` folder to kickstart python wrappings
    (Pablo Hernandez-Cerdan [#1529](https://github.com/DGtal-team/DGtal/pull/1529))
  - Modernize CMake: Avoid global includes and links, use `target_` commands instead
    (Pablo Hernandez-Cerdan, David Coeurjolly [#1524](https://github.com/DGtal-team/DGtal/pull/1524))
  - Modernize CMake: Prefer use targets rather than directories and libraries
    (Pablo Hernandez-Cerdan [#1543](https://github.com/DGtal-team/DGtal/pull/1543))
  - Add python wrappings using pybind11. Check wrap/README.md for details.
    (Pablo Hernandez-Cerdan [#1543](https://github.com/DGtal-team/DGtal/pull/1528))

- *Documentation*
  - Fix typos in blurred segment equation (Phuc Ngo,
    [#1561](https://github.com/DGtal-team/DGtal/pull/1561))
  - Fix some small errors : includes, variable names, code example
    (adrien Krähenbühl, [#1525](https://github.com/DGtal-team/DGtal/pull/1525))
  - Fix doxygen errors in DigitalConvexity, SurfaceMesh
    (Pablo Hernandez-Cerdan [#1534](https://github.com/DGtal-team/DGtal/pull/1534))
  - Fix CSS errors in doxygen
    (Jérémy Levallois, [#1546](https://github.com/DGtal-team/DGtal/pull/1546))

- *General*
  - Only set CMAKE_CXX_STANDARD if not defined already
    (Pablo Hernandez-Cerdan [#1526](https://github.com/DGtal-team/DGtal/pull/1526))
  - Add `container()` member function to DigitalSets and ImageContainers
    (Pablo Hernandez-Cerdan [#1532](https://github.com/DGtal-team/DGtal/pull/1532))

- *Arithmetic*
  - Add default constructor to ClosedIntegerHalfSpace
    (Jacques-Olivier Lachaud,[#1531](https://github.com/DGtal-team/DGtal/pull/1531))

- *IO*
  - Fix Color::getRGBA
    (Pablo Hernandez-Cerdan [#1535](https://github.com/DGtal-team/DGtal/pull/1535))
  - Adding Quad exports in Board3DTo2D  (David Coeurjolly,
    [#1537](https://github.com/DGtal-team/DGtal/pull/1537))
  - Adding spacing in ImageContainerByITKImage and the possibility to export it
    through ITKWriter.
    (Bertrand Kerautret [#1563](https://github.com/DGtal-team/DGtal/pull/#1563))


## Bug fixes

- *Documentation*
  - Removing collaboration graphs in doxygen. Fixing doxygen warnings (David Coeurjolly,
    [#1537](https://github.com/DGtal-team/DGtal/pull/1537))
  - Fixing the homebrew command for building on macOS (Jérémy Levallois,
    [#1560](https://github.com/DGtal-team/DGtal/pull/1560))

- *IO*
  - Removing the default grey background and raising an error if CAIRO has not between
    set for the Board3DTo2D export (David Coeurjolly,
    [#1537](https://github.com/DGtal-team/DGtal/pull/1537))

- *Geometry*
  - Small fixes and updates in BoundedLatticePolytope and BoundedRationalPolytope
    initialization when using half-spaces initialization
    (Jacques-Olivier Lachaud,[#1538](https://github.com/DGtal-team/DGtal/pull/1538))
  - Fix BoundedLatticePolytope::init when using half-spaces initialization
    (Jacques-Olivier Lachaud,[#1531](https://github.com/DGtal-team/DGtal/pull/1531))
  - Fix an issue in DigitalSurfaceRegularization about bad buffer init
    (David Coeurjolly, [#1548](https://github.com/DGtal-team/DGtal/pull/1548))
  - Fix issue [#1552](https://github.com/DGtal-team/DGtal/issues/1552) about a
    plane-probing unit test taking too long
    (Jocelyn Meyron, [#1553](https://github.com/DGtal-team/DGtal/pull/1553))
  - Fix issue
    [#1566](https://github.com/DGtal-team/DGtal/issues/1566): do not
    compile example checkLatticeBallQuickHull if WITH_GMP is not set
    (Jacques-Olivier Lachaud,[#1567](https://github.com/DGtal-team/DGtal/pull/1567))
  - Fix AppVeyor issue on PlaneProbingParallelepipedEstimator and PlaneProbingRNeighborhood
    (Bertrand Kerautret, [#1568](https://github.com/DGtal-team/DGtal/pull/1568))

- *Shapes package*
  - Fix the use of uninitialized variable in NGon2D.
   (Daniel Antunes,[#1540](https://github.com/DGtal-team/DGtal/issues/1540))

- *Build*
  - We now use cmake *Fetch_Content* to download the stable release of
    Catch2 (used in our unit-tests) when building the project (David
    Coeurjolly [#1524](https://github.com/DGtal-team/DGtal/issues/1524))
  - Fixing the required components for CGAL (David Coeurjolly,
    [#1550](https://github.com/DGtal-team/DGtal/issues/1550))
  - Speedup of the compilation of the tests that rely on Catch2
    (Roland Denis [#1551](https://github.com/DGtal-team/DGtal/pull/1551))
  - Comply with cmake Policy CMP0115 "Source file extensions must be
    explicit". (David Coeurjolly, [#1557](https://github.com/DGtal-team/DGtal/pull/1557))
  - Fix AppVeyor issue using new zlib URL.
    (Bertrand Kerautret, [#1571](https://github.com/DGtal-team/DGtal/pull/1571))


# DGtal 1.1

## New Features / Critical Changes

- *Project*
  - For this release, we have cleaned up the git history (using [bfg](https://rtyley.github.io/bfg-repo-cleaner/)),
    removing old deprecated files or commit errors. For a complete description,
    please follow the discussion of Issue [#1477](https://github.com/DGtal-team/DGtal/issues/1477).
    If you are doing a clean `git clone` of the project, or use the release archive,
    everything should be fine. If you have branches on the release 1.1beta, you
    would need to reset your current working copy. For instance, if
    you have cloned the `DGtal-team/DGtal` repository, just reset your
    master branch using:
    ```
    git fetch origin
    git reset --hard origin/master
    ```
    If you have cloned a fork of `DGtal-team/DGtal` (*i.e.* the `origin`
    remote correspond to your fork and not the DGtal-team one), Fetch
    the DGtal-team remote (nammed `DGtal` here):
    ```
    git fetch DGtal
    git reset --hard DGtal/master
    ```

    _For advanced developers_
    If there are some branches out there you want to "update" to the new history:
    First go to unmerged branch and copy the SHA of the commits you want to get. Or, if they are consecutive, copy the oldest and newest SHA.
    ```
    git checkout master #Updated to new history
    git checkout -b myOpenPR_after_new_history
    git cherry-pick oldestSha^..newestSha
    ```

    (David Coeurjolly, [#1510](https://github.com/DGtal-team/DGtal/pull/1510))

- *Kernel package*
  - Making `HyperRectDomain_(sub)Iterator` random-access iterators
    (allowing parallel scans of the domain, Roland Denis,
    [#1416](https://github.com/DGtal-team/DGtal/pull/1416))
  - Fix bug in BasicDomainSubSampler for negative coordinates of the
    domain lower bound. (Bertrand Kerautret
    [#1504](https://github.com/DGtal-team/DGtal/pull/1504))

- *DEC*
  - Add discrete calculus model of Ambrosio-Tortorelli functional in
    order to make piecewise-smooth approximations of scalar or vector
    fields onto 2D domains like 2D images or digital surfaces
    (Jacques-Olivier Lachaud,[#1421](https://github.com/DGtal-team/DGtal/pull/1421))

- *Geometry Package*
  - New piecewise smooth digital surface regularization class (David Coeurjolly,
    [#1440](https://github.com/DGtal-team/DGtal/pull/1440))
  - Provides support for digital full convexity and subconvexity (Jacques-Olivier Lachaud,
    [#1459](https://github.com/DGtal-team/DGtal/pull/1459))
  - Implementation of Shrouds algorithm for smoothing digital surfaces:
    Nielson et al., Shrouds: optimal separating surfaces for enumerated volumes.
    In Proc. VisSym 2003, vol. 3, pp. 75-84
    (Jacques-Olivier Lachaud, [#1500](https://github.com/DGtal-team/DGtal/pull/1500))
  - Updates cell geometry and digital convexity to use specialized
    unordered set data structure UnorderedSetByBlock for storing
    digital points (Jacques-Olivier Lachaud,
    [#1499](https://github.com/DGtal-team/DGtal/pull/1499))

- *Shapes package*
  - Add a new surface mesh representation for manifold or non-manifold polygonal
    surfaces in R^3 (Jacques-Olivier Lachaud,
    [#1503](https://github.com/DGtal-team/DGtal/pull/1503))

## Changes

- *General*
  - DGtal can be compiled and used as a project (git) submodule (David
    Coeurjolly [#1444](https://github.com/DGtal-team/DGtal/pull/1444))
  - Add .gitattributes file for github to recognize ih files as c++
    (Pablo Hernandez-Cerdan [#1457](https://github.com/DGtal-team/DGtal/pull/1457))
  - Add CMake option `DGTAL_ENABLE_FLOATING_POINT_EXCEPTIONS` to control enabling
    `feenableexcept` (only applies in Linux when in Debug mode).
    (Pablo Hernandez-Cerdan, [#1489](https://github.com/DGtal-team/DGtal/pull/1489))
  - Travis: Fix broken Eigen url. Update Eigen in travis to 3.3.7.
    (Pablo Hernandez, [#1508](https://github.com/DGtal-team/DGtal/pull/1508))

- *Geometry*
  - New Integral Invariant functor to retrieve the curvature tensor (principal curvature
    directions and values). (David Coeurjolly, [#1460](https://github.com/DGtal-team/DGtal/pull/1460))
  - Add principal directions of curvature functions for implicit polynomial 3D shapes.
    (Jacques-Olivier Lachaud,[#1470](https://github.com/DGtal-team/DGtal/pull/1470))

- *io*
  - The GenericWriter can now export in 3D ITK format (nii, mha,  mhd,  tiff).  
    (Bertrand Kerautret [#1485](https://github.com/DGtal-team/DGtal/pull/1485))
  - New Viridis ColorGradientPreset and clean of  useless template specializations in
    the GenericWriter for color image. (Bertrand Kerautret
    [#1487](https://github.com/DGtal-team/DGtal/pull/1487))
  - Add the possibility to import images with a shifted domain in ITKReader.
    (Bertrand Kerautret and Pablo Hernandez-Cerdan
    [#1492](https://github.com/DGtal-team/DGtal/pull/1492))

- *Kernel package*
  - Add .data() function to PointVector to expose internal array data.
    (Pablo Hernandez-Cerdan, [#1452](https://github.com/DGtal-team/DGtal/pull/1452))
  - Add a specialized unordered set data structure
    UnorderedSetByBlock for storing digital points, which is more
    compact and as efficient as unordered set
    (Jacques-Olivier Lachaud,[#1499](https://github.com/DGtal-team/DGtal/pull/1499))

- *Helpers*
  - Add vector field output as OBJ to module Shortcuts (Jacques-Olivier Lachaud,
    [#1412](https://github.com/DGtal-team/DGtal/pull/1412))
  - Add shortcuts to Ambrosio-Tortorelli piecewise-smooth approximation
    (Jacques-Olivier Lachaud,[#1421](https://github.com/DGtal-team/DGtal/pull/1421))
  - Add  output as OFF to module Shortcuts (Bertrand Kerautret,
    [#1476](https://github.com/DGtal-team/DGtal/pull/1476))
  - Add shortcuts to principal curvatures and directions of curvature for implicit polynomial
    3D shapes. (Jacques-Olivier Lachaud,[#1470](https://github.com/DGtal-team/DGtal/pull/1470))

- *Tests*
  - Upgrade of the unit-test framework (Catch) to the latest release [Catch2](https://github.com/catchorg/Catch2).
    (David Coeurjolly [#1418](https://github.com/DGtal-team/DGtal/pull/1418))
    (Roland Denis [#1419](https://github.com/DGtal-team/DGtal/pull/1419))

- *Topology*
  - Provides partial flip, split and merge operations for half-edge data structures
    and triangulated surfaces (Jacques-Olivier Lachaud,
    [#1428](https://github.com/DGtal-team/DGtal/pull/1428))
  - Makes testVoxelComplex faster, reducing the size of the test fixture
    (Pablo Hernandez-Cerdan, [#1451](https://github.com/DGtal-team/DGtal/pull/1451))
  - Fix bug in VoxelComplex masks when cell was at the boundary of kspace
    (Pablo Hernandez-Cerdan, [#1488](https://github.com/DGtal-team/DGtal/pull/1488))
  - Fix loadTable not able to read compressed tables in Windows
    (Pablo Hernandez-Cerdan, [#1505](https://github.com/DGtal-team/DGtal/pull/1505))
  - Fix fillData in CubicalComplex
    (Pablo Hernandez-Cerdan, [#1519](https://github.com/DGtal-team/DGtal/pull/1519))

- *Shapes package*
  - Add a moveTo(const RealPoint& point) method to implicit and star shapes
   (Adrien Krähenbühl,
   [#1414](https://github.com/DGtal-team/DGtal/pull/1414))
  - Fix Lemniscate definition following Bernoulli's definition
   (Adrien Krähenbühl,
   [#1427](https://github.com/DGtal-team/DGtal/pull/1427))
  - Homogenizes typedefs of all parametric shapes and fixes some bounding box
    computations (Adrien Krähenbühl,
   [#1462](https://github.com/DGtal-team/DGtal/pull/1462))
  - Add const directives to some curve estimators on shapes.
    (Adrien Krähenbühl [#1429](https://github.com/DGtal-team/DGtal/pull/1429))

- *IO*
  - When the 3D built-in viewer is enabled (libqglviewer), the default
    required Qt version is now Qt5 instead of Qt4. You can revert to
    Qt4 by unsetting the WITH_QT5 cmake flag (David Coeurjolly,
    [#1511](https://github.com/DGtal-team/DGtal/pull/1511))

## Bug Fixes

- *Configuration/General*
  - Fix compilation error/warnings with gcc 9.1.1 and clang 9.0
    (Boris Mansencal, [#1431](https://github.com/DGtal-team/DGtal/pull/1431))
  - Disable some gcc/clang warnings in Qt5 raised by Apple clang compiler (David
    Coeurjolly, [#1436](https://github.com/DGtal-team/DGtal/pull/1436))
  - Fixing Travis configuration due to syntax changes in v2
    (Roland Denis, [#1465](https://github.com/DGtal-team/DGtal/pull/1465))
  - Compression of png files used in for the documentation
    (preparing 1.1 release), (David Coeurjolly, [#1494](https://github.com/DGtal-team/DGtal/pull/1494))
  - Fix `CMAKE_C_FLAGS` when `WITH_OPENMP=ON`
    (Pablo Hernandez-Cerdan, [#1495](https://github.com/DGtal-team/DGtal/pull/1495))

- *Mathematics*
  - Put SimpleMatrix * scalar operation in DGtal namespace (Jacques-Olivier Lachaud,
    [#1412](https://github.com/DGtal-team/DGtal/pull/1412))

- *Geometry*
  - Bugfix in the `testVoronoiCovarianceMeasureOnSurface` (David
    Coeurjolly, [#1439](https://github.com/DGtal-team/DGtal/pull/1439))
  - Defining StandardDSS4Computer & NaiveDSS8Computer as templated aliases of
    ArithmeticalDSSComputer (fix #1483). Also fixing NaiveDSS8 adjacency.
    (Roland Denis, [#1491](https://github.com/DGtal-team/DGtal/pull/1491))
  - Fix initialisation in BoundedLatticePolytope when creating non full
    dimensional simplices in 3D (segments, triangles). (Jacques-Olivier Lachaud,
    [#1502](https://github.com/DGtal-team/DGtal/pull/1502))

- *Kernel*
  - Point2DEmbedderIn3D edit to recover behavior of version 0.9.4 in
    the origin point placement. (Florian Delconte and Bertrand Kerautret
    [#1520](https://github.com/DGtal-team/DGtal/pull/1520))

- *Helpers*
  - Fix Metric problem due to implicit RealPoint toward Point conversion when computing
    convolved trivial normals in ShortcutsGeometry (Jacques-Olivier Lachaud,
    [#1412](https://github.com/DGtal-team/DGtal/pull/1412))
  - Fixing double conversion bug in class Parameters, related to
    English/French decimal point inconsistency between `atof` and
    `boost::program_options` (Jacques-Olivier Lachaud,
    [#1411](https://github.com/DGtal-team/DGtal/pull/1411))
  - Fix bug in Shortcuts::saveVectorFieldOBJ
    (Jacques-Olivier Lachaud,[#1421](https://github.com/DGtal-team/DGtal/pull/1421))
  - Fixing OBJ export: .mtl file written with relative path (Johanna
    Delanoy [#1420](https://github.com/DGtal-team/DGtal/pull/1420))
  - Unify pointel ordering in Shortcuts and MeshHelper so that
    Shortcuts::getPointelRange, Shortcuts::saveOBJ and
    Shortcuts::makePrimalPolygonalSurface, as well as
    MeshHelpers::digitalSurface2PrimalPolygonalSurface, all use the
    CCW ordering by default (in 3D).
    (Jacques-Olivier Lachaud,[#1445](https://github.com/DGtal-team/DGtal/pull/1445))

- *images*
  - Fix the image origin that was not taken into account in class
    ImageContainerByITKImage. (Bertrand Kerautret
    [#1484](https://github.com/DGtal-team/DGtal/pull/1484))
  - Add domainShift to ImageContainerByITKImage.
    (Pablo Hernandez-Cerdan,
    [#1490](https://github.com/DGtal-team/DGtal/pull/1490))

- *IO*
  - Removing a `using namespace std;` in the Viewer3D hearder file. (David
    Coeurjolly [#1413](https://github.com/DGtal-team/DGtal/pull/1413))
  - Fixing cast from const to mutable iterator in GradientColorMap.
    (Roland Denis [#1486](https://github.com/DGtal-team/DGtal/pull/1486))

- *Topology*
  - Add missing constraint to flips in HalfEdgeDataStructure
    (Jacques-Olivier Lachaud,[#1498](https://github.com/DGtal-team/DGtal/pull/1498))

- *Shapes*
  - Fix bug in Astroid parameter() method : orientation correction
    (Adrien Krähenbühl,
    [#1325](https://github.com/DGtal-team/DGtal/pull/1426))
  - Add missing constraint to flips in TriangulatedSurface
    (Jacques-Olivier Lachaud,[#1498](https://github.com/DGtal-team/DGtal/pull/1498))

- *DEC*
  - Fix issue (https://github.com/DGtal-team/DGtal/issues/1441)
    related to bad link in DEC/moduleAT documentation and missing
    associated example exampleSurfaceATnormals.cpp (Jacques-Olivier
    Lachaud,[#1442](https://github.com/DGtal-team/DGtal/pull/1442)
  - Adding missing LGPL headers in the DEC examples (David Coeurjolly
    [#1472]((https://github.com/DGtal-team/DGtal/pull/1472))

- *Documentation*
  - Promoting the `Shortcuts` documentation page on the main page. (David
    Coeurjolly [#1417](https://github.com/DGtal-team/DGtal/pull/1417))
  - Fixing the `doxyfiles` to have the table of contents of module pages (David
    Coeurjolly [#1424](https://github.com/DGtal-team/DGtal/pull/1424))
  - New illustration in the volumetric analysis documentation page (David
    Coeurjolly [#1432](https://github.com/DGtal-team/DGtal/pull/1432))
  - Using SourceForge to download doxygen sources during Travis CI jobs.
    (Roland Denis [#1424](https://github.com/DGtal-team/DGtal/pull/1434))
  - CSS edit to enhance the readability of code snippets (David
    Coeurjolly [#1438](https://github.com/DGtal-team/DGtal/pull/1438))
  - Fixing various links in moduleCellularTopology. Fixing #1454.
    Removing dead links to ImaGene project.
    (Roland Denis [#1455](https://github.com/DGtal-team/DGtal/pull/1455))

- *Build*
  - Fix issue (https://github.com/DGtal-team/DGtal/issues/1478),
    that is a Visual Studio 2019 build error related to befriend
    template specializations
    (Jacques-Olivier Lachaud [#1481](https://github.com/DGtal-team/DGtal/pull/1481))
  - Removing the homemade CPP11 checks, using cmake macro instead
    (David Coeurjolly, [#1446](https://github.com/DGtal-team/DGtal/pull/1446))
  - Removes the check for CPP11 when building WITH_ITK
    (Pablo Hernandez-Cerdan, [#1453](https://github.com/DGtal-team/DGtal/pull/1453))
  - Fix apple clang  compilation issue with a workaround to the
    ConstIteratorAdapter class that does not satisfy the _is_forward concept of the STL:
    using boost::first_max_element instead std::max_element.
    (Bertrand Kerautret, [#1437](https://github.com/DGtal-team/DGtal/pull/1437))  
  - Abort compilation at configure time when the compiler is gcc 10.1 due to compiler bug.
    Fix issue #1501.
    (Pablo Hernandez-Cerdan, [#1506](https://github.com/DGtal-team/DGtal/pull/1506))

# DGtal 1.0

## New Features / Critical Changes

- *Base package*
  - Adding FunctorHolder to transform any callable object (e.g. function,
    functor, lambda function,...) into a valid DGtal functor.
    (Roland Denis, [#1332](https://github.com/DGtal-team/DGtal/pull/1332))
  - Adding better checks for floating point arithmetic in the test module (Kacper Pluta,
    [#1352](https://github.com/DGtal-team/DGtal/pull/1352))

- *Documentation*
  - Module page about functions, functors and lambdas in DGtal.
    (Roland Denis, [#1332](https://github.com/DGtal-team/DGtal/pull/1332))

- *Image package*
  - Adding ConstImageFunctorHolder to transform any callable object
    (e.g. function, functor, lambda function,...) into a CConstImage model.
    (Roland Denis, [#1332](https://github.com/DGtal-team/DGtal/pull/1332))
  - RigidTransformation2D/3D depends on a vector functor that can be,
    for example, VectorRounding (Kacper Pluta,
    [#1339](https://github.com/DGtal-team/DGtal/pull/1339))

- *Kernel package*
  - Adding PointFunctorHolder to transform any callable object (e.g. function,
    functor, lambda function,...) into a CPointFunctor model.
    (Roland Denis, [#1332](https://github.com/DGtal-team/DGtal/pull/1332))
  - ⚠️ The conversion between PointVector of different component types now follows
    the classical conversion rules (e.g. float to double is OK but double
    to int fails if the conversion is not explicitly specified).
    Component type after an arithmetic operation also follows the classical
    arithmetic conversion rules (e.g int * double returns a double).
    Adding some related conversion functors.
    (Roland Denis, [#1345](https://github.com/DGtal-team/DGtal/pull/1345))
  - Making binary operators of PointVector (+-\*/ but also dot, crossProduct,
    inf, isLower,...) available as external functions. The component type of
    the result follows the classical arithmetic conversion rules.
    (Roland Denis, [#1345](https://github.com/DGtal-team/DGtal/pull/1345))
  - Adding square norm method to Point/Vector class. (David Coeurjolly,
    [#1365](https://github.com/DGtal-team/DGtal/pull/1365))

- *Helpers*
  - Classes Shortcuts and ShortcutsGeometry to simplify coding with
    DGtal. Integrate a lot of volume, digital surfaces, mesh,
    surface, geometry, estimators functions, with many conversion
    and input/output tools. (Jacques-Olivier Lachaud,
    [#1357](https://github.com/DGtal-team/DGtal/pull/1357))

- *Shapes package*
  - Add two new star shapes: Astroid and Lemniscate
   (Adrien Krähenbühl, Chouaib Fellah,
   [#1325](https://github.com/DGtal-team/DGtal/pull/1325))

- *Geometry package*
  - Parametric 3D curve digitization see (UglyNaiveParametricCurveDigitizer3D)
   (Kacper Pluta, [#1339](https://github.com/DGtal-team/DGtal/pull/1339))
  - A set of 3D parametric curves: EllipticHelix, Knot_3_1, Knot_3_2, Knot_4_1,
    Knot_4_3, Knot_5_1, Knot_5_2, Knot_6_2, Knot_7_4 (Kacper Pluta,
   [#1339](https://github.com/DGtal-team/DGtal/pull/1339))
  - DecoratorParametricCurveTransformation - a decorator to apply isometries to
    parametric curves (Kacper Pluta, [#1339](https://github.com/DGtal-team/DGtal/pull/1339))
  - LambdaMST3DBy2D - a variation of 3D Lambda Maximal Segment tangent estimator
   that uses only 2D tangents along maximal axis. This estimator has only a
   research value (Kacper Pluta, [#1339](https://github.com/DGtal-team/DGtal/pull/1339))
  - DSSes filtration during L-MST3D computations (Kacper Pluta,
   [#1339](https://github.com/DGtal-team/DGtal/pull/1339))
  - An option for filtering DSSes during LambdaMST3D calculations (Kacper Pluta,
   [#1339](https://github.com/DGtal-team/DGtal/pull/1339))
  - New LpMetric class (model of CMetricSpace) for distance computations in R^n.
    (David Coeurjolly,  [#1388](https://github.com/DGtal-team/DGtal/pull/1388))

- *Documentation*
  - Replacing html internal links by ref command in Digital Topology module
    documentation. Also ignoring doxygen warning when ref begins with a digit.
    (Roland Denis, [#1340](https://github.com/DGtal-team/DGtal/pull/1340))
  - Fix examples filenames in Digital Topology module documentation (Isabelle
    Sivignon, [#1331](https://github.com/DGtal-team/DGtal/pull/1331))
  - Fix doc bug with Hull2D namespace, (Tristan Roussillon,
    [#1330](https://github.com/DGtal-team/DGtal/pull/1330))
  - Checking boost version when including boost/common_factor_rt (David Coeurjolly,
    [#1344](https://github.com/DGtal-team/DGtal/pull/1344))
  - Fix computational costs of separable metric predicates in the documentation.
    (David Coeurjolly, [#1374](https://github.com/DGtal-team/DGtal/pull/1374))
  - Fixing doxygen warnings (typo and doxygen upgrade to v1.8.14)
    (Roland Denis, [#1376](https://github.com/DGtal-team/DGtal/pull/1376))
  - Module page about functions, functors and lambdas in DGtal.
    (Roland Denis, [#1332](https://github.com/DGtal-team/DGtal/pull/1332))

## Changes

- *Configuration/General*
  - Simplifying Travis CI scripts (David Coeurjolly,
    [#1371](https://github.com/DGtal-team/DGtal/pull/1371))

- *Kernel package*
  - Fix NumberTraits for `long long int` types and refactor it.
    (Roland Denis, [#1397](https://github.com/DGtal-team/DGtal/pull/1397))


- *Topology*
  - Remove the internal object from VoxelComplex, improving performance
    (Pablo Hernandez, [#1369](https://github.com/DGtal-team/DGtal/pull/1369))

- *Documentation*
  - Improving KhalimskySpace related classes documentations by displaying
    a short description in the member list.
    (Roland Denis,  [#1398](https://github.com/DGtal-team/DGtal/pull/1398))

- *Helpers*
  - Small fixes in Shortcuts and ShortcutsGeometry, doc, and colormaps.
    (Jacques-Olivier Lachaud, [#1364](https://github.com/DGtal-team/DGtal/pull/1364))

- *Topology*
  - Specializes the method DigitalSurface::facesAroundVertex in the
    3D case, such that faces (ie pointels) are ordered
    counterclockwise with respect of the vertex (ie surfel) seen from
    the exterior. (Jacques-Olivier Lachaud,
    [#1377](https://github.com/DGtal-team/DGtal/pull/1377))
  - This PR fixes two issues related to CubicalComplexFunctions:
    issue [#1362](https://github.com/DGtal-team/DGtal/issues/1362) and
    issue [#1381](https://github.com/DGtal-team/DGtal/issues/1381) for
    programs testCubicalComplex, testVoxelComplex and
    testParDirCollapse. (Jacques-Olivier Lachaud,
    [#1390](https://github.com/DGtal-team/DGtal/pull/1390))
  - Move operators outside of functions namespace in VoxelComplexFunctions.
    (Pablo Hernandez, [#1392](https://github.com/DGtal-team/DGtal/pull/1392))


## Bug Fixes

- *Configuration/General*
  - Continuous integration AppVeyor fix
    [#1326](https://github.com/DGtal-team/DGtal/pull/1326)
  - Fixing documentation checks and updating Travis scripts
    (Roland Denis, [#1335](https://github.com/DGtal-team/DGtal/pull/1335))
  - Fixing warning of Clang when including GraphicsMagick v1.3.31
    (Roland Denis, [#1366](https://github.com/DGtal-team/DGtal/pull/1366))
  - Fix compilation warnings with gcc 8.2.1
    (Boris Mansencal, [#1384](https://github.com/DGtal-team/DGtal/pull/1384))
  - Fix compilation with Visual Studio (15.9.5) and some io tests
    (Boris Mansencal, [#1380](https://github.com/DGtal-team/DGtal/pull/1380))
  - Fixing & updating Travis: documentation deployement and DGtalTools job
    (Roland Denis, [#1383](https://github.com/DGtal-team/DGtal/pull/1383))
  - Various warnings fixed on Xcode (David Coeurjolly,
    [#1389](https://github.com/DGtal-team/DGtal/pull/1389))
  - Fix compilation and adding debug version for the generated file with Visual Studio
    (Raphael Lenain, [#1395](https://github.com/DGtal-team/DGtal/pull/1395))
  - Correct pragma pop in ITK related files
    (Boris Mansencal, [#1400](https://github.com/DGtal-team/DGtal/pull/1400))
  - Fix compilation and execution with Visual Studio
    (Raphael Lenain, [#1407](https://github.com/DGtal-team/DGtal/pull/1407))

- *Kernel*
 - Fixing issue #1341 about unwanted conversions between PointVector with
    different component types (like from double to int) by making explicit
    the default conversion constructor and checking type compatiblity when
    using operators.
    (Roland Denis, [#1345](https://github.com/DGtal-team/DGtal/pull/1345))
 - Fixing issue #1387 about the wrong result of PointVector::crossProduct
    in 2D. Also disabling this method for dimensions other than 2 and 3.
    (Roland Denis, [#1345](https://github.com/DGtal-team/DGtal/pull/1345))
  - Fixing many issues related to invalid conversion between PointVectors
    of different component types.
    (David Coeurjolly, Roland Denis, Monir Hadji, Bertrand Kerautret,
    Tristan Roussillon, [#1345](https://github.com/DGtal-team/DGtal/pull/1345))

- *Base*
  - Fixing wrong members in PredicateCombiner (David Coeurjolly,
    [#1321](https://github.com/DGtal-team/DGtal/pull/1321))
  - Fix testClone2.cpp and efficiency issue in Clone/CountedPtr mechanism
    (Jacques-Olivier Lachaud, [#1382](https://github.com/DGtal-team/DGtal/pull/1382)). Fix issue
    [#1203](https://github.com/DGtal-team/DGtal/issues/1203))

- *Shapes*
  - Fixing openmp flags (David Coeurjolly,
    [#1324](https://github.com/DGtal-team/DGtal/pull/1324))
  - Add assignment operator to ImageContainerByITKImage (Pablo Hernandez,
    [#1336](https://github.com/DGtal-team/DGtal/pull/1336))
  - Fix compilation warning: const qualifier ignored in cast (Pablo Hernandez,
    [#1337](https://github.com/DGtal-team/DGtal/pull/1337))
  - Filter data passed to acos in order to avoid division by zero or an argument
    out of range. (Kacper Pluta, [#1359](https://github.com/DGtal-team/DGtal/pull/1359))

- *IO*
  - Improve ITKReader, testITKio and testITKReader (Boris Mansencal,
    [#1379](https://github.com/DGtal-team/DGtal/pull/1379))
    [#1394](https://github.com/DGtal-team/DGtal/pull/1394))
  - Fix wrong typedef for double case in ITKReader (Adrien Krähenbühl,
    [#1259](https://github.com/DGtal-team/DGtal/pull/1322))
  - Fix safeguard when using ImageMagick without cmake activation (David Coeurjolly,
    [#1344](https://github.com/DGtal-team/DGtal/pull/1344))
  - Fix Color::Green definition (David Coeurjolly,
    [#1385](https://github.com/DGtal-team/DGtal/pull/1385))
  - Fix Visual Studio ContourHelper tests.
    (Bertrand Kerautret, [#1386](https://github.com/DGtal-team/DGtal/pull/1386))

- *Geometry*
   - Fix a possible tangent vector flapping during L-MST3D and L-MST3DBy2D (Kacper Pluta,
   [#1339](https://github.com/DGtal-team/DGtal/pull/1339))
   - Fix a possible issue with data structures orderings in L-MST3D accumulation step (Kacper Pluta,
   [#1339](https://github.com/DGtal-team/DGtal/pull/1339))
   - Add missing API to StandardDSS6Computer i.e., isInDSS (Kacper Pluta,
   [#1339](https://github.com/DGtal-team/DGtal/pull/1339))

- *DEC package*
  - Adding missing headers in some files of DEC.
    (Roland Denis, [#1349](https://github.com/DGtal-team/DGtal/pull/1349))

- *Image*
  - Fix bug in ImageLinearCellEmbedder.
    (Jacques-Olivier Lachaud, [#1356](https://github.com/DGtal-team/DGtal/pull/1356))

- *Miscellaneous*
  - Fix Small bug in Integral Invariant Volume Estimator in 2D
    (Thomas Caissard, [#1316](https://github.com/DGtal-team/DGtal/pull/1316))
  - Change from private to public access of types Input and Output in SCellToPoint
    (Daniel Antunes, [#1346](https://github.com/DGtal-team/DGtal/pull/1346))
  - Correct small typo when compiling with DEBUG defined
    (Boris Mansencal, [#1401](https://github.com/DGtal-team/DGtal/pull/1401))

- *Math packages*
  - Fix possible division by zero in the MultiStatistics class.
    (Kacper Pluta, [#1358](https://github.com/DGtal-team/DGtal/pull/1358))


# DGtal 0.9.4.1

## Bug Fixes

- *Documentation*
  - Fixing path to Mathjax CDN in documentation (David Coeurjolly,
    [#1318](https://github.com/DGtal-team/DGtal/pull/1318))

# DGtal 0.9.4

## New Features / Critical Changes

- *Shapes*
  - Mesh Voxelizer using 6- or 26-separability templated
   (David Coeurjolly, Monir Hadji,
   [#1209](https://github.com/DGtal-team/DGtal/pull/1209))

- *Topology Package*
  - Adding the half-edge data structure to represent arbitrary
    two-dimensional combinatorial surfaces with or without boundary
    (Jacques-Olivier Lachaud
     [#1266](https://github.com/DGtal-team/DGtal/pull/1266))
  - Add VoxelComplex, an extension for CubicalComplex, implementing the Critical-Kernels
    framework, based on the work of M.Couprie and G.Bertrand on isthmus.
    (Pablo Hernandez, [#1147](https://github.com/DGtal-team/DGtal/pull/1147))

- *Shapes Package*
  - Adding classes and helpers to create triangulated surfaces and
    polygonal surfaces to convert them from/to mesh, as well as a conversion from digital
    surfaces to dual triangulated or polygonal surface (Jacques-Olivier
    Lachaud [#1266](https://github.com/DGtal-team/DGtal/pull/1266))

- *Geometry Package*
  - Laplace-Beltrami operators on digital surfaces. (Thomas Caissard,
    [#1303](https://github.com/DGtal-team/DGtal/pull/1303))



## Changes

- *Math package*
  - New SimpleMatrix constructor with a initializer_list argument
    (Nicolas Normand,
    [#1250](https://github.com/DGtal-team/DGtal/pull/1250))

- *IO*
  - New simple way to extend the QGLViewer-based Viewer3D interface,
    for instance to add callbacks to key or mouse events, or to modify
    what is drawn on the window.
    (Jacques-Olivier Lachaud, [#1259](https://github.com/DGtal-team/DGtal/pull/1259))
  - TableReader can now read all elements contained in each line of a file
    with the new method getLinesElementsFromFile().
    (Bertrand Kerautret,
    [#1260](https://github.com/DGtal-team/DGtal/pull/1260))
  - New ImageMagick writer to export images to PNG or JPG formats for
    instance.  (David Coeurjolly,
    [#1304](https://github.com/DGtal-team/DGtal/pull/1304))
  - SimpleDistanceColorMap new colormap to easily display distance maps.
    (David Coeurjolly, [#1302](https://github.com/DGtal-team/DGtal/pull/1302))
  - Fix in MagicReader allowing to load colored images. (David
    Coeurjolly, [#1305](https://github.com/DGtal-team/DGtal/pull/1305))
  - Include New ImageMagick writer in GenericWriter.  (Bertrand Kerautret,
    [#1306](https://github.com/DGtal-team/DGtal/pull/1306))

## Bug Fixes

- *Build*
  - Fix compilation by using DGtal from swift wrapping (Bertrand Kerautret,
    [#1309](https://github.com/DGtal-team/DGtal/pull/1309))
  - Fix C++11 cmake flags and cmake >3.1 is now required (David Coeurjolly,
    Pablo H Cerdan, [#1290](https://github.com/DGtal-team/DGtal/pull/1290))
  - Fix HDF5 link missing in compilation (Bertrand Kerautret,
     [#1301](https://github.com/DGtal-team/DGtal/pull/1301))
  - Fix compilation with QGLViewer (2.7.x) and Qt5 (Boris Mansencal,
     [#1300](https://github.com/DGtal-team/DGtal/pull/1300))

- *Shapes Package*
  - Fix ImplicitPolynomial3Shape and TrueDigitalSurfaceLocalEstimator.
    Improves projection operator on implicit surface and curvature
    computations. (Jacques-Olivier Lachaud,
    [#1279](https://github.com/DGtal-team/DGtal/pull/1279))

- *Configuration/General*
  - Upgrading the benchmarks to match with the new google-benchmark API
   (David Coeurjolly,
     [#1244]((https://github.com/DGtal-team/DGtal/pull/1244))
  - The documentation mainpage now refers to the DGtalTools documentation
    (David Coeurjolly,
    [#1249]((https://github.com/DGtal-team/DGtal/pull/1249))
  - Fix ITK related try_compile command to work for non-default locations.
    (Pablo Hernandez,
    [#1286]((https://github.com/DGtal-team/DGtal/pull/1286))

- *IO*
  - Fix for compilation with 2.7.0 QGLViewer version.
   (Bertrand Kerautret, [#1280](https://github.com/DGtal-team/DGtal/pull/1280))
  - Fix on the ITK reader when used with a functor which is not able to
    handle 32/16 bits images. Also includes a new testITKReader and ITK tests in
    GenericReader.
    (Bertrand Kerautret, [#1255](https://github.com/DGtal-team/DGtal/pull/1255))
  - Viewer3D: fix bad light source move according X/Y mouse move and new Key_Z to
    move away/closer the light source.
    (Bertrand Kerautret, [#1262](https://github.com/DGtal-team/DGtal/pull/1262))
  - Fix ImageContainerByITKImage, fill the itk image buffer with 0 when using the
    domain constructor.
    (Pablo Hernandez, [#1307](https://github.com/DGtal-team/DGtal/pull/1307))

- *Kernel Package*
  - Fix testBasicPointFunctor. (Bertrand Kerautret
    [#1245](https://github.com/DGtal-team/DGtal/pull/1245))

- *Arithmetic Package*
 - Fix SternBrocot and variants static instanciations. (Jacques-Olivier Lachaud
   [#1293](https://github.com/DGtal-team/DGtal/pull/1293))

- *Topology Package*
  - Fix invalid KhalimskyCell coordinates in ctopo-fillContours.cpp example.
    (Roland Denis, [#1296](https://github.com/DGtal-team/DGtal/pull/1296))

- *Documentation*
  - Add import with functors in GenericReader in the main default reader.
    (mainly motivated to show documentation of specialized version of
    importWithValueFunctor and importWithColorFunctor). The tiff format
    was also added to the generic readers when ITK is present (Bertrand
    Kerautret [1251](https://github.com/DGtal-team/DGtal/pull/1245))
  - Fix exampleArithDSS3d compilation (which was not activated).
    (Bertrand Kerautret
    [#1254](https://github.com/DGtal-team/DGtal/pull/1254))

- *DEC*
  - Fix dependencies flags for DEC examples.
    (Jean-David Génevaux, [#1310](https://github.com/DGtal-team/DGtal/pull/1310))

# DGtal 0.9.3

## New Features / Critical Changes

- *Configuration/General*
  - The project has a now a unique compiled library: DGtal. The DGtalIO
   target has been removed. (David Coeurjolly,
   [#1226](https://github.com/DGtal-team/DGtal/pull/1226))
  - New mandatory dependency for DGtal: zlib must be installed in the system.
   (David Coeurjolly, [#1228](https://github.com/DGtal-team/DGtal/pull/1228))
  - Remove cpp11 deprecated usage of std::binder1st and std::binder2nd
    --generates error with c++17 flag. (Pablo Hernandez,
    [#1287](https://github.com/DGtal-team/DGtal/pull/1287))
  - Remove cpp11 deprecated usage of std::unary_function and
    std::binary_function --generates error with c++17 flag.
   (Pablo Hernandez, [#1291](https://github.com/DGtal-team/DGtal/pull/1291))

- *Topology Package*
  -  Implementation of ParDirCollapse with CollapseSurface and CollapseIsthmus.
    (Mohamad ONAYSSI, Bibiana MARTINEZ, Mohamed MELLOULI, Kacper PLUTA,
    [#1199](https://github.com/DGtal-team/DGtal/pull/1199))

- *Geometry Package*
  - VoronoiMap, PowerMap, (Reverse)DistanceTransformation and ReducedMedialAxis
   now work on toric domains (with per-dimension periodicity specification).
   (David Coeurjolly, Roland Denis,
   [#1206](https://github.com/DGtal-team/DGtal/pull/1206))

- *IO*
  - New version (3) for the VOL file format that allows (zlib) compressed volumetric
   data. VolReady and VolWriter can still manage Version 2 Vols.
   (David Coeurjolly, [#1228](https://github.com/DGtal-team/DGtal/pull/1228))

## Changes

- *Configuration/General*
  - Continuous integration Travis bots are now based on ubunutu/trusty containers.
   (David Coeurjolly, [#1227](https://github.com/DGtal-team/DGtal/pull/1208))
  - Set flag -std=c++11 only if needed. Modern compilers set compatible flags
   by default (gnu++14, etc). (Pablo H Cerdan,
   [#1222](https://github.com/DGtal-team/DGtal/pull/1222))

- *Documentation*
   - All the example descriptions are now in their the examples file (instead in
    dox files).
    (Bertrand Kerautret, [#1240](https://github.com/DGtal-team/DGtal/pull/1240))

## Bug Fixes

- *Configuration/General*
  - Fixing errors and warnings raised by g++ 4.7.x.
   (Roland Denis, [#1202](https://github.com/DGtal-team/DGtal/pull/1202))
  - Explicit M_PI definition if needed.
   (David Coeurjolly, [#1208](https://github.com/DGtal-team/DGtal/pull/1208))
  - Continuous integration Travis bots are now based on ubunutu/trusty containers.
   (David Coeurjolly, [#1227](https://github.com/DGtal-team/DGtal/pull/1208))
  - Fix usage of DESTDIR at install time for linux packagers.
   (Pablo Hernandez, [#1235](https://github.com/DGtal-team/DGtal/pull/1235))
  - Fix, let CMake handle DESTDIR instead of manual manipulation.
   (Pablo Hernandez, [#1238](https://github.com/DGtal-team/DGtal/pull/1238))

- *Geometry Package*
  - ArithDSSIterator: fix missing postfix ++.
   (I. Sivignon, [#1187](https://github.com/DGtal-team/DGtal/pull/1187))
  - ContourHelper: add a method to transform a contour into a 8 connected path.
   (B. Kerautret, [#1127](https://github.com/DGtal-team/DGtal/pull/1127))

- *IO Package*
  - Missing TContainer template parameter for overloaded functions/methods that
   rely on PointVector.
   (Roland Denis, [#1232](https://github.com/DGtal-team/DGtal/pull/1232))
  - Viewer3D: fix bad rendering when changing the scale.
   (Bertrand Kerautret, [#1217](https://github.com/DGtal-team/DGtal/pull/1217))

- *Documentation*
  - Fixing various BibTeX references.
   (Bertrand Kerautret, [##1237](https://github.com/DGtal-team/DGtal/pull/1237))

# DGtal 0.9.2

## New Features / Critical Changes

- *Documentation*
  - Fixing all doxygen warnings.
   (Roland Denis, [#1182](https://github.com/DGtal-team/DGtal/pull/1182))
  - New "@seeDGtalTools" doxygen command to cite a DGtalTools tool in
   DGtal documentation (David Coeurjolly,
   [#1179](https://github.com/DGtal-team/DGtal/pull/1179))

- *Geometry Package*
  - New robust normal vector estimator using spherical accumulators and statistical
   voting (Boulc'h & Marlet, SGP 2012).
   (David Coeurjolly, [#1149](https://github.com/DGtal-team/DGtal/pull/1149))

- *Math Package*
  - New RealFFT class for in-place real-complex Fast Fourier Transform using
   fftw3 library.
   (Roland Denis, [#1185](https://github.com/DGtal-team/DGtal/pull/1185))

- *Topology Package*
  - Adding periodic closure for KhalimskySpaceND and per-dimension closure
   specification.
   (Roland Denis, [#1086](https://github.com/DGtal-team/DGtal/pull/1086))
  - Adding CPreCellularGridSpaceND concept and KhalimskyPreSpaceND model
   to manipulate unbounded Khalimsky space and cells.
   KhalimskySpaceND now checks that all given cells are within the bounds.
   (Roland Denis, [#1086](https://github.com/DGtal-team/DGtal/pull/1086))

## Changes
- *Configuration/General*
  - Travis Continuous integration will check that doxygen raises no warnings
   and that the documented file names are valid.
   (David Coeurjolly, Roland Denis,
        [#1182](https://github.com/DGtal-team/DGtal/pull/1182))
  - Cleaning remaining preprocessor directives related to C++11 features.
   (Roland Denis, [#1141](https://github.com/DGtal-team/DGtal/pull/1141))
  - Travis Continuous integration will check that DGtalTools still compiles with
   changes in new pull-requests. (David Coeurjolly,
   [#1133](https://github.com/DGtal-team/DGtal/pull/1133))
  - Add cmake configuration file NeighborhoodTablesConfig to
   decompress and install look up tables. (Pablo Hernandez-Cerdan,
   [#1155](https://github.com/DGtal-team/DGtal/pull/1155))
  - Documentation graphs are now in SVG instead of PNG. (David Coeurjolly,
   [#1192](https://github.com/DGtal-team/DGtal/pull/1192))
  - Check and add all DGtal examples in the Examples listing section.
   (Bertrand Kerautret,[#1166](https://github.com/DGtal-team/DGtal/pull/1166))))

- *Base Package*
  - Alias and ConstAlias now raise compilation error when using invalid
   constructor, like from a rvalue reference. Adding ConstAlias in many classes
   that need it.
   (Roland Denis, [#1140](https://github.com/DGtal-team/DGtal/pull/1140))
   (With ITK related compilation fix, Bertrand Kerautret
   [#1153](https://github.com/DGtal-team/DGtal/pull/1153))
  - Moving all base concepts into namespace concepts. Update doc and
   concepts graphs accordingly. (Jacques-Olivier Lachaud, [#1164]
   (https://github.com/DGtal-team/DGtal/pull/1164))

- *IO Package*
  - Viewer3D: improvement of the viewer state record by saving the rendering
   mode. A new setter was also added to desable/enable double face rendering.
   (Bertrand Kerautret [#1166](https://github.com/DGtal-team/DGtal/pull/1162))
  - Viewer3D: add a mode to display ball primitive with OpenGL point instead of
   quadrangulated mesh.
   (Bertrand Kerautret [#1162](https://github.com/DGtal-team/DGtal/pull/1162))
  - Viewer3D: add a new mode to have the light source position defined from the
   camera (default) or from the scene coordinate system (key P to change
   position mode). A new lambertian rendering mode was added.
   (Bertrand Kerautret [#1149](https://github.com/DGtal-team/DGtal/pull/1149))
  - Add the possibility to interact in QGLViewer Viewer3D class with the voxel
   primitive (was limited to surfel). As with surfel, the user may assign integer
   identifiers (OpenGL names) to voxel and callback functions, which are called
   when voxel are selected. The selected elements are now highlighted.
   (Bertrand Kerautret, [#1146](https://github.com/DGtal-team/DGtal/pull/1146))

- *Topology Package*
  - Add pre-calculated look up tables to speed up Object::isSimple calculations.
   (Pablo Hernandez-Cerdan, [#1155](https://github.com/DGtal-team/DGtal/pull/1155))

## Bug Fixes
- *Configuration/General*
  - Simplification of the windows build instructions. (David
   Coeurjolly, [#1160](https://github.com/DGtal-team/DGtal/pull/1160))
  - Various fixes in the documentation (e.g. links to concepts
   pages). (David Coeurjolly,
   [#1161](https://github.com/DGtal-team/DGtal/pull/1161))
  - Fixing issues raised on some algorithms when changing Euclidean ring
   for SpaceND and KhalimskySpaceND. (Jérémy Levallois,
   [#1163](https://github.com/DGtal-team/DGtal/pull/1163))
  - Moving last concepts to concepts:: namespace. (David Coeurjolly,
   [#1193](https://github.com/DGtal-team/DGtal/pull/1193))

- *DEC Package*
  - Fix compatibility with eigen 3.2.8 by changing default index type for sparse matrix.
   (Pierre Gueth, [#1197](https://github.com/DGtal-team/DGtal/pull/1197))
  - Fixing warnings in DiscreteExteriorCalculus and DiscreteExteriorCalculusFactory.
   (Roland Denis, [#1139](https://github.com/DGtal-team/DGtal/pull/1139))

- *Geometry Package*
  - VoronoiCovarianceMeasure: fix dimension-specific code.
   (Roland Denis, [#1145](https://github.com/DGtal-team/DGtal/pull/1145))
  - AlphaThickSegmentComputer: fix segment display errors which could appear
   when displaying a small segment. Fix a non initialized attribute with
   some improvements on bounding box computation with orientation check.
   (B. Kerautret, [#1123](https://github.com/DGtal-team/DGtal/pull/1123))
  - Frechet Shortcut: fix implicit rounding.
   (I. Sivignon, [#1180](https://github.com/DGtal-team/DGtal/pull/1180))

- *Image Package*
  - Fixing issue [#779](https://github.com/DGtal-team/DGtal/issues/779) by
   storing domain with smart pointer in ImageContainerBySTLMap.
   (Roland Denis [#1151](https://github.com/DGtal-team/DGtal/pull/1151))

- *IO Package*
  - Display3D: Fix embedder usage when using default constructor in Debug mode.
   (Roland Denis [#1143](https://github.com/DGtal-team/DGtal/pull/1143))
  - Viewer3D: Fix a problem when the show() method was called at the end of the
   main program (the list creation was not called).
   (Bertrand Kerautret [#1138](https://github.com/DGtal-team/DGtal/pull/1138))
  - Viewer3D: add three new modes for shape rendering (default, metallic and
   plastic). The rendering can be changed by using the key M. The user can
   also choose its own rendering with some setter/getter on the opengl
   lightning/properties. (B. Kerautret,
   [#1128](https://github.com/DGtal-team/DGtal/pull/1128))
  - readers: fix a vol/pgm/raw reading bug occurring on Windows 10 due to the
   different interpretations of end of line \r\n on Window versus \n on
   unix/mac. Changing reading mode with binary mode instead text mode fix
   the issue. (Bertrand Kerautret
   [#1130](https://github.com/DGtal-team/DGtal/pull/1130))
  - Fixing issue [#899](https://github.com/DGtal-team/DGtal/issues/899) in
   all color maps, (David Coeurjolly, Bertrand Kerautret
   [#1134](https://github.com/DGtal-team/DGtal/pull/1134))
  -  GenericReader: include longvol reader in GenericReader for 64 bit images.
   Update the test for 64 bit longvol. (Bertrand Kerautret
   [#1135](https://github.com/DGtal-team/DGtal/pull/1135))
  - Fix the extension removal in Obj filename export in Board3D. (David
   Coeurjolly,[#1154](https://github.com/DGtal-team/DGtal/pull/1154)))
  - Fix issue when drawing DSS with both points and bounding box. (David
   Coeurjolly,[#1186](https://github.com/DGtal-team/DGtal/pull/1186)))

- *Topology Package*
   - Fix wrong starting point for surface tracking in example code
    frontierAndBoundary.cpp.
    (Roland Denis, [#1144](https://github.com/DGtal-team/DGtal/pull/1144))
   - Fix interior/exterior fill methods of topology/helpers/Surfaces class which
    was wrong on 3d and on closed Khalimsky space.
    (Bertrand Kerautret, [#1156](https://github.com/DGtal-team/DGtal/pull/1156))
   - Fix issue [#1168]
    (https://github.com/DGtal-team/DGtal/issues/1168), related to bad
    linear interpolation for binary volume data in
    volMarchingCubes.cpp (Jacques-Olivier Lachaud,
    [#1169](https://github.com/DGtal-team/DGtal/pull/1169))

- *Shape Package*
   - Fix a tubular mesh construction problem (missing faces) which appears
    when the center line is oriented in a main axis direction (in
    createTubularMesh()). Also improves and fixes the face construction.
    (Bertrand Kerautret, [#1157](https://github.com/DGtal-team/DGtal/pull/1157))

# DGtal 0.9.1

## New Features / Critical Changes

- *Configuration/General*
  - A CONTRIBUTING.md file has been added to describe how to contribute
   to the library. (David Coeurjolly,
   [#1112](https://github.com/DGtal-team/DGtal/pull/1112))
  - DGtal requires now to have a C++11 enabled compiler (gcc>4.6,
   clang>2.9, VS14, ...).  This allows us to use new C++11 features in
   DGtal core and to have more generic and reliable code. (David
   Coeurjolly, [#1080](https://github.com/DGtal-team/DGtal/pull/1080))
  - DGtal core now compiles on Microsoft Windows, Visual Studio (only
   VS14 or above). Many issues have been fixed for compatibility with
   'cl' compiler. (David Coeurjolly, Jérémy Levallois,
   [#1074](https://github.com/DGtal-team/DGtal/pull/1074))
  - DGtal with QGLViewer option activated now compiles on Microsoft Windows,
   Visual Studio (only VS14 or above). (Bertrand Kerautret,
   [#1106](https://github.com/DGtal-team/DGtal/pull/1106))

- *Base Package*
  - Traits class for containers in order to probe their category at
   compile time.  (Jacques-Olivier Lachaud,
   [#1079](https://github.com/DGtal-team/DGtal/pull/1079))
  - Generic set operations for arbitrary containers. You may use
   overloaded operators like &, |,  -, ^ on arbitrary containers (list,
   vector, unordered_set, map, etc).  (Jacques-Olivier Lachaud,
   [#1079](https://github.com/DGtal-team/DGtal/pull/1079))

- *Geometry Package*
  - Hull2DHelpers: implementation of the rotating caliper algorithm to compute
   the width (vertical/horizontal or Euclidean) of a convex hull.
   (Bertrand Kerautret, [#1052](https://github.com/DGtal-team/DGtal/pull/1052))
  - MelkmanConvexHull: new reverse method to allow point insertions and convex
   hull computation on both side of a point sequence.
   (Bertrand Kerautret, [#1073](https://github.com/DGtal-team/DGtal/pull/1073))
  - LogScaleProfile: new class to represent a (multi)scale profile e.g. a sequence
   of statistics on digital lengths parameterized by a grid resolution.
   (Backport of the ScaleProfile class of
   [ImaGene](https://gforge.liris.cnrs.fr/projects/imagene) ).
   (Bertrand Kerautret, Jacques-Olivier Lachaud
   [#1075](https://github.com/DGtal-team/DGtal/pull/1075))
  - IteratorCompletion provides iterators and ranges access from a basic set of methods.
   (Roland Denis, [#1029](https://github.com/DGtal-team/DGtal/pull/1029))

- *Image Package*
  - ArrayImageAdapter adds a read-write image adapter from any random-access iterator,
   e.g. from a C-array.
   (Roland Denis, [#1029](https://github.com/DGtal-team/DGtal/pull/1029))

- *Math Package*
  - MultiStatistics: new class to compute different statistics (like
   mean variance, median) on multiple variables.  (Backport of the
   Statistics class of
   [ImaGene](https://gforge.liris.cnrs.fr/projects/imagene) ).
   (Bertrand Kerautret, Jacques-Olivier Lachaud
   [#1076](https://github.com/DGtal-team/DGtal/pull/1076))

- *Topology Package*
  - New class CubicalComplex and functions associated to
   it. Arbitrary cubical complexes can be represented, displayed and
   multiple operations are defined onto them: incidence, closing,
   opening, closure, star, link, interior, boundary, set operations
   and relations, as a collapse operation.
   (Jacques-Olivier Lachaud, [#1079](https://github.com/DGtal-team/DGtal/pull/1079))


## Changes
- *Configuration*
  - Types and classes in helper namespaces ```Z2i``` and ```Z3i``` for
   ```StdDefs.h``` header (2D and 3D digital geometry with
   computations on 32bit integers) are now explicitly instanciated in
   the compiled library. This reduces compilation time when such types
   are used. (David Coeurjolly,
   [#1117](https://github.com/DGtal-team/DGtal/pull/1117))

- *DEC Package*
  - DiscreteExteriorCalculus holds both primal and dual sizes of each cell.
   Subsequent changes have been made to insertSCell.
   (Pierre Gueth [#1082](https://github.com/DGtal-team/DGtal/pull/1082))
  - Convenient static members for KForm :
   KForm::ones(), KForm::zeros() and KForm::dirac(KSpace::Cell).
   (Pierre Gueth [#1082](https://github.com/DGtal-team/DGtal/pull/1082))
- *Base Package*
  - Enabling circulators in SimpleRandomAccessRangeFromPoint.
   (Roland Denis, [#1060](https://github.com/DGtal-team/DGtal/pull/1060))

- *Base*
  - Deprecated OldAlias, OldClone, OldConstAlias have been removed. (David
   Coeurjolly, [#1074](https://github.com/DGtal-team/DGtal/pull/1074))

- *IO*
  - By default, closing a Viewer3D does not save automatically the viewer
   state anymore (in a .qglviewer.xml file). The automatic save can be
   activated by a flag (myAutoSaveState). (Bertrand Kerautret
    [#1088](https://github.com/DGtal-team/DGtal/pull/1088))
  - In the Viewer3D, the light source position is now saved in the
    QGLViewer state file (.qglviewer.xml). (Bertrand Kerautret
    [#1087](https://github.com/DGtal-team/DGtal/pull/1087))
  - Minor improvements of default settings in Viewer3D. (David
   Coeurjolly, [#1066](https://github.com/DGtal-team/DGtal/pull/1066))
  - change the chronological order to display primitives (in the draw
   function) in order to see the cube primitive through the
   transparency of the ball primitives. (Bertrand Kerautret,
   [#1081](https://github.com/DGtal-team/DGtal/pull/1081))
  - New possibility to move the light source direction using the mouse move
   in Viewer3D (with the key SHIFT+CTRL (SHIFT+CMD on mac)). The light source
   direction is now defined according the main coordinate system (no more from
   the camera center).
   (Bertrand Kerautret [#1070](https://github.com/DGtal-team/DGtal/pull/1070))
  - Adding raw I/O capabilities for non integral types and signed integers.
   (Roland Denis [#1084](https://github.com/DGtal-team/DGtal/pull/1084))

- *Shapes Package*
  - New methods to remove faces from a Mesh  or to obtain the barycenter of a
   face.
   (Bertrand Kerautret [#1091](https://github.com/DGtal-team/DGtal/pull/1091))

## Bug Fixes

- *Configuration/General*
  - catch unit test framework upgraded to the develop version. (David
 Coeurjolly, [#1055](https://github.com/DGtal-team/DGtal/pull/1055))
  - Fixing boost include path issue when building tools using DGtal and
   its cmake DGtalConfig.cmake. (David Coeurjolly,
   [#1059](https://github.com/DGtal-team/DGtal/pull/1059))
  - Fixing parenthese warnings in Catch. Waiting for an official fix.
   (Roland Denis, [#1069](https://github.com/DGtal-team/DGtal/pull/1069))
  - Fix constness in selfDisplay and operator<<.  (Pierre Gueth
   [#1082](https://github.com/DGtal-team/DGtal/pull/1082))
  - DGtal cmake configuration scripts are now installed in the
   ```${PREFIX_PATH}/lib/DGtal/``` folder on linux systems (when
   running ```make install``` command). The documentation is copied to
   the folder ```${PREFIX_PATH}/share/DGtal/html/```. This fixes issue
   [#1095](https://github.com/DGtal-team/DGtal/issues/1095). (David
   Coeurjolly,
   [#1103](https://github.com/DGtal-team/DGtal/issues/1103))
  - Fix for swapped coordinates in TangentFromDSS2DFunctor. (Kacper
   Pluta,
   [#1083](https://github.com/DGtal-team/DGtal/issues/1083))
  - Update of the README.md page. (David Coeurjolly,
   [#1109](https://github.com/DGtal-team/DGtal/issues/1109))

- *Base Package*
  - Fix wrong initialization of reverse iterators in
   SimpleRandomAccess(Const)RangeFromPoint.  (Roland Denis,
   [#1060](https://github.com/DGtal-team/DGtal/pull/1060))

- *Geometry Package*
  - Fix pseudo-random number generator in KanungoNoise (David
   Coeurjolly,
   [#1078](https://github.com/DGtal-team/DGtal/pull/1078))

- *IO Package*
  - Fix line export in Board3D.
   (Bertrand Kerautret [##1119](https://github.com/DGtal-team/DGtal/pull/1119))
  - Fix viewer tests including qt4 headers even with configuring WITH_QT5=ON.
   (Pablo Hernandez-Cerdan, [#1100](https://github.com/DGtal-team/DGtal/pull/1100))
  - Fix Viewer3D axis display when they are included in a transparent element.
   (issue #873)
   (Bertrand Kerautret [##1108](https://github.com/DGtal-team/DGtal/pull/1108)))


# DGtal 0.9

## New Features / Critical Changes
- *Geometry Package*

- New segment computer allowing the recognition of thick digital segments,
  adapted to noisy contours (from a given thickness parameter). The current
  implementation (mainly a backport from imagene) is a model of
  CForwardSegmentComputer with a ParallelStrip primitive. This primitive is
  similar to the blurred segment of [Debled-Rennesson etal 2005] with isothetic
  thickness. It is also an implementation of the alpha-thick segment of Alexandre
  Faure and Fabien Feschet.
  (Bertrand Kerautret,  [#963](https://github.com/DGtal-team/DGtal/pull/963))


- *Configuration/General*
  - Continuous integration enabled on both linux and macosx
   systems. Furthermore, the nightly build documentation is
   automatically deployed.  (David Coeurjolly,
   [#955](https://github.com/DGtal-team/DGtal/pull/955))
  - New unit test framework based on
   [catch](https://github.com/philsquared/Catch). Catch allows to
   design quick and efficient unit tests with nice trace
   outputs. (David Coeurjolly,
   [#1019](https://github.com/DGtal-team/DGtal/pull/1019))
  - Documentation added for Catch. (David Coeurjolly,
   [#1042](https://github.com/DGtal-team/DGtal/pull/1042))


- *Kernel*
  - New template class DigitalSetlByAssociativeContainer allows to
   define digital sets from any associative container of the STL. For
   instance, using std::unordered_set (c++11) or boost::unordered_set (hash
   function based containers), speed-up up to 40% can be measured when
   processing digital sets. (David Coeurjolly,
   [#1023](https://github.com/DGtal-team/DGtal/pull/1023)
  - By default, Z2i::DigitalSet, Z3i::DigitalSet and digital set from
   DigitalSetSelector use the new hash function based
   container. (David Coeurjolly,
   [#1023](https://github.com/DGtal-team/DGtal/pull/1023)
  - Specializations of std::hash (c++11) and boost::hash to define a hash
   functions on DGtal points. (David Coeurjolly,
   [#1023](https://github.com/DGtal-team/DGtal/pull/1023)

## Changes

- *DEC Package*
  - Coherent signed cells support allows lower dimension manifold embedding.
   (Pierre Gueth [#977](https://github.com/DGtal-team/DGtal/pull/977))
  - OppositeDuality struct allows generic hodge and laplace definition.
   (Pierre Gueth [#977](https://github.com/DGtal-team/DGtal/pull/977))
  - Easy k-form and vector field transversal using .length() and .getSCell().
   (Pierre Gueth [#977](https://github.com/DGtal-team/DGtal/pull/977))
  - Unified operators interface :
   .hodge<order, duality>() replace primalHodge<order>() and dualHodge<order>(),
   .laplace<duality>() replace primalLaplace() and dualLaplace().
   (Pierre Gueth [#977](https://github.com/DGtal-team/DGtal/pull/977))
  - New antiderivative<order, duality>() operator.
   (Pierre Gueth [#977](https://github.com/DGtal-team/DGtal/pull/977))
  - New flatDirectional<duality, direction>() and sharpDirectional<duality,
   direction>() operators defined as flat(vector_field_along_direction) and
   sharp(1-form).extractZeroForm(direction). (Pierre Gueth
   [#977](https://github.com/DGtal-team/DGtal/pull/977))
  - DiscreteExteriorCalculus<dim_embedded, dim_ambient, Backend>
   takes 2 dimension template parameters for embedding
   manifold in ambient euclidean space.
   (Pierre Gueth [#977](https://github.com/DGtal-team/DGtal/pull/977))
  - Basic openmp support for derivative computation.
   (Pierre Gueth [#977](https://github.com/DGtal-team/DGtal/pull/977))
  - New propagation example and extended embedding tests.
   (Pierre Gueth [#977](https://github.com/DGtal-team/DGtal/pull/977))
  - Improved operator generation using new CSparseMatrix concepts.
   (Pierre Gueth [#1007](https://github.com/DGtal-team/DGtal/pull/1007))
  - DEC constructors are replaced by static factory functions:
   DiscreteExteriorCalculusFactory::createFromDigitalSet and
   DiscreteExteriorCalculusFactory::createFromNSCells.
   (Pierre Gueth [#1008](https://github.com/DGtal-team/DGtal/pull/1008))
  - Mutable iterator on DiscreteExteriorCalculus.
   (Pierre Gueth [#1008](https://github.com/DGtal-team/DGtal/pull/1008))
  - Unary minus operators for k-forms, vector fields and linear operators.
   (Pierre Gueth [#1020](https://github.com/DGtal-team/DGtal/pull/1020))
  - Introduction of .updateIndexes() that needs to be called after any
   call to .insertSCell() or .eraseCell().
   (Pierre Gueth [#1020](https://github.com/DGtal-team/DGtal/pull/1020))
  - Transpose of linear operators.
   (Pierre Gueth [#1020](https://github.com/DGtal-team/DGtal/pull/1020))
  - Intensity operator on vector fields.
   (Pierre Gueth [#1020](https://github.com/DGtal-team/DGtal/pull/1020))
  - Reorder operators to remap indexes.
   (Pierre Gueth [#1020](https://github.com/DGtal-team/DGtal/pull/1020))

- *Geometry Package*
  - New EstimatorCache class to cache quantities estimated by a
   surfel local estimator. (David Coeurjolly,
   [#927](https://github.com/DGtal-team/DGtal/pull/927))
  - New digital surface local estimator that computes a sphere
  fitting. It requires to have the Patate library installed (and
  WITH_PATATE=true): http://patate.gforge.inria.fr/html/. See
  SphereFittingEstimator (David Coeurjolly,
  [#929](https://github.com/DGtal-team/DGtal/pull/929))
  - Algorithm to compute the union of two DSSs in logarithmic time
    (Isabelle Sivignon,
    [#949](https://github.com/DGtal-team/DGtal/pull/949))
  - InexactPredicateLpSeparableMetric class is now templated by an
   EuclideanRing type. (David Coeurjolly,
   [#1017](https://github.com/DGtal-team/DGtal/pull/1017))
  - Main example files of geometry/curves are introduced in the list of examples
   and briefly described.
   (Tristan Roussillon, [#1026](https://github.com/DGtal-team/DGtal/pull/1026))
  - New algorithms to compute the convex hull of planar point sets.
   (Tristan Roussillon, [#1028](https://github.com/DGtal-team/DGtal/pull/1028))
  - Lambda maximal segment tangent direction estimator 2D/3D: LambdaMST2D, LambdaMST3D.
   A fast tangent direction estimator which uses maximal digital straight segments.
   (Kacper Pluta, [#1021](https://github.com/DGtal-team/DGtal/pull/1021))
  - Segmentation of 3D digital curves by a combination of the segmentations of its 2D
   projections onto 2D base planes: XY, XZ, YZ. Notice that, only valid projections
   are used. By valid one understands that there are no two 3D points which are projected
   onto the same 2D point. A segment is computed as long as is extendable and at least
   two projections are valid.
 : NaiveDSS3DComputer.
   (Kacper Pluta, [#1021](https://github.com/DGtal-team/DGtal/pull/1021))

- *Math Package*
  - Utilities added (OrderedLinearRegression) to perform sequential
   linear model estimation of scalar data. (David Coeurjolly, Jérémy
   Levallois [#935](https://github.com/DGtal-team/DGtal/pull/935),
   backport from imagene)
  - New linear algebra concepts: CDenseVector, CDenseMatrix, CSparseMatrix.
   (Pierre Gueth [#1007](https://github.com/DGtal-team/DGtal/pull/1007))

- *Image Package*
  - Adding copy between images of different types. (Roland Denis [#1001]
   (https://github.com/DGtal-team/DGtal/pull/1001))

- *IO Package*
  - Fix RawWriter and RawReader. Added templated generic RawReader::importRaw
   and RawWriter::exportRaw.
   (Pierre Gueth [#1010](https://github.com/DGtal-team/DGtal/pull/1010))
  - New 2D DEC board style with orientated cells.
   (Pierre Gueth [#977](https://github.com/DGtal-team/DGtal/pull/977))
  - Limited interaction added to QGLViewer Viewer3D class. The user
   may assign integer identifiers (OpenGL names) to surfels and
   callback functions, which are called when surfels are
   selected. (Jacques-Olivier Lachaud
   [#942](https://github.com/DGtal-team/DGtal/pull/942))
  - Balls can be exported to OBJ in Board3D and ball resolution can now
   be specified in Viewer3D and Board3D (David Coeurjolly,
   [#945](https://github.com/DGtal-team/DGtal/pull/945))
  - Viewer3d cleanings with better organisation through the
   separation of all code generating the GL lists. (Bertrand Kerautret)
  ([#945](https://github.com/DGtal-team/DGtal/pull/945))
  - Operators added to perform computations on Color objects (addition,
   substraction scaling...). Color is now CopyConstructible and
   Assignable (David Coeurjolly
   [#940](https://github.com/DGtal-team/DGtal/pull/940))
  - Improvement of memory footprint of DGtal::Color (David Coeurjolly,
   [#961](https://github.com/DGtal-team/DGtal/pull/961))
  - New colormap adapter to add ticks/iso-contours (regularly spaced or
   specified by the user) to a given colormap. (David Coeurjolly,
   [#987](https://github.com/DGtal-team/DGtal/pull/987))
  - New flag (-DWITH_QT5) enables QT5 support in libqglviewer. (Nicolas
   Aubry, [#983](https://github.com/DGtal-team/DGtal/pull/983))
  - Board2D now supports quadratic Bezier curve drawing. (Tristan Roussillon,
   [#1002](https://github.com/DGtal-team/DGtal/pull/1002))
  - MeshWriter class can now export OBJ file including colors.
   (Bertrand Kerautret, [#1016](https://github.com/DGtal-team/DGtal/pull/1016))
  - Viewer3D: Shift-L / L key binding added to save and restore camera settings.
   (Bertrand Kerautret, [#1024](https://github.com/DGtal-team/DGtal/pull/1024))
  - Viewer3D:  change the chronological order to diplay primitives (in the draw
   function) in order to see see textured image primitives through the
   transparency of other 3D primitives. (Bertrand Kerautret,
   [#1041](https://github.com/DGtal-team/DGtal/pull/1041))


- *Kernel Package*
- HyperRectDomain can now be empty (lowerBound == upperBound + diagonal(1)).
    Warning about the use of lexicographical order in comparison operators of
    PointVector. (Roland Denis,
    [#996](https://github.com/DGtal-team/DGtal/pull/996))
   - Adds generic linearization (point to index) and reverse process (index to
    point), specialized for HyperRectDomain. (Roland Denis,
    [#1039](https://github.com/DGtal-team/DGtal/pull/1039))
  - HyperRectDomain can now be empty (lowerBound == upperBound +
    diagonal(1)). Warning about the use of lexicographical order in
    comparison operators of PointVector. (Roland Denis,
    [#996](https://github.com/DGtal-team/DGtal/pull/

- *Shapes Package*
  - Adds a vertex Iterator in the Mesh class in addition to the
   ConstIterator and adds a new method to change the color of a
   specific face. (Bertrand Kerautret,
   [#937](https://github.com/DGtal-team/DGtal/pull/937))
  - New methods to generate basic 3D tubular meshes and height
   fields. New mesh module documentation added. (Bertrand Kerautret,
   [#969](https://github.com/DGtal-team/DGtal/pull/969))
  - Refactoring of CSG operations on Euclidean / Digital shapes to easily
   combine several operations.
   EuclideanShapesUnion, EuclideanShapesIntersection and
   EuclideanShapesMinus are now deprecated. Use EuclideanShapesCSG
   instead.
   DigitalShapesUnion, DigitalShapesIntersection and
   DigitalShapesMinus are now deprecated. Use DigitalShapesCSG
   instead. (Jérémy Levallois
   [#962](https://github.com/DGtal-team/DGtal/pull/962))
  - Add various methods in the Mesh class to get the bounding box, to
   change the mesh scale or to subdivide triangular faces. (Bertrand
   Kerautret, [#990](https://github.com/DGtal-team/DGtal/pull/990) and
   [#992](https://github.com/DGtal-team/DGtal/pull/992))
  - New copy constructor and copy operator on Mesh object (and
   documentation added about vertex ordering for obj format).
   (Bertrand Kerautret,
   [#976](https://github.com/DGtal-team/DGtal/pull/976))

- *Arithmetic Package*
  - Algorithm to compute the fraction of smallest denominator in
    between two irreducible fractions (Isabelle Sivignon
    [#949](https://github.com/DGtal-team/DGtal/pull/949))

## Bug Fixes

- *Configuration*
   - Removing code coverage with coverall.io (David Coeurjolly,
  [1040](https://github.com/DGtal-team/DGtal/pull/1032)).
   - Forces Eigen 3.2.1 minimum (for a bug fix).  (Jacques-Olivier
    Lachaud, [1032](https://github.com/DGtal-team/DGtal/pull/1032)).
   - Fix issue #925, detection of Eigen3 (3.1 minimum) and also issue
    #924, DGtal configuration file when using Eigen3.  (Jacques-Olivier
    Lachaud, [#926](https://github.com/DGtal-team/DGtal/pull/926))
  - Backport of changes in google/benchmarck API for micro-benchmarking
   (David Coeurjolly, [#1014](https://github.com/DGtal-team/DGtal/pull/1014))
  - New travis configuration file to enable new travis Docker based
   container system (David Coeurjolly,
   [#1030](https://github.com/DGtal-team/DGtal/pull/1030))
  - Various fixes of compiler warnings due to unused paramters (David
   Coeurjolly, Roland Denis,
   [#1034](https://github.com/DGtal-team/DGtal/pull/1030))


- *Base Package*
  - Fix bug with LabelledMap copy constructor and copy iterator. (Roland
   Denis, [#973](https://github.com/DGtal-team/DGtal/pull/973))
  - Fix bug with Labels iterator when first index is set (Roland Denis,
 [#972](https://github.com/DGtal-team/DGtal/pull/972))
  - Iterator category fix for boost > 1.57 (David Coeurjolly,
 [#938](https://github.com/DGtal-team/DGtal/pull/938))
  - Cleanup of DGtal namespaces (David Coeurjolly,
 [#993](https://github.com/DGtal-team/DGtal/pull/993))


- *Geometry Package*
  - Fix bug occuring in the computation of the Faithful Polygon (class FP)
   in the closed case, ie. with circulators.
   (Tristan Roussillon, [#939](https://github.com/DGtal-team/DGtal/pull/939))
  - Fixing DSS based length estimator on open curves. (David
   Coeurjolly, [#941](https://github.com/DGtal-team/DGtal/pull/941))
  - Fix bug of method ArithmeticalDSL::getPoint with negative values
   of positions as input arguments.
   (Tristan Roussillon, [#944](https://github.com/DGtal-team/DGtal/pull/944))
  - Fix too restrictive asserts of methods
    ArithmeticalDSSConvexHull::smartCH and
    ArithmeticalDSSConvexHull::smartCHNextVertex to enable negative
    positions as input arguments. (Isabelle Sivignon,
    [#950](https://github.com/DGtal-team/DGtal/pull/950))
  - Fix Bezout Vector computation (Isabelle Sivignon,
 [#948](https://github.com/DGtal-team/DGtal/pull/948))
  - Fix issues with SphereFitting and TensorVoting local estimators on
   digital surfaces (Jérémy Levallois, David Coeurjolly
   [#970](https://github.com/DGtal-team/DGtal/pull/970))

- *IO Package*
  - Performance improvement of color managment in Display3D, Board3D
   and Viewer3D: no more "createNew...List" when setting a new
   color. (David Coeurjolly,
   [#958](https://github.com/DGtal-team/DGtal/pull/958))
  - Radius and resolution of balls have been fixed when used to
   represent a 3D point in grid mode (David Coeurjolly,
   [#978](https://github.com/DGtal-team/DGtal/pull/978))
  - Change in the mesh export in OFF format: now it tries by default to export
   colors (if stored). (Bertrand Kerautret,
   [#985](https://github.com/DGtal-team/DGtal/pull/985))
  - Bugfix in quad visualization in BoardD3D and Viewer3D (David
   Coeurjolly, [#980](https://github.com/DGtal-team/DGtal/pull/980))
  - Fix warnings message of std::abs in Display3D.    (Bertrand Kerautret,
   [#991](https://github.com/DGtal-team/DGtal/pull/991))
  - Fix memory leaks present in the Viewer3d.  (Bertrand Kerautret,
   [#995](https://github.com/DGtal-team/DGtal/pull/995))
  - Fix issues in OBJ color export when exporting voxels. (David
   Coeurjolly, [#1022](https://github.com/DGtal-team/DGtal/pull/1022))
  - Fix compilation issue on gentoo system related to MeshWriter
   (gcc version 4.9.2-r2). (Van Tho Nguyen,
   [#1035](https://github.com/DGtal-team/DGtal/pull/1035))
  - Fix deprecated usage of setMouseBindingDescription with QGLViewer >= 2.5.0.
   (Roland Denis, [#1036](https://github.com/DGtal-team/DGtal/pull/1036))

- *Kernel Package*
   - BasicDomainSubSampler can now handle non 0 origin point. This update also
    correct the search of point which are outside the source domain (it is now
    checked in testBasicPointFunctors). (Bertrand Kerautret,
    [989](https://github.com/DGtal-team/DGtal/pull/989)).

- *Topology  Package*
   - Fix loop bug in extractAllConnectedSCell of Surfaces from helpers.
    (Bertrand Kerautret, [994](https://github.com/DGtal-team/DGtal/pull/994)).

- *DEC  Package*
  - Fix missing include in testEigenSolver.
    (Jacques-Olivier Lachaud,
    [1032](https://github.com/DGtal-team/DGtal/pull/1032)).


# DGtal 0.8


## New Features / Critical Changes

- *General*
  - This Changelog has been ported to MarkDown (David Coeurjolly,
   [#846](https://github.com/DGtal-team/DGtal/pull/846))
  - The DGtal main website is now http://dgtal.org

 - Global refactoring of base functors (David Coeurjolly,
   [#861](https://github.com/DGtal-team/DGtal/pull/861))
    - BasicFunctor functors have been moved to functors:: namespace.
    - DefaultFunctor has been renamed functors::Identity.
    - xxxFunctor have been renamed to xxx.

  - Moving graph, topology, geometry/estimation concepts into
   namespace concepts::, also moving some functors into namespace
   functors:: (Jacques-Olivier Lachaud,
   [#912](https://github.com/DGtal-team/DGtal/pull/912)).

- *DEC Package*
  - DGtal 0.8 contains the first release of the Discrete Exterior
   Calculus Package. DEC provides an easy and efficient way to
   describe linear operator over various structure. Basic operators,
   such as Hodge duality operator or exterior derivative, can be
   combined to create classical vector analysis operator such as
   gradient, curl and divergence. (Pierre Gueth,
   [#877](https://github.com/DGtal-team/DGtal/pull/877))


- *Geometry Package*
  - Add digital nD Voronoi Covariance Measure support, as well as
  digital geometric estimators based on it. Add tests and examples of
  feature detection with VCM. (Jacques-Olivier Lachaud,
  [#803](https://github.com/DGtal-team/DGtal/pull/803))

  - Add Integral Invariant estimators so that they meet the concept of
  surface local estimator. Add geometric functors to define easily all
  the geometric estimators that can be built from the volume and
  coariance matrix. Previous estimators (IntegralInvariantMeanCurvatureEstimator
  and IntegralInvariantGaussianCurvatureEstimator) are removed. Please use
  the new ones instead. (Jeremy Levallois, Jacques-Olivier Lachaud,
  [#803](https://github.com/DGtal-team/DGtal/pull/803)
  [#856](https://github.com/DGtal-team/DGtal/pull/856)
  [#893](https://github.com/DGtal-team/DGtal/pull/893))

  - Various geometric predicates are now available in order to test the
  orientation of three points in the planes. Most classes are template
  classes parametrized by a type for the points (or its coordinates)
  and an integral type for the computations. They always return an
  exact value (or sign), provided that the integral type used for the
  computations is well chosen with respect to the coordinates of the
  points. Some implementations do not increase the size of the input
  integers during the computations. (Tristan Roussillon,
  [#755](https://github.com/DGtal-team/DGtal/pull/755))

  - Logarithmic construction of an arithmetical DSS of minimal
   parameters from a bounding DSL and two end points (ctor of
   ArithmeticalDSS) (Tristan Roussillon,
   [#819](https://github.com/DGtal-team/DGtal/pull/819))

  - Proof-of-concept that path-based norms can be implemented in a
   separable approach using logarithmic cost predicates
   (experimental::ChamferNorm2D). (David Coeurjolly,
   [#898](https://github.com/DGtal-team/DGtal/pull/898))

  - Logarithmic construction of an arithmetical DSS of minimal
   parameters from a bounding DSS (of known leaning points)
   and two end points (ctor of
    ArithmeticalDSS) (Tristan Roussillon,
    [#914](https://github.com/DGtal-team/DGtal/pull/914))

  - Feature extraction algorithm from Tensor Voting.(Jérémy Levallois,
   David Coeurjolly,
   [#895](https://github.com/DGtal-team/DGtal/pull/895))

  - Ray shooting intersection predicates (ray-triangle, ray-quad,
   ray-surfel) added in geometry/tools (David Coeurjolly,
   [#904](https://github.com/DGtal-team/DGtal/pull/904))


- *IO Package*
   - Now VolReader/VolWriter and LongvolReader/LongvolWriter support the
   usage of Center-(X,Y,Z) parameters, as described in Vol file
   specification. (Jérémy Levallois,
   [#879](https://github.com/DGtal-team/DGtal/pull/879))

- *Math Package*

     - New classes to compute nD eigen decomposition of symmetric
      matrix (class EigenDecomposition).  Add tests. (Jacques-Olivier
      Lachaud, #803)
     - Simple Linear Regression tool added (backport from
      imagene). (David
      Coeurjolly, [#794](https://github.com/DGtal-team/DGtal/pull/794))

- *Kernel package*
   - BasicPointFunctors functors have been moved in the functors::
    namespace (David Coeurjolly,
    [#863](https://github.com/DGtal-team/DGtal/pull/863))

- *For developpers*
     - Google Benchmark can be enabled to allow micro-benchmarking in
         some DGtal unit tests (https://github.com/google/benchmark)
         (David Coeurjolly,
         [#790](https://github.com/DGtal-team/DGtal/pull/790))

- *Images*
   - Classes to perform rigid transformations of 2D and 3D images
     (Kacper Pluta,
     [#869](https://github.com/DGtal-team/DGtal/pull/869))

## Changes

- *Base Package*
  - Add comparison operators in variants of CountedPtr. Improve
   coverage of these classes and fix compilation problem
   (Jacques-Olivier Lachaud)
  - Update doc of CountedPtr, CountedPtrOrPtr and
   CountedConstPtrOrConstPtr. Add asserts. Add tests. Fix issue 773
   (https://github.com/DGtal-team/DGtal/issues/773). (Jacques-Olivier
   Lachaud, [#894](https://github.com/DGtal-team/DGtal/pull/894)).
  - XXXOutputRangeYYY classes are now called
   XXXRangeWithWritableIteratorYYY (Tristan Roussillon,
   [#850](https://github.com/DGtal-team/DGtal/pull/850)).

- *Geometry Package*
  - Fix and add concept of CSurfelLocalEstimator and related ground
  truth estimators for implicit polynomial shapes
  (TrueDigitalSurfaceLocalEstimator). (Jacques-Olivier Lachaud,
  [#803](https://github.com/DGtal-team/DGtal/pull/803))
  - Random-access iterators added in ArithmeticalDSL. (Tristan
   Roussillon, [#801](https://github.com/DGtal-team/DGtal/pull/801))
  - Updates in Metric concepts: better and simpler concept structure
   and a new adapter to adapt any euclidean metric to a digital one
   (with values on Z) (David Coeurjolly,
   [#870](https://github.com/DGtal-team/DGtal/pull/870)
  - CubicalSudivision has been renamed SpatialCubicalSubdivision and
   moved to "geometry/tools" (David Coeurjolly,
   [#862](https://github.com/DGtal-team/DGtal/pull/862))

- *IO Package*
   - Better handling of materials in Board3D and OBJ exports. (David
    Coeurjolly,
    [#784](https://github.com/DGtal-team/DGtal/pull/784))
   - New 'basic' display mode for surfels (oriented or not), useful for
    large digital surface displays (quads instead of 3D prism)
    (Bertrand Kerautret,
    [#783](https://github.com/DGtal-team/DGtal/pull/783))
   - New clear() method to subclasses of Display3D (Viewer3D and
    Board3D) to clear the current drawning buffer. (Kacper Pluta,
    [#807](https://github.com/DGtal-team/DGtal/pull/807))
   - New draw() method for 3D display models (Viewer3D and Board3D) to
    display surfels with prescribed normal vectors (David Coeurjolly,
    [#802](https://github.com/DGtal-team/DGtal/pull/802)).
   - When exporting an 3D visualization to OBJ, a new option will
    rescale the geometry to fit in [-1/2,1/2]^3. (David Coeurjolly,
    [#820](https://github.com/DGtal-team/DGtal/pull/820))
   - New raw import/export for 32 bits images (Bertrand Kerautret,
     [#877](https://github.com/DGtal-team/DGtal/pull/876))

- *Kernel Package*

   - New functor DomainSubSampler allowing to apply different
    samplings with larger or smaller size on N dimensional domain. New tests
    and examples are given for 2D and 3D images (Bertrand Kerautret,
    [825](https://github.com/DGtal-team/DGtal/pull/825) and
    [882](https://github.com/DGtal-team/DGtal/pull/882)).

- *Shapes Package*
   - Shape concepts have been moved to concepts:: namespace (David
  Coeurjolly, [#871](https://github.com/DGtal-team/DGtal/pull/871))

- *Topology Package*
   - Surfaces::findABell accepts now arbitrary pair of points (Jacques-Olivier
    Lachaud, David Coeurjolly,
    [#851](https://github.com/DGtal-team/DGtal/pull/851))



## Bug Fixes


- *Base Package*

  - Fixing issue on Circulator/IteratorFunctions (related to #770 on
    MacOS).

- *Kernel Package*
  - BinaryPointPredicate is now specialized for DGtal::AndBoolFct2 and
    DGtal::OrBoolFct2 in order to guarantee that the second computation
    is not performed when the first point predicate return false (resp. true)
    with DGtal::AndBoolFct2 (resp. DGtal::OrBoolFct2) (Tristan Roussillon
    [#852](https://github.com/DGtal-team/DGtal/pull/852)).

- *Geometry Package*
  - Bug fix in PowerMap construction. (David Coeurjolly,
    [#814](https://github.com/DGtal-team/DGtal/pull/814))
  - Bug fix in 3d display of StandardDSS6Computer (Tristan Roussillon
    [#854](https://github.com/DGtal-team/DGtal/pull/854))

- *Topology Package*
  - small fix in ImplicitDigitalSurface. (Jacques-Olivier Lachaud,
    [#803](https://github.com/DGtal-team/DGtal/pull/803))
  - fix examples volTrackBoundary and volScanBoundary for DEBUG mode
    (Jacques-Olivier Lachaud, David Coeurjolly,
    [#851](https://github.com/DGtal-team/DGtal/pull/851))
  - New methods to fill the interior/exterior of digital contours
    (in the Surface class of topology/helpers).  (Bertrand Kerautret
    [#827](https://github.com/DGtal-team/DGtal/pull/827))


- *Graph Package*
  - fix examples volDistanceTraversal for DEBUG mode (Jacques-Olivier Lachaud,
    David Coeurjolly, [#851](https://github.com/DGtal-team/DGtal/pull/851))

- *Image Package*
  - Fixing template types in ImageAdapter (David Coeurjolly,
    [#835](https://github.com/DGtal-team/DGtal/pull/835))
  - Fixing image thresholders (SimpleThresholdForegroundPredicate and
    IntervalForegroundPredicate) which require CConstImage instead of
    CImage (David Coeurjolly,
    [#843](https://github.com/DGtal-team/DGtal/pull/843))

- *IO*
  - Bug fix for reading PGM(P2) 3D. (Kacper Pluta,
   [#853](https://github.com/DGtal-team/DGtal/pull/853))
  - Renaming BasicColorToScalarFunctors namespace to functors:: (David
    Coeurjolly,  [#857](https://github.com/DGtal-team/DGtal/pull/857))
  - Fix OpenGL warnings by redefining openGL primitive (glSphere) (Bertrand
    Kerautret [#981](https://github.com/DGtal-team/DGtal/pull/891))

=== DGtal 0.7 ===

*General*

  - Unit tests build is now disabled by default (to turn it on, run cmake with "-DBUILD_TESTING=on")

  - The "boost program option library" dependency was removed.

  - DGtal needs boost >= 1.46.

  - Thanks to new compiler warning option (-Wdocumentation), the doxygen documentation has been considerably improved.

*Base Package*

  - Complete rewriting of Clone, Alias and ConstAlias
    classes. Parameter passing is now documented with a standardized
    method to determine parameters unambiguously. Associated classed
    CowPtr, CountedPtrOrPtr and CountedConstPtrOrConstPtr are now used
    in conjunction with the previous classes.

  - Few improvments in Clock and Trace base classes.

*Kernel Package*

  - Two initialisation methods (initRemoveOneDim and initAddOneDim)
    for the Projector Functor from the BasicPointFunctors class in
    order to simplify the slice images (with example and test in 2D
    slice image extraction from 3D volume file).

  - New basic functors:
  - SliceRotator2D: to rotate 2D Slice images from 3D volume.
  - Point2DEmbedderIn3D: a simple functor to embed in 3d a 2d points
    (useful to extract 2D image from 3D volume).

  - Sets have been updated to own their domain with a copy-on-write pointer,
    in order to avoid some inconsistencies.

*Topology Package*

  - Fixing bugs in Object::isSimple for some digital
    topologies. Speed of Object::isSimple has been improved. Homotopic
    thinning is much faster (even without a precomputed simplicity
    table).

  - Objects have been updated to use Clone services.

*Geometry Package*

  - New classes to deal with arithmetical digital straight segments.
    Now the representation of the primitives and their recognition
    along a discrete structure are separated. The unique class
    ArithmeticalDSS,  which was a segment computer, has been replaced by
    mainly three classes: ArithmeticalDSL, ArithmeticalDSS and
    ArithmeticalDSSComputer. This is described in a doc page of the geometry
    package. Note that Backward/Forward suffixes have been renamed into
    Back/Front. Moreover, get prefixes for data members accessors have been
    removed.

  - Generic adapter to transform a metric (model of CMetric) with
    monotonic (see doc) properties to a separable metric (model of
    CSeparableMetric) which can be used in
    VoronoiMap/DistanceTransformation algorithms.

  - New possibility to access the 3 2D ArithmeticDSS object within an
    ArithmeticDSS3d.

  - New local estimator adapter to make easy implementation of locally defined
    differential estimator on digital surfaces.

  - New documentation on local estimators from digital surface
    patches and surfel functors. New normal vector estimator from
    weighted sum of elementary surfel normal vectors added.

  - With an optional binding with CGAL and Eigen3, new curvature and
    normal vector estimators have been added. For instance, you can
    now estimate curvature from polynomial surface fitting (Jet
    Fitting) and Monge forms.

  - Minor improvements in the spherical accumulator.

  - Improvement of integral invariant estimators (better memory footprint,
    ...).
    They also allow to estimate principal curvatures using Covariance matrix.
    Covariance matrix is also "masks" based, so the computation is efficient.

  - New algorithms to compute the minimal characteristics of a
    Digital Straight Line subsegment in logarithmic time using local
    convex hulls or Farey Fan. Also works when the DSL
    characteristics are not integers.

  - Chord algorithm for (naive) plane recognition and width computation.

  - New organization for computing primitives. Introduction of the concept
    of PrimitiveComputer and specialization. COBA algorithm and Chord
    algorithm are now models of AdditivePrimitiveComputer.

  - Introduction of the primitive ParallelStrip, computed by COBA and Chord
    algorithms

  - New documentation for planarity decision, plane recognition and width
    computation.
    Quantitative and qualitative evaluation of COBA and Chord algorithm.

  - Bug fix in COBA algorithm when extending an empty computer with a group of
    points.

  - add standard plane recognition with adapter classes both for COBA and
    Chord algorithm.

*Shape Package*

  - The class MeshFromPoints was transformed into Mesh (more from
    shapes/fromPoints to shapes/ directory), iterators on mesh
    points and mesh face.

*Topology Package*

  - The class SCellToMidPoint is now deprecated. Use CanonicSCellEmbedder
    instead to map a signed cell to its corresponding point in the Euclidean
    space

*IO Package*

  - Complete refactoring of 3D viewers and boards (Viewer3D, Board3DTo2D).
  - New Board3D to export 3D displays to OBJ 3D vector format.
  - A new display of 2D and 3D image in Viewer3D.
  - New reader: HDF5 file with 2D image dataset(s) (8-bit with palette and
    24-bit truecolor with INTERLACE_PIXEL).
  - New GenericReader and Generic Writer for both 2D, 3D and ND images.
  - Adding a Table Reader to extract objets given in a specific column from a
    text file.
  - Adding missing PPM Reader.
  - Adding missing DICOM reader (with ITK library)
  - Adding ITK reader and ITK writer
  - OpenInventor (SOQT/Coin3D) based viewer has been removed (please consider
    release <=0.6 if interested).

*Image Package*

  - New concepts : CImageFactory to define the concept describing an
    image factory and CImageCacheReadPolicy/CImageCacheWritePolicy
    to define the concept describing cache read/write policies.

  - New classes : ImageFactoryFromImage to implement a factory to
    produce images from a "bigger/original" one according to a given
    domain, ImageCache to implement an images cache with 'read and
    write' policies, TiledImageFromImage to implement a tiled image
    from a "bigger/original" one.

  - ImageContainerByITKImage complies with CImage.
    The container has been moved from the DGtal::experimental namespace to
    the main DGtal namespace.

*Graph Package*

  - New graph visitor, which allows to visit a graph according to
    any distance object (like the Euclidean distance to some point).

*Math Package*

  - add Histogram class and CBinner concept.
  - add math concepts diagram.


=== DGtal 0.6 ===

 *General*
  - Multithread capabilities via OpenMP are now detected during DGtal
    build. Example of usage can be found in the Volumetric module.

 *Documentation*
  - update documentation for boost concepts, so that subconcepts are
    displayed and html reference pages are pointed.
  - package/module documentation files are now in their associated
    package folder (e.g. kernel/doc/ for kernel package related
    documentation pages). The "make doc" command (or "make dox", see
    below) generates the documentation in the "html/" sub-folder of your
    current build folder.
  - latex citations within doxygen documents are now working

 *Base Package*
  - correct concept checks for some range concepts.
  - Statistic class moved to math package

 *Kernel Package*
  - digital sets are now also point predicates, update of
    DigitalSetDomain accordingly. As a consequence, SetPredicate is
    now deprecated.
  - exposed Compare template parameter of underlying std::set in
    DigitalSetBySTLSet class.

  - new documentation for module digital sets.

 *Arithmetic Package*
  - new class for representing lattice polytopes in 2D (with cut
    operations)
  - bugfix in LighterSternBrocot::Fraction
  - bugfix in ArithmeticalDSS (thanks, Kacper)

 *Image Package*
  - Update on image writers (no colormap required for scalar only writers).
    Documentation updated.
  - New image adapters to adapt both domains and values of an image
    (ImageAdapter and ConstImageAdapter).
  - several enhancements of the main image concept and its image
    container models

 *Geometry Package*
  - New primitives for digital plane recognition. Naive planes, and
    more generally planes with arbitrary axis-width can be detected
    and recognized incrementally. Based on a COBA algorithm
    implementation, which uses 2D lattice polytopes.
  - Fréchet segment computer added to compute bounded simplifications of
    digital curves for instance.
  - Complete rewritting of volumetric tools by separable processes:
    new generic algorithms (VoronoiMap, PowerMap) and metric
    concepts hierarchy (l_2, l_p, ...p) to efficiently compute
    DistanceTransformation, ReverseDistanceTransformation and
    preliminary medial axis extraction.
  - Separable volumetric tools are now multithread using OpenMP.
  - New curvature estimator in 2D/3D based on integral invariants
    (both mean and gaussian curvatures in 3D).

 *Shape Package*
  - New operators available on digital and Euclidean shapes (Union,
    Intersection, Minus)

 *Topology Package*
  - update documentation for digital surfaces and digital surface
    containers so as to emphasize the fact that the ranges are only
    single-pass.

 *Graph Package*
  - New package gathering graph related structures and algorithms
    (visitors, graph concepts, ...)
  - Add concepts for graph visitors
  - Add boost::graph support for DigitalSurface
  - Add documentation for graph package.

 *Math Package*
  - Exact exponentiation x^p by squaring on O(log p) added
    (BasicMathFunctions::power).

 *For developers*
  - new "make dox" target to only build dox file documentation
    ("make doc" for complete documentation build)


=== DGtal 0.5.1 ===
Posted on June, 6th, 2012 by David Coeurjolly

  - New way to cite package/module authors in the documentation
  - Improvement of DGtal::GridCurve ranges
  - Improvement of package concepts  in the  documentation
  - new documentation for DGTal build on MSWindows
  - arithmetic is now a main package (previously in math)
  - Specialized classes for classical metric adjacencies


=== DGtal 0.5 ===
Posted on May, 9th, 2012 by David Coeurjolly

Many changes have been pushed to this release with a lot of nice
tools.  Before going into details component by component, we would
like to focus on a couple of new cool features:

  - new arithmetic package (fractions, models of fraction,
  Stern-Brocot, continued fraction,...)
  - new nD DigitalSurface model (collections of (n-1) topological cells
  with many tools/utilities to track surface elements)
  - update of the build system to make easier the use of DGtal in your
  projects.
  - DGtal and DGtalTools
  - many bugfixes..

* Overall  Project

  - In previous DGtal releases, tools were given in the source
  "tools/" folder. In this release, we have chosen to move the
  tools to another GitHub project
  (http://github.com/DGtal-team/DGtalTools) with a specific
  development process. Please have a look to this project to get
  nice tools built upon the DGtal library.

  - cmake scripts and DGtalConfig have been widely updated to make
  easier the use of the library in your own code

  - We are debugging both the code and the scripts to make it compile
  on windows. We still have couple of issues but most of DGtal
  compiles.

  - Again, efforts have been done on the documentation.


* Package Topology:

 - Creation of the graph concept (see Doxygen documentation)

 - Graph tools have been added: breadth first visitor for any model of
   graph

 - Creation of high-level classes to represent several kinds of
   digital surfaces. Surfaces are n-1 dimensional objetcs and may be
   open or closed. There are several models of digital surface
   containers: boundary of a set of points, explicit set of surfels,
   boundary of a digital object defined by a predicate, frontier
   between two regions, light containers that are discovered on
   traversal but not stored explicitly, etc.

 - All these digital surfaces can be manipulated through the same
   object (DigitalSurface), whichever the container.

 - DigitalSurface is a model of a graph whose vertices are the surfels
   and whose arcs are the connections between surfels.

 - Definition of umbrellas over digital surfaces, that forms faces on
   the surface graph.

 - In 3D, digital surface form combinatorial 2-manifolds with boundary

 - Digital surface can be exported in OFF format

 - Several examples using digital surfaces are provided, like
   extracting isosurfaces from images or volume files defining
   surfaces in labelled images.

* Package Algebraic (new package)

 - Definition of n-variate polynomial as a one-dimensional polynomial
   whose coefficients are n-1-variate polynomials. Coefficient ring
   and dimension are templated.

 - Creation of a reader that can transform a string representation of
   multivariate polynomial into such polynomial object. Use
   boost::spirit.

 - Example using package Topology to extract and display implicit
   polynomial surfaces in 3D.

* Package Arithmetic (new package)

 - Standard arithmetic computations are provided: greatest common
   divisor, Bézout vectors, continued fractions,  convergent.

 - Several representations of irreducible fractions are provided. They
   are based on the Stern-Brocot tree structure. With these fractions,
   amortized constant time operations are provided for computing
   reduced fractions.

 - An implementation of patterns and subpatterns is provided, based on
   the irreducible fractions.
 - A representation of digital standard line in the first quadrant is
   provided, as well as fast algorithms to recognize digital straight
   subsegments.


* Package Image

  - Complete refactoring of Images and ImageContainers (more
  consistent design)

  - Documentation added

  - Graph of concepts added in the documentation


* Package Geometry

  - New SegmentComputer (a.k.a. geometrical primitives to use for
  recognition, curve decomposition,...) : ArithDSS3D (3D DSS), DCA
  (Digital Circular Arcs), CombinatorialDSSS, ...

  - New normal vector field estimation based on elementary normal
  vector convolution in n-D

  - Distance Transformation by Fast Marching Method added.

* Package IO

  - Complete refactoring of the way a DGtal object is displayed in
  boards/viewers.

  - New 2D board  backend: you can export your drawning in TikZ for
  latex includes.


=== DGtal 0.4 ===
Posted on September 26, 2011 by David Coeurjolly

  * Global changes:
     - A better decomposition of DGtal algorithms and
       data structures into packages.
     - By default, DGtal is built with minimal dependencies.
     - Concepts and concept checking mechanism have been
       considerably improved.

  * Kernel Package: refactoring of Integer types considered in
    DGtal.

  * Topology Package: Interpixel/cellular topological model,
    boundary tracking tools, ...

  * Geometry Package:
    - many things have been added in the 1D contour analysis module:
      multi-modal representation of 1D contours and curves (GridCurve facade),
      decomposition/segmentation into primitives, many differential
      estimators added, helpers for multigrid comparison of estimators
    - multigrid digital set generators from implicit and parametric
      shapes in dimension 2.

  * I/O Package: refactoring/enhancements of DGtal boards and
    viewers,  enhancement of 2D boards with libcairo and a new
    Board3Dto2D board has been added.


  * Tools: multigrid shapeGenerator/contourGenerator added,
    lengthEstimator/estimatorComparator  added for differential
    estimator multigrid comparison, connected components extraction in
    3D, ...

  * Documentation: User guide has been improved thanks to a
    decomposition of the library into packages.

=== DGtal 0.3.1 ===
Posted on April 4, 2011 by David Coeurjolly

  * Quick release due to a build problem on linux. No more feature
    added.
  * Preliminary cellular grid documentation added.
  * Documentation cleanup.




=== DGtal 0.3.0 ===
Posted on April 1, 2011 by David Coeurjolly

Beside the DGtal presentation at DGCI 2011, we are pleased to announce a new
DGtal release 0.3.0.

New features:

  User-guide added (based on doxygen system)
  Kernel: new concepts and controls to enhance the Interger type management,
      new iterators (Range/SubRange) on HyperRectDomains.
  Topology: interpixel model added (cells, boundary tracking mechanisms,…)
  Geometry 2D: 2D curve primitive decomposition, tangential cover,
         convexity/concavity decomposition.
  Geometry nD: reverse Euclidean distance transformation
  Visualisation: stream mechanism to visualize 3D DGtal objects with
         libQGLViewer (optional) Shape generator factory added in nD

BugFixes, enhancements:

  Many bugs have been fixed for this release.
  cmake DGtal dependency checking process is more stable now

Known problems:

  For technical reasons, we haven’t be able to verify that this release also
  compile on Windows Visual Studio systems (see ticket #87). A new release
  will fix this problem as soon as possible.





=== Older Releases ===





2011-04-01 dcoeurjo
  * Release 0.3.0
  * Kernel: global enhancement of different Integer types and
    associated concepts.
  * Topology: interpixel topology, cells, surface tracking
  * Geometry2D: contour primitive decomposition, tangential cover,
    convexity/concavity decomposition.
  * GeometrynD: Reverse DT transformation (Euclidean)
  * Infrastructure: 3D visualisation of DGtal objects with
    libQGLViewer, shape factory
  * IO: PointListReader added
  * Documentation: first DGtal user-guide


2010-01-12 dcoeurjo
  * Release 0.2
  * Kernel: DGtalBoard mechanism for 2D drawing of DGtal objects, ..
  * Geometry package
    - Volumetric: distance transformation with separable	metric
      (l2, l1 and linfinity) in arbitrary dimension
    - 2D: Arithmetical DSS, Greedy decomposition of a contour into
      primitives, FreemanChain code iterators
  * Topolopy package: Set, Adjacencies, Object, border extraction,
    connected components computation, ...
  * IO: 2D file formats with Magick++, Vol/Raw format in 3D, Raw
    format in n-D (non-portable)
  * Misc: Compiles on linux, MacOS and VisualStudio 2008


2010-21-05 dcoeurjo
  * Iterators added to PointVector
  * Debug methods removed in Trace class
  * Many bug fixes for VS compatibility

2010-05-15 dcoeurjo
  * Assert.h: added macro ASSERT() added based on the boost/assert.hpp (TODO:
      implement a nice callback)
  * Point and Vector templated classes added
  * Space.*: skeleton of a DGtal::Space added

2010-03-03 dcoeurjo
  * math/MeasureOfStraightLines: new class to compute the measure of a set
    of Straight lines defined as a polygon in the (a,b) parameter space.
  * test_measure: added

2010-02-17 dcoeurjo
  * Trace: new class models for output streams in Trace class.
  * TraceWriter/TraceWriterTerm/TraceWriterFile: added

2010-02-12 dcoeurjo
  * models: bug fix  in INLINE commands
  * Trace/Clock: minor edit and bug report

2010-01-05 dcoeurjo
  * Trace can be initialized on diffrent output stream (e.g. std::cerr or a file
    stream)
  * test_trace: update to test the new API

2010-01-04 dcoeurjo
  * Clock: no more static variables and methods (in order to have several
     running clocks)
  * Trace: new interface and the endBlock displays and returns the
     ellapsed time within the block

2009-12-28 dcoeurjo
  * Trace: a new class to trace out messages to the standard output. Four type
     of messages are possible: info, debug, error and "emphased". On
     color linux terminal, messages appears with an appropriate color
     foreground.
  * test_trace: an illustration of the Trace interface

2009-12-14 dcoeurjo
  * CMakeLists, test_clock updates to ensure compatibility with VisualStudio
  * New cmake options
  - OPTION(BUILD_SHARED_LIBS "Build shared libraries." ON)
  - OPTION(BUILD_TESTS "Build tests." ON)

2009-12-11 dcoeurjo
  * CMakeLists scripts and first backport from imagene (Clock class)

2009-12-11 dcoeurjo
  * Repository cleanup:
    - Modeles and genereateClass.sh removed
    - JOL scripts & templates added


2009-12-03 dcoeurjo
  * Modeles: class templates added with generateClass.sh script<|MERGE_RESOLUTION|>--- conflicted
+++ resolved
@@ -1,33 +1,23 @@
-<<<<<<< HEAD
-# DGtal 1.5
+# DGtal 1.5beta
 
 ## New features / critical changes
 
-- *Geometry*
-	
+- *Geometry*	
   - Add P-convexity, another characterization of full convexity,
     which is faster to compute (Jacques-Olivier Lachaud,
     [#1736](https://github.com/DGtal-team/DGtal/pull/1736))
 
-## Changes
-
-## Bug fixes
-
-=======
-# DGtal 1.5beta
-
-## New features / critical changes
 
 ## Changes
 - *General*
   - Removing DGtal installation with `homebrew` on mac (the formula being deprecated) (David Coeurjolly,
     [#1738](https://github.com/DGtal-team/DGtal/pull/1738))
 
+
 ## Bug fixes
 
 - *DEC*
   - Minor update of the DEC package documentation (David Coeurjolly, [#1734](https://github.com/DGtal-team/DGtal/pull/1734))
->>>>>>> 9e68f574
 
 # DGtal 1.4
 
