--- conflicted
+++ resolved
@@ -35,17 +35,13 @@
     (Jacques-Olivier Lachaud, [#1259](https://github.com/DGtal-team/DGtal/pull/1259))
   - TableReader can now read all elements contained in each line of a file
    with the new method getLinesElementsFromFile().
-<<<<<<< HEAD
    (Bertrand Kerautret,
    [#1260](https://github.com/DGtal-team/DGtal/pull/1260))
   - New ImageMagick writer to export images to PNG or JPG formats for
   instance.  (David Coeurjolly,
   [#1304](https://github.com/DGtal-team/DGtal/pull/1304))
-=======
-   (Bertrand Kerautret, [#1260](https://github.com/DGtal-team/DGtal/pull/1260))
  - SimpleDistanceColorMap new colormap to easily display distance maps.
      (David Coeurjolly, [#1302](https://github.com/DGtal-team/DGtal/pull/1302))
->>>>>>> 91757e27
 
 ## Bug Fixes
 
