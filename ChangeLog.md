# DGtal 1.3 (beta)

## New features / critical changes

- *Geometry Package*

  - Completes the digital convexity module with new functions
    related to full convexity: check of full convexity for arbitrary
    digital sets in nD, and helper classes for using full convexity in
    practice (local geometric analysis, tangency and shortest paths)
    (Jacques-Olivier Lachaud,[#1594](https://github.com/DGtal-team/DGtal/pull/1594))

- *Mathematical Package*

   - Add Lagrange polynomials and Lagrange interpolation
     (Jacques-Olivier Lachaud,[#1594](https://github.com/DGtal-team/DGtal/pull/1594))

- *General*
  - A Dockerfile is added to create a Docker image to have a base to start development
    using the DGtal library.(J. Miguel Salazar
    [#1580](https://github.com/DGtal-team/DGtal/pull/1580))
  - Continuous integration does not use Travis anymore but Github
    Actions. (David Coeurjolly, [#1591](https://github.com/DGtal-team/DGtal/pull/1591))
  - New cmake targets to collect cmake, doxygen and markdown files (David Coeurjolly,
    [#1609](https://github.com/DGtal-team/DGtal/pull/1609))

- *DEC*
  - New discrete differential operators on polygonal meshes have been
    added. They can be used to process generic polygonal meshes (with
    non-planar, non-convex faces) or digital surfaces. (David
    Coeurjolly, [#1603]((https://github.com/DGtal-team/DGtal/pull/1603))
  - New class to compute geodesics on polygonal surfaces using the
    Geodesics in Heat approach and the new differential operators on
    polygonal surfaces (digital surfaces, or any PolygonalMesh instance) (David
    Coeurjolly, [#1603]((https://github.com/DGtal-team/DGtal/pull/1603))

## Changes

- *IO*
  - Fix purple color. (Bertrand Kerautret and Phuc Ngo
    [#1579](https://github.com/DGtal-team/DGtal/pull/1579))
  - Add Obj format in MeshReader including colors and fixing obj format read
    with relative face position.
    (Bertrand Kerautret, [#1584](https://github.com/DGtal-team/DGtal/pull/1584))
  - Move static private HSVtoRGB and RGBtoHSV functions in Color class (public) and
    new setters/getters from/to HSV (Python binding updated)
    (Bertrand Kerautret, Phuc Ngo and David Coeurjolly
    [#1593](https://github.com/DGtal-team/DGtal/pull/1593))

- *Geometry*
  - New VoronoiMapComplete class to store the full Voronoi map (with
    all co-cycling sites (Robin Lamy, David Coeurjolly, Isabelle
    Sivignon [#1605](https://github.com/DGtal-team/DGtal/pull/1605))
    

- *Build*
  - Continuous integration does not use Travis anymore but Github
    Actions. (David Coeurjolly, [#1591](https://github.com/DGtal-team/DGtal/pull/1591))
  - New cmake option (DGTAL_RANDOMIZED_TESTING_THRESHOLD) to set the
    (approximated) % of unit-tests to build and run for randomized
    testing (David Coeurjolly [#1588](https://github.com/DGtal-team/DGtal/pull/1588))
  - Fix missing whitelist for the unit-tests in relation to PR [#1591](https://github.com/DGtal-team/DGtal/pull/1591))
    (Bertrand Kerautret [#1595](https://github.com/DGtal-team/DGtal/pull/1595))
  - Fix cmake related ITK usage in other projects (issue #1612). 
    (Bertrand Kerautret and Pablo Hernandez-Cerdan [#1613](https://github.com/DGtal-team/DGtal/pull/1613))
  - Adding ITK in Github Actions CI on linux distribution.
    (Bertrand Kerautret [#1615](https://github.com/DGtal-team/DGtal/pull/1615))



## Bug fixes

- *General*
  - Fixing OpenMP dependency on macOS when using the DGtalConfig.cmake
    (David Coeurjolly, [#1578](https://github.com/DGtal-team/DGtal/pull/1578))
  - Various warnings / deprecated functions (David Coeurjolly,
    [#1583](https://github.com/DGtal-team/DGtal/pull/1583)
  - Removing old snapshot of catch.hpp. Now DGtal compiles on Apple M1 (David Coeurjolly,
    [#1590](https://github.com/DGtal-team/DGtal/pull/1590)
  - Fix cmake IN_LIST use policy. (Bertrand Kerautret,
    [#1592](https://github.com/DGtal-team/DGtal/pull/1592))
  - Adding a explicit list of tests to exclude from Github Actions
    (David Coeurjolly, [#1596](https://github.com/DGtal-team/DGtal/pull/1596)
  - Fixing bugs in the exclude list for CI
    (David Coeurjolly, [#1602](https://github.com/DGtal-team/DGtal/pull/1602)

- *Examples*
  - We can now have examples using [polyscope](https://polyscope.run)
    as viewer (`BUILD_POLYSCOPE_EXAMPLES` cmake variable). (David
    Coeurjolly,
    [#1603](https://github.com/DGtal-team/DGtal/pull/1603))

- *IO*
  - Faster export of OBJ files. (David Coeurjolly, [#1608]((https://github.com/DGtal-team/DGtal/pull/1608))
  - Fixing bugs in writing Longvol from GenericWriter and tests.
    (Bertrand Kerautret, [#1610](https://github.com/DGtal-team/DGtal/pull/1610)
  - Fix compilation issue in MeshReader compilation. 
    (Bertrand Kerautret, [#1611](https://github.com/DGtal-team/DGtal/pull/1611) 
<<<<<<< HEAD

- *Geometry package*
  - the following changes have been made to fix a bug in `examplePlaneProbingSurfaceLocalEstimator`:
    - in `PlaneProbingDigitalSurfaceLocalEstimator`, the method `probingFrameWithPreEstimation` now
      returns a pair bool-frame instead of just a frame, in order to tell whether the frame will lead
      to a valid initialization or not. The method `eval` now uses this boolean value and returns the
      trivial normal vector if it has been set to 'False'.
  - in `PlaneProbingParallelepipedEstimator`: `isValid` does not call the `isValid` method of the
    delegate, but only checks the relevant parts (which have been pushed in to separate methods).
  (Tristan Roussillon, [#1607](https://github.com/DGtal-team/DGtal/pull/1607))

=======
  - Fixing issue with the automatic deploy of the "nightly" documentation. 
    (Davi Coeurjolly, [#1620](https://github.com/DGtal-team/DGtal/pull/1620)
>>>>>>> 213bb86c

# DGtal 1.2

## New Features / Critical Changes

- *New Feature*
  - DGtal now has a python binding `pip install dgtal`! For all
    details on the list of classes available in python, you can have a
    look to: Pablo Hernandez-Cerdan [#1528](https://github.com/DGtal-team/DGtal/pull/1528)

- *Geometry Package*
  - New normal vector estimation using plane-probing approaches.
    (Jocelyn Meyron, Tristan Roussillon,
    [#1547](https://github.com/DGtal-team/DGtal/pull/1547))
  - New normal vector estimation using slices of digital surfaces
    and maximal segment computation
    (Jocelyn Meyron, Tristan Roussillon,
    [#1547](https://github.com/DGtal-team/DGtal/pull/1547))
  - Add an implementation of the Quick Hull convex hull algorithm. It
    works in arbitrary dimension. It provides several kernels to deal
    with lattice or rational points, and also to compute the Delaunay
    cell complex.
    (Jacques-Olivier Lachaud,[#1539](https://github.com/DGtal-team/DGtal/pull/1539))

## Changes

- *Project*
  - Add azure-pipelines in `wrap` folder to kickstart python wrappings
    (Pablo Hernandez-Cerdan [#1529](https://github.com/DGtal-team/DGtal/pull/1529))
  - Modernize CMake: Avoid global includes and links, use `target_` commands instead
    (Pablo Hernandez-Cerdan, David Coeurjolly [#1524](https://github.com/DGtal-team/DGtal/pull/1524))
  - Modernize CMake: Prefer use targets rather than directories and libraries
    (Pablo Hernandez-Cerdan [#1543](https://github.com/DGtal-team/DGtal/pull/1543))
  - Add python wrappings using pybind11. Check wrap/README.md for details.
    (Pablo Hernandez-Cerdan [#1543](https://github.com/DGtal-team/DGtal/pull/1528))

- *Documentation*
  - Fix typos in blurred segment equation (Phuc Ngo,
    [#1561](https://github.com/DGtal-team/DGtal/pull/1561))
  - Fix some small errors : includes, variable names, code example
    (adrien Krähenbühl, [#1525](https://github.com/DGtal-team/DGtal/pull/1525))
  - Fix doxygen errors in DigitalConvexity, SurfaceMesh
    (Pablo Hernandez-Cerdan [#1534](https://github.com/DGtal-team/DGtal/pull/1534))
  - Fix CSS errors in doxygen
    (Jérémy Levallois, [#1546](https://github.com/DGtal-team/DGtal/pull/1546))

- *General*
  - Only set CMAKE_CXX_STANDARD if not defined already
    (Pablo Hernandez-Cerdan [#1526](https://github.com/DGtal-team/DGtal/pull/1526))
  - Add `container()` member function to DigitalSets and ImageContainers
    (Pablo Hernandez-Cerdan [#1532](https://github.com/DGtal-team/DGtal/pull/1532))

- *Arithmetic*
  - Add default constructor to ClosedIntegerHalfSpace
    (Jacques-Olivier Lachaud,[#1531](https://github.com/DGtal-team/DGtal/pull/1531))

- *IO*
  - Fix Color::getRGBA
    (Pablo Hernandez-Cerdan [#1535](https://github.com/DGtal-team/DGtal/pull/1535))
  - Adding Quad exports in Board3DTo2D  (David Coeurjolly,
    [#1537](https://github.com/DGtal-team/DGtal/pull/1537))
  - Adding spacing in ImageContainerByITKImage and the possibility to export it
    through ITKWriter.
    (Bertrand Kerautret [#1563](https://github.com/DGtal-team/DGtal/pull/#1563))


## Bug fixes

- *Documentation*
  - Removing collaboration graphs in doxygen. Fixing doxygen warnings (David Coeurjolly,
    [#1537](https://github.com/DGtal-team/DGtal/pull/1537))
  - Fixing the homebrew command for building on macOS (Jérémy Levallois,
    [#1560](https://github.com/DGtal-team/DGtal/pull/1560))

- *IO*
  - Removing the default grey background and raising an error if CAIRO has not between
    set for the Board3DTo2D export (David Coeurjolly,
    [#1537](https://github.com/DGtal-team/DGtal/pull/1537))

- *Geometry*
  - Small fixes and updates in BoundedLatticePolytope and BoundedRationalPolytope
    initialization when using half-spaces initialization
    (Jacques-Olivier Lachaud,[#1538](https://github.com/DGtal-team/DGtal/pull/1538))
  - Fix BoundedLatticePolytope::init when using half-spaces initialization
    (Jacques-Olivier Lachaud,[#1531](https://github.com/DGtal-team/DGtal/pull/1531))
  - Fix an issue in DigitalSurfaceRegularization about bad buffer init
    (David Coeurjolly, [#1548](https://github.com/DGtal-team/DGtal/pull/1548))
  - Fix issue [#1552](https://github.com/DGtal-team/DGtal/issues/1552) about a
    plane-probing unit test taking too long
    (Jocelyn Meyron, [#1553](https://github.com/DGtal-team/DGtal/pull/1553))
  - Fix issue
    [#1566](https://github.com/DGtal-team/DGtal/issues/1566): do not
    compile example checkLatticeBallQuickHull if WITH_GMP is not set
    (Jacques-Olivier Lachaud,[#1567](https://github.com/DGtal-team/DGtal/pull/1567))
  - Fix AppVeyor issue on PlaneProbingParallelepipedEstimator and PlaneProbingRNeighborhood
    (Bertrand Kerautret, [#1568](https://github.com/DGtal-team/DGtal/pull/1568))

- *Shapes package*
  - Fix the use of uninitialized variable in NGon2D.
   (Daniel Antunes,[#1540](https://github.com/DGtal-team/DGtal/issues/1540))

- *Build*
  - We now use cmake *Fetch_Content* to download the stable release of
    Catch2 (used in our unit-tests) when building the project (David
    Coeurjolly [#1524](https://github.com/DGtal-team/DGtal/issues/1524))
  - Fixing the required components for CGAL (David Coeurjolly,
    [#1550](https://github.com/DGtal-team/DGtal/issues/1550))
  - Speedup of the compilation of the tests that rely on Catch2
    (Roland Denis [#1551](https://github.com/DGtal-team/DGtal/pull/1551))
  - Comply with cmake Policy CMP0115 "Source file extensions must be
    explicit". (David Coeurjolly, [#1557](https://github.com/DGtal-team/DGtal/pull/1557))
  - Fix AppVeyor issue using new zlib URL.
    (Bertrand Kerautret, [#1571](https://github.com/DGtal-team/DGtal/pull/1571))


# DGtal 1.1

## New Features / Critical Changes

- *Project*
  - For this release, we have cleaned up the git history (using [bfg](https://rtyley.github.io/bfg-repo-cleaner/)),
    removing old deprecated files or commit errors. For a complete description,
    please follow the discussion of Issue [#1477](https://github.com/DGtal-team/DGtal/issues/1477).
    If you are doing a clean `git clone` of the project, or use the release archive,
    everything should be fine. If you have branches on the release 1.1beta, you
    would need to reset your current working copy. For instance, if
    you have cloned the `DGtal-team/DGtal` repository, just reset your
    master branch using:
    ```
    git fetch origin
    git reset --hard origin/master
    ```
    If you have cloned a fork of `DGtal-team/DGtal` (*i.e.* the `origin`
    remote correspond to your fork and not the DGtal-team one), Fetch
    the DGtal-team remote (nammed `DGtal` here):
    ```
    git fetch DGtal
    git reset --hard DGtal/master
    ```

    _For advanced developers_
    If there are some branches out there you want to "update" to the new history:
    First go to unmerged branch and copy the SHA of the commits you want to get. Or, if they are consecutive, copy the oldest and newest SHA.
    ```
    git checkout master #Updated to new history
    git checkout -b myOpenPR_after_new_history
    git cherry-pick oldestSha^..newestSha
    ```

    (David Coeurjolly, [#1510](https://github.com/DGtal-team/DGtal/pull/1510))

- *Kernel package*
  - Making `HyperRectDomain_(sub)Iterator` random-access iterators
    (allowing parallel scans of the domain, Roland Denis,
    [#1416](https://github.com/DGtal-team/DGtal/pull/1416))
  - Fix bug in BasicDomainSubSampler for negative coordinates of the
    domain lower bound. (Bertrand Kerautret
    [#1504](https://github.com/DGtal-team/DGtal/pull/1504))

- *DEC*
  - Add discrete calculus model of Ambrosio-Tortorelli functional in
    order to make piecewise-smooth approximations of scalar or vector
    fields onto 2D domains like 2D images or digital surfaces
    (Jacques-Olivier Lachaud,[#1421](https://github.com/DGtal-team/DGtal/pull/1421))

- *Geometry Package*
  - New piecewise smooth digital surface regularization class (David Coeurjolly,
    [#1440](https://github.com/DGtal-team/DGtal/pull/1440))
  - Provides support for digital full convexity and subconvexity (Jacques-Olivier Lachaud,
    [#1459](https://github.com/DGtal-team/DGtal/pull/1459))
  - Implementation of Shrouds algorithm for smoothing digital surfaces:
    Nielson et al., Shrouds: optimal separating surfaces for enumerated volumes.
    In Proc. VisSym 2003, vol. 3, pp. 75-84
    (Jacques-Olivier Lachaud, [#1500](https://github.com/DGtal-team/DGtal/pull/1500))
  - Updates cell geometry and digital convexity to use specialized
    unordered set data structure UnorderedSetByBlock for storing
    digital points (Jacques-Olivier Lachaud,
    [#1499](https://github.com/DGtal-team/DGtal/pull/1499))

- *Shapes package*
  - Add a new surface mesh representation for manifold or non-manifold polygonal
    surfaces in R^3 (Jacques-Olivier Lachaud,
    [#1503](https://github.com/DGtal-team/DGtal/pull/1503))

## Changes

- *General*
  - DGtal can be compiled and used as a project (git) submodule (David
    Coeurjolly [#1444](https://github.com/DGtal-team/DGtal/pull/1444))
  - Add .gitattributes file for github to recognize ih files as c++
    (Pablo Hernandez-Cerdan [#1457](https://github.com/DGtal-team/DGtal/pull/1457))
  - Add CMake option `DGTAL_ENABLE_FLOATING_POINT_EXCEPTIONS` to control enabling
    `feenableexcept` (only applies in Linux when in Debug mode).
    (Pablo Hernandez-Cerdan, [#1489](https://github.com/DGtal-team/DGtal/pull/1489))
  - Travis: Fix broken Eigen url. Update Eigen in travis to 3.3.7.
    (Pablo Hernandez, [#1508](https://github.com/DGtal-team/DGtal/pull/1508))

- *Geometry*
  - New Integral Invariant functor to retrieve the curvature tensor (principal curvature
    directions and values). (David Coeurjolly, [#1460](https://github.com/DGtal-team/DGtal/pull/1460))
  - Add principal directions of curvature functions for implicit polynomial 3D shapes.
    (Jacques-Olivier Lachaud,[#1470](https://github.com/DGtal-team/DGtal/pull/1470))

- *io*
  - The GenericWriter can now export in 3D ITK format (nii, mha,  mhd,  tiff).  
    (Bertrand Kerautret [#1485](https://github.com/DGtal-team/DGtal/pull/1485))
  - New Viridis ColorGradientPreset and clean of  useless template specializations in
    the GenericWriter for color image. (Bertrand Kerautret
    [#1487](https://github.com/DGtal-team/DGtal/pull/1487))
  - Add the possibility to import images with a shifted domain in ITKReader.
    (Bertrand Kerautret and Pablo Hernandez-Cerdan
    [#1492](https://github.com/DGtal-team/DGtal/pull/1492))

- *Kernel package*
  - Add .data() function to PointVector to expose internal array data.
    (Pablo Hernandez-Cerdan, [#1452](https://github.com/DGtal-team/DGtal/pull/1452))
  - Add a specialized unordered set data structure
    UnorderedSetByBlock for storing digital points, which is more
    compact and as efficient as unordered set
    (Jacques-Olivier Lachaud,[#1499](https://github.com/DGtal-team/DGtal/pull/1499))

- *Helpers*
  - Add vector field output as OBJ to module Shortcuts (Jacques-Olivier Lachaud,
    [#1412](https://github.com/DGtal-team/DGtal/pull/1412))
  - Add shortcuts to Ambrosio-Tortorelli piecewise-smooth approximation
    (Jacques-Olivier Lachaud,[#1421](https://github.com/DGtal-team/DGtal/pull/1421))
  - Add  output as OFF to module Shortcuts (Bertrand Kerautret,
    [#1476](https://github.com/DGtal-team/DGtal/pull/1476))
  - Add shortcuts to principal curvatures and directions of curvature for implicit polynomial
    3D shapes. (Jacques-Olivier Lachaud,[#1470](https://github.com/DGtal-team/DGtal/pull/1470))

- *Tests*
  - Upgrade of the unit-test framework (Catch) to the latest release [Catch2](https://github.com/catchorg/Catch2).
    (David Coeurjolly [#1418](https://github.com/DGtal-team/DGtal/pull/1418))
    (Roland Denis [#1419](https://github.com/DGtal-team/DGtal/pull/1419))

- *Topology*
  - Provides partial flip, split and merge operations for half-edge data structures
    and triangulated surfaces (Jacques-Olivier Lachaud,
    [#1428](https://github.com/DGtal-team/DGtal/pull/1428))
  - Makes testVoxelComplex faster, reducing the size of the test fixture
    (Pablo Hernandez-Cerdan, [#1451](https://github.com/DGtal-team/DGtal/pull/1451))
  - Fix bug in VoxelComplex masks when cell was at the boundary of kspace
    (Pablo Hernandez-Cerdan, [#1488](https://github.com/DGtal-team/DGtal/pull/1488))
  - Fix loadTable not able to read compressed tables in Windows
    (Pablo Hernandez-Cerdan, [#1505](https://github.com/DGtal-team/DGtal/pull/1505))
  - Fix fillData in CubicalComplex
    (Pablo Hernandez-Cerdan, [#1519](https://github.com/DGtal-team/DGtal/pull/1519))

- *Shapes package*
  - Add a moveTo(const RealPoint& point) method to implicit and star shapes
   (Adrien Krähenbühl,
   [#1414](https://github.com/DGtal-team/DGtal/pull/1414))
  - Fix Lemniscate definition following Bernoulli's definition
   (Adrien Krähenbühl,
   [#1427](https://github.com/DGtal-team/DGtal/pull/1427))
  - Homogenizes typedefs of all parametric shapes and fixes some bounding box
    computations (Adrien Krähenbühl,
   [#1462](https://github.com/DGtal-team/DGtal/pull/1462))
  - Add const directives to some curve estimators on shapes.
    (Adrien Krähenbühl [#1429](https://github.com/DGtal-team/DGtal/pull/1429))

- *IO*
  - When the 3D built-in viewer is enabled (libqglviewer), the default
    required Qt version is now Qt5 instead of Qt4. You can revert to
    Qt4 by unsetting the WITH_QT5 cmake flag (David Coeurjolly,
    [#1511](https://github.com/DGtal-team/DGtal/pull/1511))

## Bug Fixes

- *Configuration/General*
  - Fix compilation error/warnings with gcc 9.1.1 and clang 9.0
    (Boris Mansencal, [#1431](https://github.com/DGtal-team/DGtal/pull/1431))
  - Disable some gcc/clang warnings in Qt5 raised by Apple clang compiler (David
    Coeurjolly, [#1436](https://github.com/DGtal-team/DGtal/pull/1436))
  - Fixing Travis configuration due to syntax changes in v2
    (Roland Denis, [#1465](https://github.com/DGtal-team/DGtal/pull/1465))
  - Compression of png files used in for the documentation
    (preparing 1.1 release), (David Coeurjolly, [#1494](https://github.com/DGtal-team/DGtal/pull/1494))
  - Fix `CMAKE_C_FLAGS` when `WITH_OPENMP=ON`
    (Pablo Hernandez-Cerdan, [#1495](https://github.com/DGtal-team/DGtal/pull/1495))

- *Mathematics*
  - Put SimpleMatrix * scalar operation in DGtal namespace (Jacques-Olivier Lachaud,
    [#1412](https://github.com/DGtal-team/DGtal/pull/1412))

- *Geometry*
  - Bugfix in the `testVoronoiCovarianceMeasureOnSurface` (David
    Coeurjolly, [#1439](https://github.com/DGtal-team/DGtal/pull/1439))
  - Defining StandardDSS4Computer & NaiveDSS8Computer as templated aliases of
    ArithmeticalDSSComputer (fix #1483). Also fixing NaiveDSS8 adjacency.
    (Roland Denis, [#1491](https://github.com/DGtal-team/DGtal/pull/1491))
  - Fix initialisation in BoundedLatticePolytope when creating non full
    dimensional simplices in 3D (segments, triangles). (Jacques-Olivier Lachaud,
    [#1502](https://github.com/DGtal-team/DGtal/pull/1502))

- *Kernel*
  - Point2DEmbedderIn3D edit to recover behavior of version 0.9.4 in
    the origin point placement. (Florian Delconte and Bertrand Kerautret
    [#1520](https://github.com/DGtal-team/DGtal/pull/1520))

- *Helpers*
  - Fix Metric problem due to implicit RealPoint toward Point conversion when computing
    convolved trivial normals in ShortcutsGeometry (Jacques-Olivier Lachaud,
    [#1412](https://github.com/DGtal-team/DGtal/pull/1412))
  - Fixing double conversion bug in class Parameters, related to
    English/French decimal point inconsistency between `atof` and
    `boost::program_options` (Jacques-Olivier Lachaud,
    [#1411](https://github.com/DGtal-team/DGtal/pull/1411))
  - Fix bug in Shortcuts::saveVectorFieldOBJ
    (Jacques-Olivier Lachaud,[#1421](https://github.com/DGtal-team/DGtal/pull/1421))
  - Fixing OBJ export: .mtl file written with relative path (Johanna
    Delanoy [#1420](https://github.com/DGtal-team/DGtal/pull/1420))
  - Unify pointel ordering in Shortcuts and MeshHelper so that
    Shortcuts::getPointelRange, Shortcuts::saveOBJ and
    Shortcuts::makePrimalPolygonalSurface, as well as
    MeshHelpers::digitalSurface2PrimalPolygonalSurface, all use the
    CCW ordering by default (in 3D).
    (Jacques-Olivier Lachaud,[#1445](https://github.com/DGtal-team/DGtal/pull/1445))

- *images*
  - Fix the image origin that was not taken into account in class
    ImageContainerByITKImage. (Bertrand Kerautret
    [#1484](https://github.com/DGtal-team/DGtal/pull/1484))
  - Add domainShift to ImageContainerByITKImage.
    (Pablo Hernandez-Cerdan,
    [#1490](https://github.com/DGtal-team/DGtal/pull/1490))

- *IO*
  - Removing a `using namespace std;` in the Viewer3D hearder file. (David
    Coeurjolly [#1413](https://github.com/DGtal-team/DGtal/pull/1413))
  - Fixing cast from const to mutable iterator in GradientColorMap.
    (Roland Denis [#1486](https://github.com/DGtal-team/DGtal/pull/1486))

- *Topology*
  - Add missing constraint to flips in HalfEdgeDataStructure
    (Jacques-Olivier Lachaud,[#1498](https://github.com/DGtal-team/DGtal/pull/1498))

- *Shapes*
  - Fix bug in Astroid parameter() method : orientation correction
    (Adrien Krähenbühl,
    [#1325](https://github.com/DGtal-team/DGtal/pull/1426))
  - Add missing constraint to flips in TriangulatedSurface
    (Jacques-Olivier Lachaud,[#1498](https://github.com/DGtal-team/DGtal/pull/1498))

- *DEC*
  - Fix issue (https://github.com/DGtal-team/DGtal/issues/1441)
    related to bad link in DEC/moduleAT documentation and missing
    associated example exampleSurfaceATnormals.cpp (Jacques-Olivier
    Lachaud,[#1442](https://github.com/DGtal-team/DGtal/pull/1442)
  - Adding missing LGPL headers in the DEC examples (David Coeurjolly
    [#1472]((https://github.com/DGtal-team/DGtal/pull/1472))

- *Documentation*
  - Promoting the `Shortcuts` documentation page on the main page. (David
    Coeurjolly [#1417](https://github.com/DGtal-team/DGtal/pull/1417))
  - Fixing the `doxyfiles` to have the table of contents of module pages (David
    Coeurjolly [#1424](https://github.com/DGtal-team/DGtal/pull/1424))
  - New illustration in the volumetric analysis documentation page (David
    Coeurjolly [#1432](https://github.com/DGtal-team/DGtal/pull/1432))
  - Using SourceForge to download doxygen sources during Travis CI jobs.
    (Roland Denis [#1424](https://github.com/DGtal-team/DGtal/pull/1434))
  - CSS edit to enhance the readability of code snippets (David
    Coeurjolly [#1438](https://github.com/DGtal-team/DGtal/pull/1438))
  - Fixing various links in moduleCellularTopology. Fixing #1454.
    Removing dead links to ImaGene project.
    (Roland Denis [#1455](https://github.com/DGtal-team/DGtal/pull/1455))

- *Build*
  - Fix issue (https://github.com/DGtal-team/DGtal/issues/1478),
    that is a Visual Studio 2019 build error related to befriend
    template specializations
    (Jacques-Olivier Lachaud [#1481](https://github.com/DGtal-team/DGtal/pull/1481))
  - Removing the homemade CPP11 checks, using cmake macro instead
    (David Coeurjolly, [#1446](https://github.com/DGtal-team/DGtal/pull/1446))
  - Removes the check for CPP11 when building WITH_ITK
    (Pablo Hernandez-Cerdan, [#1453](https://github.com/DGtal-team/DGtal/pull/1453))
  - Fix apple clang  compilation issue with a workaround to the
    ConstIteratorAdapter class that does not satisfy the _is_forward concept of the STL:
    using boost::first_max_element instead std::max_element.
    (Bertrand Kerautret, [#1437](https://github.com/DGtal-team/DGtal/pull/1437))  
  - Abort compilation at configure time when the compiler is gcc 10.1 due to compiler bug.
    Fix issue #1501.
    (Pablo Hernandez-Cerdan, [#1506](https://github.com/DGtal-team/DGtal/pull/1506))

# DGtal 1.0

## New Features / Critical Changes

- *Base package*
  - Adding FunctorHolder to transform any callable object (e.g. function,
    functor, lambda function,...) into a valid DGtal functor.
    (Roland Denis, [#1332](https://github.com/DGtal-team/DGtal/pull/1332))
  - Adding better checks for floating point arithmetic in the test module (Kacper Pluta,
    [#1352](https://github.com/DGtal-team/DGtal/pull/1352))

- *Documentation*
  - Module page about functions, functors and lambdas in DGtal.
    (Roland Denis, [#1332](https://github.com/DGtal-team/DGtal/pull/1332))

- *Image package*
  - Adding ConstImageFunctorHolder to transform any callable object
    (e.g. function, functor, lambda function,...) into a CConstImage model.
    (Roland Denis, [#1332](https://github.com/DGtal-team/DGtal/pull/1332))
  - RigidTransformation2D/3D depends on a vector functor that can be,
    for example, VectorRounding (Kacper Pluta,
    [#1339](https://github.com/DGtal-team/DGtal/pull/1339))

- *Kernel package*
  - Adding PointFunctorHolder to transform any callable object (e.g. function,
    functor, lambda function,...) into a CPointFunctor model.
    (Roland Denis, [#1332](https://github.com/DGtal-team/DGtal/pull/1332))
  - ⚠️ The conversion between PointVector of different component types now follows
    the classical conversion rules (e.g. float to double is OK but double
    to int fails if the conversion is not explicitly specified).
    Component type after an arithmetic operation also follows the classical
    arithmetic conversion rules (e.g int * double returns a double).
    Adding some related conversion functors.
    (Roland Denis, [#1345](https://github.com/DGtal-team/DGtal/pull/1345))
  - Making binary operators of PointVector (+-\*/ but also dot, crossProduct,
    inf, isLower,...) available as external functions. The component type of
    the result follows the classical arithmetic conversion rules.
    (Roland Denis, [#1345](https://github.com/DGtal-team/DGtal/pull/1345))
  - Adding square norm method to Point/Vector class. (David Coeurjolly,
    [#1365](https://github.com/DGtal-team/DGtal/pull/1365))

- *Helpers*
  - Classes Shortcuts and ShortcutsGeometry to simplify coding with
    DGtal. Integrate a lot of volume, digital surfaces, mesh,
    surface, geometry, estimators functions, with many conversion
    and input/output tools. (Jacques-Olivier Lachaud,
    [#1357](https://github.com/DGtal-team/DGtal/pull/1357))

- *Shapes package*
  - Add two new star shapes: Astroid and Lemniscate
   (Adrien Krähenbühl, Chouaib Fellah,
   [#1325](https://github.com/DGtal-team/DGtal/pull/1325))

- *Geometry package*
  - Parametric 3D curve digitization see (UglyNaiveParametricCurveDigitizer3D)
   (Kacper Pluta, [#1339](https://github.com/DGtal-team/DGtal/pull/1339))
  - A set of 3D parametric curves: EllipticHelix, Knot_3_1, Knot_3_2, Knot_4_1,
    Knot_4_3, Knot_5_1, Knot_5_2, Knot_6_2, Knot_7_4 (Kacper Pluta,
   [#1339](https://github.com/DGtal-team/DGtal/pull/1339))
  - DecoratorParametricCurveTransformation - a decorator to apply isometries to
    parametric curves (Kacper Pluta, [#1339](https://github.com/DGtal-team/DGtal/pull/1339))
  - LambdaMST3DBy2D - a variation of 3D Lambda Maximal Segment tangent estimator
   that uses only 2D tangents along maximal axis. This estimator has only a
   research value (Kacper Pluta, [#1339](https://github.com/DGtal-team/DGtal/pull/1339))
  - DSSes filtration during L-MST3D computations (Kacper Pluta,
   [#1339](https://github.com/DGtal-team/DGtal/pull/1339))
  - An option for filtering DSSes during LambdaMST3D calculations (Kacper Pluta,
   [#1339](https://github.com/DGtal-team/DGtal/pull/1339))
  - New LpMetric class (model of CMetricSpace) for distance computations in R^n.
    (David Coeurjolly,  [#1388](https://github.com/DGtal-team/DGtal/pull/1388))

- *Documentation*
  - Replacing html internal links by ref command in Digital Topology module
    documentation. Also ignoring doxygen warning when ref begins with a digit.
    (Roland Denis, [#1340](https://github.com/DGtal-team/DGtal/pull/1340))
  - Fix examples filenames in Digital Topology module documentation (Isabelle
    Sivignon, [#1331](https://github.com/DGtal-team/DGtal/pull/1331))
  - Fix doc bug with Hull2D namespace, (Tristan Roussillon,
    [#1330](https://github.com/DGtal-team/DGtal/pull/1330))
  - Checking boost version when including boost/common_factor_rt (David Coeurjolly,
    [#1344](https://github.com/DGtal-team/DGtal/pull/1344))
  - Fix computational costs of separable metric predicates in the documentation.
    (David Coeurjolly, [#1374](https://github.com/DGtal-team/DGtal/pull/1374))
  - Fixing doxygen warnings (typo and doxygen upgrade to v1.8.14)
    (Roland Denis, [#1376](https://github.com/DGtal-team/DGtal/pull/1376))
  - Module page about functions, functors and lambdas in DGtal.
    (Roland Denis, [#1332](https://github.com/DGtal-team/DGtal/pull/1332))

## Changes

- *Configuration/General*
  - Simplifying Travis CI scripts (David Coeurjolly,
    [#1371](https://github.com/DGtal-team/DGtal/pull/1371))

- *Kernel package*
  - Fix NumberTraits for `long long int` types and refactor it.
    (Roland Denis, [#1397](https://github.com/DGtal-team/DGtal/pull/1397))


- *Topology*
  - Remove the internal object from VoxelComplex, improving performance
    (Pablo Hernandez, [#1369](https://github.com/DGtal-team/DGtal/pull/1369))

- *Documentation*
  - Improving KhalimskySpace related classes documentations by displaying
    a short description in the member list.
    (Roland Denis,  [#1398](https://github.com/DGtal-team/DGtal/pull/1398))

- *Helpers*
  - Small fixes in Shortcuts and ShortcutsGeometry, doc, and colormaps.
    (Jacques-Olivier Lachaud, [#1364](https://github.com/DGtal-team/DGtal/pull/1364))

- *Topology*
  - Specializes the method DigitalSurface::facesAroundVertex in the
    3D case, such that faces (ie pointels) are ordered
    counterclockwise with respect of the vertex (ie surfel) seen from
    the exterior. (Jacques-Olivier Lachaud,
    [#1377](https://github.com/DGtal-team/DGtal/pull/1377))
  - This PR fixes two issues related to CubicalComplexFunctions:
    issue [#1362](https://github.com/DGtal-team/DGtal/issues/1362) and
    issue [#1381](https://github.com/DGtal-team/DGtal/issues/1381) for
    programs testCubicalComplex, testVoxelComplex and
    testParDirCollapse. (Jacques-Olivier Lachaud,
    [#1390](https://github.com/DGtal-team/DGtal/pull/1390))
  - Move operators outside of functions namespace in VoxelComplexFunctions.
    (Pablo Hernandez, [#1392](https://github.com/DGtal-team/DGtal/pull/1392))


## Bug Fixes

- *Configuration/General*
  - Continuous integration AppVeyor fix
    [#1326](https://github.com/DGtal-team/DGtal/pull/1326)
  - Fixing documentation checks and updating Travis scripts
    (Roland Denis, [#1335](https://github.com/DGtal-team/DGtal/pull/1335))
  - Fixing warning of Clang when including GraphicsMagick v1.3.31
    (Roland Denis, [#1366](https://github.com/DGtal-team/DGtal/pull/1366))
  - Fix compilation warnings with gcc 8.2.1
    (Boris Mansencal, [#1384](https://github.com/DGtal-team/DGtal/pull/1384))
  - Fix compilation with Visual Studio (15.9.5) and some io tests
    (Boris Mansencal, [#1380](https://github.com/DGtal-team/DGtal/pull/1380))
  - Fixing & updating Travis: documentation deployement and DGtalTools job
    (Roland Denis, [#1383](https://github.com/DGtal-team/DGtal/pull/1383))
  - Various warnings fixed on Xcode (David Coeurjolly,
    [#1389](https://github.com/DGtal-team/DGtal/pull/1389))
  - Fix compilation and adding debug version for the generated file with Visual Studio
    (Raphael Lenain, [#1395](https://github.com/DGtal-team/DGtal/pull/1395))
  - Correct pragma pop in ITK related files
    (Boris Mansencal, [#1400](https://github.com/DGtal-team/DGtal/pull/1400))
  - Fix compilation and execution with Visual Studio
    (Raphael Lenain, [#1407](https://github.com/DGtal-team/DGtal/pull/1407))

- *Kernel*
 - Fixing issue #1341 about unwanted conversions between PointVector with
    different component types (like from double to int) by making explicit
    the default conversion constructor and checking type compatiblity when
    using operators.
    (Roland Denis, [#1345](https://github.com/DGtal-team/DGtal/pull/1345))
 - Fixing issue #1387 about the wrong result of PointVector::crossProduct
    in 2D. Also disabling this method for dimensions other than 2 and 3.
    (Roland Denis, [#1345](https://github.com/DGtal-team/DGtal/pull/1345))
  - Fixing many issues related to invalid conversion between PointVectors
    of different component types.
    (David Coeurjolly, Roland Denis, Monir Hadji, Bertrand Kerautret,
    Tristan Roussillon, [#1345](https://github.com/DGtal-team/DGtal/pull/1345))

- *Base*
  - Fixing wrong members in PredicateCombiner (David Coeurjolly,
    [#1321](https://github.com/DGtal-team/DGtal/pull/1321))
  - Fix testClone2.cpp and efficiency issue in Clone/CountedPtr mechanism
    (Jacques-Olivier Lachaud, [#1382](https://github.com/DGtal-team/DGtal/pull/1382)). Fix issue
    [#1203](https://github.com/DGtal-team/DGtal/issues/1203))

- *Shapes*
  - Fixing openmp flags (David Coeurjolly,
    [#1324](https://github.com/DGtal-team/DGtal/pull/1324))
  - Add assignment operator to ImageContainerByITKImage (Pablo Hernandez,
    [#1336](https://github.com/DGtal-team/DGtal/pull/1336))
  - Fix compilation warning: const qualifier ignored in cast (Pablo Hernandez,
    [#1337](https://github.com/DGtal-team/DGtal/pull/1337))
  - Filter data passed to acos in order to avoid division by zero or an argument
    out of range. (Kacper Pluta, [#1359](https://github.com/DGtal-team/DGtal/pull/1359))

- *IO*
  - Improve ITKReader, testITKio and testITKReader (Boris Mansencal,
    [#1379](https://github.com/DGtal-team/DGtal/pull/1379))
    [#1394](https://github.com/DGtal-team/DGtal/pull/1394))
  - Fix wrong typedef for double case in ITKReader (Adrien Krähenbühl,
    [#1259](https://github.com/DGtal-team/DGtal/pull/1322))
  - Fix safeguard when using ImageMagick without cmake activation (David Coeurjolly,
    [#1344](https://github.com/DGtal-team/DGtal/pull/1344))
  - Fix Color::Green definition (David Coeurjolly,
    [#1385](https://github.com/DGtal-team/DGtal/pull/1385))
  - Fix Visual Studio ContourHelper tests.
    (Bertrand Kerautret, [#1386](https://github.com/DGtal-team/DGtal/pull/1386))

- *Geometry*
   - Fix a possible tangent vector flapping during L-MST3D and L-MST3DBy2D (Kacper Pluta,
   [#1339](https://github.com/DGtal-team/DGtal/pull/1339))
   - Fix a possible issue with data structures orderings in L-MST3D accumulation step (Kacper Pluta,
   [#1339](https://github.com/DGtal-team/DGtal/pull/1339))
   - Add missing API to StandardDSS6Computer i.e., isInDSS (Kacper Pluta,
   [#1339](https://github.com/DGtal-team/DGtal/pull/1339))

- *DEC package*
  - Adding missing headers in some files of DEC.
    (Roland Denis, [#1349](https://github.com/DGtal-team/DGtal/pull/1349))

- *Image*
  - Fix bug in ImageLinearCellEmbedder.
    (Jacques-Olivier Lachaud, [#1356](https://github.com/DGtal-team/DGtal/pull/1356))

- *Miscellaneous*
  - Fix Small bug in Integral Invariant Volume Estimator in 2D
    (Thomas Caissard, [#1316](https://github.com/DGtal-team/DGtal/pull/1316))
  - Change from private to public access of types Input and Output in SCellToPoint
    (Daniel Antunes, [#1346](https://github.com/DGtal-team/DGtal/pull/1346))
  - Correct small typo when compiling with DEBUG defined
    (Boris Mansencal, [#1401](https://github.com/DGtal-team/DGtal/pull/1401))

- *Math packages*
  - Fix possible division by zero in the MultiStatistics class.
    (Kacper Pluta, [#1358](https://github.com/DGtal-team/DGtal/pull/1358))


# DGtal 0.9.4.1

## Bug Fixes

- *Documentation*
  - Fixing path to Mathjax CDN in documentation (David Coeurjolly,
    [#1318](https://github.com/DGtal-team/DGtal/pull/1318))

# DGtal 0.9.4

## New Features / Critical Changes

- *Shapes*
  - Mesh Voxelizer using 6- or 26-separability templated
   (David Coeurjolly, Monir Hadji,
   [#1209](https://github.com/DGtal-team/DGtal/pull/1209))

- *Topology Package*
  - Adding the half-edge data structure to represent arbitrary
    two-dimensional combinatorial surfaces with or without boundary
    (Jacques-Olivier Lachaud
     [#1266](https://github.com/DGtal-team/DGtal/pull/1266))
  - Add VoxelComplex, an extension for CubicalComplex, implementing the Critical-Kernels
    framework, based on the work of M.Couprie and G.Bertrand on isthmus.
    (Pablo Hernandez, [#1147](https://github.com/DGtal-team/DGtal/pull/1147))

- *Shapes Package*
  - Adding classes and helpers to create triangulated surfaces and
    polygonal surfaces to convert them from/to mesh, as well as a conversion from digital
    surfaces to dual triangulated or polygonal surface (Jacques-Olivier
    Lachaud [#1266](https://github.com/DGtal-team/DGtal/pull/1266))

- *Geometry Package*
  - Laplace-Beltrami operators on digital surfaces. (Thomas Caissard,
    [#1303](https://github.com/DGtal-team/DGtal/pull/1303))



## Changes

- *Math package*
  - New SimpleMatrix constructor with a initializer_list argument
    (Nicolas Normand,
    [#1250](https://github.com/DGtal-team/DGtal/pull/1250))

- *IO*
  - New simple way to extend the QGLViewer-based Viewer3D interface,
    for instance to add callbacks to key or mouse events, or to modify
    what is drawn on the window.
    (Jacques-Olivier Lachaud, [#1259](https://github.com/DGtal-team/DGtal/pull/1259))
  - TableReader can now read all elements contained in each line of a file
    with the new method getLinesElementsFromFile().
    (Bertrand Kerautret,
    [#1260](https://github.com/DGtal-team/DGtal/pull/1260))
  - New ImageMagick writer to export images to PNG or JPG formats for
    instance.  (David Coeurjolly,
    [#1304](https://github.com/DGtal-team/DGtal/pull/1304))
  - SimpleDistanceColorMap new colormap to easily display distance maps.
    (David Coeurjolly, [#1302](https://github.com/DGtal-team/DGtal/pull/1302))
  - Fix in MagicReader allowing to load colored images. (David
    Coeurjolly, [#1305](https://github.com/DGtal-team/DGtal/pull/1305))
  - Include New ImageMagick writer in GenericWriter.  (Bertrand Kerautret,
    [#1306](https://github.com/DGtal-team/DGtal/pull/1306))

## Bug Fixes

- *Build*
  - Fix compilation by using DGtal from swift wrapping (Bertrand Kerautret,
    [#1309](https://github.com/DGtal-team/DGtal/pull/1309))
  - Fix C++11 cmake flags and cmake >3.1 is now required (David Coeurjolly,
    Pablo H Cerdan, [#1290](https://github.com/DGtal-team/DGtal/pull/1290))
  - Fix HDF5 link missing in compilation (Bertrand Kerautret,
     [#1301](https://github.com/DGtal-team/DGtal/pull/1301))
  - Fix compilation with QGLViewer (2.7.x) and Qt5 (Boris Mansencal,
     [#1300](https://github.com/DGtal-team/DGtal/pull/1300))

- *Shapes Package*
  - Fix ImplicitPolynomial3Shape and TrueDigitalSurfaceLocalEstimator.
    Improves projection operator on implicit surface and curvature
    computations. (Jacques-Olivier Lachaud,
    [#1279](https://github.com/DGtal-team/DGtal/pull/1279))

- *Configuration/General*
  - Upgrading the benchmarks to match with the new google-benchmark API
   (David Coeurjolly,
     [#1244]((https://github.com/DGtal-team/DGtal/pull/1244))
  - The documentation mainpage now refers to the DGtalTools documentation
    (David Coeurjolly,
    [#1249]((https://github.com/DGtal-team/DGtal/pull/1249))
  - Fix ITK related try_compile command to work for non-default locations.
    (Pablo Hernandez,
    [#1286]((https://github.com/DGtal-team/DGtal/pull/1286))

- *IO*
  - Fix for compilation with 2.7.0 QGLViewer version.
   (Bertrand Kerautret, [#1280](https://github.com/DGtal-team/DGtal/pull/1280))
  - Fix on the ITK reader when used with a functor which is not able to
    handle 32/16 bits images. Also includes a new testITKReader and ITK tests in
    GenericReader.
    (Bertrand Kerautret, [#1255](https://github.com/DGtal-team/DGtal/pull/1255))
  - Viewer3D: fix bad light source move according X/Y mouse move and new Key_Z to
    move away/closer the light source.
    (Bertrand Kerautret, [#1262](https://github.com/DGtal-team/DGtal/pull/1262))
  - Fix ImageContainerByITKImage, fill the itk image buffer with 0 when using the
    domain constructor.
    (Pablo Hernandez, [#1307](https://github.com/DGtal-team/DGtal/pull/1307))

- *Kernel Package*
  - Fix testBasicPointFunctor. (Bertrand Kerautret
    [#1245](https://github.com/DGtal-team/DGtal/pull/1245))

- *Arithmetic Package*
 - Fix SternBrocot and variants static instanciations. (Jacques-Olivier Lachaud
   [#1293](https://github.com/DGtal-team/DGtal/pull/1293))

- *Topology Package*
  - Fix invalid KhalimskyCell coordinates in ctopo-fillContours.cpp example.
    (Roland Denis, [#1296](https://github.com/DGtal-team/DGtal/pull/1296))

- *Documentation*
  - Add import with functors in GenericReader in the main default reader.
    (mainly motivated to show documentation of specialized version of
    importWithValueFunctor and importWithColorFunctor). The tiff format
    was also added to the generic readers when ITK is present (Bertrand
    Kerautret [1251](https://github.com/DGtal-team/DGtal/pull/1245))
  - Fix exampleArithDSS3d compilation (which was not activated).
    (Bertrand Kerautret
    [#1254](https://github.com/DGtal-team/DGtal/pull/1254))

- *DEC*
  - Fix dependencies flags for DEC examples.
    (Jean-David Génevaux, [#1310](https://github.com/DGtal-team/DGtal/pull/1310))

# DGtal 0.9.3

## New Features / Critical Changes

- *Configuration/General*
  - The project has a now a unique compiled library: DGtal. The DGtalIO
   target has been removed. (David Coeurjolly,
   [#1226](https://github.com/DGtal-team/DGtal/pull/1226))
  - New mandatory dependency for DGtal: zlib must be installed in the system.
   (David Coeurjolly, [#1228](https://github.com/DGtal-team/DGtal/pull/1228))
  - Remove cpp11 deprecated usage of std::binder1st and std::binder2nd
    --generates error with c++17 flag. (Pablo Hernandez,
    [#1287](https://github.com/DGtal-team/DGtal/pull/1287))
  - Remove cpp11 deprecated usage of std::unary_function and
    std::binary_function --generates error with c++17 flag.
   (Pablo Hernandez, [#1291](https://github.com/DGtal-team/DGtal/pull/1291))

- *Topology Package*
  -  Implementation of ParDirCollapse with CollapseSurface and CollapseIsthmus.
    (Mohamad ONAYSSI, Bibiana MARTINEZ, Mohamed MELLOULI, Kacper PLUTA,
    [#1199](https://github.com/DGtal-team/DGtal/pull/1199))

- *Geometry Package*
  - VoronoiMap, PowerMap, (Reverse)DistanceTransformation and ReducedMedialAxis
   now work on toric domains (with per-dimension periodicity specification).
   (David Coeurjolly, Roland Denis,
   [#1206](https://github.com/DGtal-team/DGtal/pull/1206))

- *IO*
  - New version (3) for the VOL file format that allows (zlib) compressed volumetric
   data. VolReady and VolWriter can still manage Version 2 Vols.
   (David Coeurjolly, [#1228](https://github.com/DGtal-team/DGtal/pull/1228))

## Changes

- *Configuration/General*
  - Continuous integration Travis bots are now based on ubunutu/trusty containers.
   (David Coeurjolly, [#1227](https://github.com/DGtal-team/DGtal/pull/1208))
  - Set flag -std=c++11 only if needed. Modern compilers set compatible flags
   by default (gnu++14, etc). (Pablo H Cerdan,
   [#1222](https://github.com/DGtal-team/DGtal/pull/1222))

- *Documentation*
   - All the example descriptions are now in their the examples file (instead in
    dox files).
    (Bertrand Kerautret, [#1240](https://github.com/DGtal-team/DGtal/pull/1240))

## Bug Fixes

- *Configuration/General*
  - Fixing errors and warnings raised by g++ 4.7.x.
   (Roland Denis, [#1202](https://github.com/DGtal-team/DGtal/pull/1202))
  - Explicit M_PI definition if needed.
   (David Coeurjolly, [#1208](https://github.com/DGtal-team/DGtal/pull/1208))
  - Continuous integration Travis bots are now based on ubunutu/trusty containers.
   (David Coeurjolly, [#1227](https://github.com/DGtal-team/DGtal/pull/1208))
  - Fix usage of DESTDIR at install time for linux packagers.
   (Pablo Hernandez, [#1235](https://github.com/DGtal-team/DGtal/pull/1235))
  - Fix, let CMake handle DESTDIR instead of manual manipulation.
   (Pablo Hernandez, [#1238](https://github.com/DGtal-team/DGtal/pull/1238))

- *Geometry Package*
  - ArithDSSIterator: fix missing postfix ++.
   (I. Sivignon, [#1187](https://github.com/DGtal-team/DGtal/pull/1187))
  - ContourHelper: add a method to transform a contour into a 8 connected path.
   (B. Kerautret, [#1127](https://github.com/DGtal-team/DGtal/pull/1127))

- *IO Package*
  - Missing TContainer template parameter for overloaded functions/methods that
   rely on PointVector.
   (Roland Denis, [#1232](https://github.com/DGtal-team/DGtal/pull/1232))
  - Viewer3D: fix bad rendering when changing the scale.
   (Bertrand Kerautret, [#1217](https://github.com/DGtal-team/DGtal/pull/1217))

- *Documentation*
  - Fixing various BibTeX references.
   (Bertrand Kerautret, [##1237](https://github.com/DGtal-team/DGtal/pull/1237))

# DGtal 0.9.2

## New Features / Critical Changes

- *Documentation*
  - Fixing all doxygen warnings.
   (Roland Denis, [#1182](https://github.com/DGtal-team/DGtal/pull/1182))
  - New "@seeDGtalTools" doxygen command to cite a DGtalTools tool in
   DGtal documentation (David Coeurjolly,
   [#1179](https://github.com/DGtal-team/DGtal/pull/1179))

- *Geometry Package*
  - New robust normal vector estimator using spherical accumulators and statistical
   voting (Boulc'h & Marlet, SGP 2012).
   (David Coeurjolly, [#1149](https://github.com/DGtal-team/DGtal/pull/1149))

- *Math Package*
  - New RealFFT class for in-place real-complex Fast Fourier Transform using
   fftw3 library.
   (Roland Denis, [#1185](https://github.com/DGtal-team/DGtal/pull/1185))

- *Topology Package*
  - Adding periodic closure for KhalimskySpaceND and per-dimension closure
   specification.
   (Roland Denis, [#1086](https://github.com/DGtal-team/DGtal/pull/1086))
  - Adding CPreCellularGridSpaceND concept and KhalimskyPreSpaceND model
   to manipulate unbounded Khalimsky space and cells.
   KhalimskySpaceND now checks that all given cells are within the bounds.
   (Roland Denis, [#1086](https://github.com/DGtal-team/DGtal/pull/1086))

## Changes
- *Configuration/General*
  - Travis Continuous integration will check that doxygen raises no warnings
   and that the documented file names are valid.
   (David Coeurjolly, Roland Denis,
        [#1182](https://github.com/DGtal-team/DGtal/pull/1182))
  - Cleaning remaining preprocessor directives related to C++11 features.
   (Roland Denis, [#1141](https://github.com/DGtal-team/DGtal/pull/1141))
  - Travis Continuous integration will check that DGtalTools still compiles with
   changes in new pull-requests. (David Coeurjolly,
   [#1133](https://github.com/DGtal-team/DGtal/pull/1133))
  - Add cmake configuration file NeighborhoodTablesConfig to
   decompress and install look up tables. (Pablo Hernandez-Cerdan,
   [#1155](https://github.com/DGtal-team/DGtal/pull/1155))
  - Documentation graphs are now in SVG instead of PNG. (David Coeurjolly,
   [#1192](https://github.com/DGtal-team/DGtal/pull/1192))
  - Check and add all DGtal examples in the Examples listing section.
   (Bertrand Kerautret,[#1166](https://github.com/DGtal-team/DGtal/pull/1166))))

- *Base Package*
  - Alias and ConstAlias now raise compilation error when using invalid
   constructor, like from a rvalue reference. Adding ConstAlias in many classes
   that need it.
   (Roland Denis, [#1140](https://github.com/DGtal-team/DGtal/pull/1140))
   (With ITK related compilation fix, Bertrand Kerautret
   [#1153](https://github.com/DGtal-team/DGtal/pull/1153))
  - Moving all base concepts into namespace concepts. Update doc and
   concepts graphs accordingly. (Jacques-Olivier Lachaud, [#1164]
   (https://github.com/DGtal-team/DGtal/pull/1164))

- *IO Package*
  - Viewer3D: improvement of the viewer state record by saving the rendering
   mode. A new setter was also added to desable/enable double face rendering.
   (Bertrand Kerautret [#1166](https://github.com/DGtal-team/DGtal/pull/1162))
  - Viewer3D: add a mode to display ball primitive with OpenGL point instead of
   quadrangulated mesh.
   (Bertrand Kerautret [#1162](https://github.com/DGtal-team/DGtal/pull/1162))
  - Viewer3D: add a new mode to have the light source position defined from the
   camera (default) or from the scene coordinate system (key P to change
   position mode). A new lambertian rendering mode was added.
   (Bertrand Kerautret [#1149](https://github.com/DGtal-team/DGtal/pull/1149))
  - Add the possibility to interact in QGLViewer Viewer3D class with the voxel
   primitive (was limited to surfel). As with surfel, the user may assign integer
   identifiers (OpenGL names) to voxel and callback functions, which are called
   when voxel are selected. The selected elements are now highlighted.
   (Bertrand Kerautret, [#1146](https://github.com/DGtal-team/DGtal/pull/1146))

- *Topology Package*
  - Add pre-calculated look up tables to speed up Object::isSimple calculations.
   (Pablo Hernandez-Cerdan, [#1155](https://github.com/DGtal-team/DGtal/pull/1155))

## Bug Fixes
- *Configuration/General*
  - Simplification of the windows build instructions. (David
   Coeurjolly, [#1160](https://github.com/DGtal-team/DGtal/pull/1160))
  - Various fixes in the documentation (e.g. links to concepts
   pages). (David Coeurjolly,
   [#1161](https://github.com/DGtal-team/DGtal/pull/1161))
  - Fixing issues raised on some algorithms when changing Euclidean ring
   for SpaceND and KhalimskySpaceND. (Jérémy Levallois,
   [#1163](https://github.com/DGtal-team/DGtal/pull/1163))
  - Moving last concepts to concepts:: namespace. (David Coeurjolly,
   [#1193](https://github.com/DGtal-team/DGtal/pull/1193))

- *DEC Package*
  - Fix compatibility with eigen 3.2.8 by changing default index type for sparse matrix.
   (Pierre Gueth, [#1197](https://github.com/DGtal-team/DGtal/pull/1197))
  - Fixing warnings in DiscreteExteriorCalculus and DiscreteExteriorCalculusFactory.
   (Roland Denis, [#1139](https://github.com/DGtal-team/DGtal/pull/1139))

- *Geometry Package*
  - VoronoiCovarianceMeasure: fix dimension-specific code.
   (Roland Denis, [#1145](https://github.com/DGtal-team/DGtal/pull/1145))
  - AlphaThickSegmentComputer: fix segment display errors which could appear
   when displaying a small segment. Fix a non initialized attribute with
   some improvements on bounding box computation with orientation check.
   (B. Kerautret, [#1123](https://github.com/DGtal-team/DGtal/pull/1123))
  - Frechet Shortcut: fix implicit rounding.
   (I. Sivignon, [#1180](https://github.com/DGtal-team/DGtal/pull/1180))

- *Image Package*
  - Fixing issue [#779](https://github.com/DGtal-team/DGtal/issues/779) by
   storing domain with smart pointer in ImageContainerBySTLMap.
   (Roland Denis [#1151](https://github.com/DGtal-team/DGtal/pull/1151))

- *IO Package*
  - Display3D: Fix embedder usage when using default constructor in Debug mode.
   (Roland Denis [#1143](https://github.com/DGtal-team/DGtal/pull/1143))
  - Viewer3D: Fix a problem when the show() method was called at the end of the
   main program (the list creation was not called).
   (Bertrand Kerautret [#1138](https://github.com/DGtal-team/DGtal/pull/1138))
  - Viewer3D: add three new modes for shape rendering (default, metallic and
   plastic). The rendering can be changed by using the key M. The user can
   also choose its own rendering with some setter/getter on the opengl
   lightning/properties. (B. Kerautret,
   [#1128](https://github.com/DGtal-team/DGtal/pull/1128))
  - readers: fix a vol/pgm/raw reading bug occurring on Windows 10 due to the
   different interpretations of end of line \r\n on Window versus \n on
   unix/mac. Changing reading mode with binary mode instead text mode fix
   the issue. (Bertrand Kerautret
   [#1130](https://github.com/DGtal-team/DGtal/pull/1130))
  - Fixing issue [#899](https://github.com/DGtal-team/DGtal/issues/899) in
   all color maps, (David Coeurjolly, Bertrand Kerautret
   [#1134](https://github.com/DGtal-team/DGtal/pull/1134))
  -  GenericReader: include longvol reader in GenericReader for 64 bit images.
   Update the test for 64 bit longvol. (Bertrand Kerautret
   [#1135](https://github.com/DGtal-team/DGtal/pull/1135))
  - Fix the extension removal in Obj filename export in Board3D. (David
   Coeurjolly,[#1154](https://github.com/DGtal-team/DGtal/pull/1154)))
  - Fix issue when drawing DSS with both points and bounding box. (David
   Coeurjolly,[#1186](https://github.com/DGtal-team/DGtal/pull/1186)))

- *Topology Package*
   - Fix wrong starting point for surface tracking in example code
    frontierAndBoundary.cpp.
    (Roland Denis, [#1144](https://github.com/DGtal-team/DGtal/pull/1144))
   - Fix interior/exterior fill methods of topology/helpers/Surfaces class which
    was wrong on 3d and on closed Khalimsky space.
    (Bertrand Kerautret, [#1156](https://github.com/DGtal-team/DGtal/pull/1156))
   - Fix issue [#1168]
    (https://github.com/DGtal-team/DGtal/issues/1168), related to bad
    linear interpolation for binary volume data in
    volMarchingCubes.cpp (Jacques-Olivier Lachaud,
    [#1169](https://github.com/DGtal-team/DGtal/pull/1169))

- *Shape Package*
   - Fix a tubular mesh construction problem (missing faces) which appears
    when the center line is oriented in a main axis direction (in
    createTubularMesh()). Also improves and fixes the face construction.
    (Bertrand Kerautret, [#1157](https://github.com/DGtal-team/DGtal/pull/1157))

# DGtal 0.9.1

## New Features / Critical Changes

- *Configuration/General*
  - A CONTRIBUTING.md file has been added to describe how to contribute
   to the library. (David Coeurjolly,
   [#1112](https://github.com/DGtal-team/DGtal/pull/1112))
  - DGtal requires now to have a C++11 enabled compiler (gcc>4.6,
   clang>2.9, VS14, ...).  This allows us to use new C++11 features in
   DGtal core and to have more generic and reliable code. (David
   Coeurjolly, [#1080](https://github.com/DGtal-team/DGtal/pull/1080))
  - DGtal core now compiles on Microsoft Windows, Visual Studio (only
   VS14 or above). Many issues have been fixed for compatibility with
   'cl' compiler. (David Coeurjolly, Jérémy Levallois,
   [#1074](https://github.com/DGtal-team/DGtal/pull/1074))
  - DGtal with QGLViewer option activated now compiles on Microsoft Windows,
   Visual Studio (only VS14 or above). (Bertrand Kerautret,
   [#1106](https://github.com/DGtal-team/DGtal/pull/1106))

- *Base Package*
  - Traits class for containers in order to probe their category at
   compile time.  (Jacques-Olivier Lachaud,
   [#1079](https://github.com/DGtal-team/DGtal/pull/1079))
  - Generic set operations for arbitrary containers. You may use
   overloaded operators like &, |,  -, ^ on arbitrary containers (list,
   vector, unordered_set, map, etc).  (Jacques-Olivier Lachaud,
   [#1079](https://github.com/DGtal-team/DGtal/pull/1079))

- *Geometry Package*
  - Hull2DHelpers: implementation of the rotating caliper algorithm to compute
   the width (vertical/horizontal or Euclidean) of a convex hull.
   (Bertrand Kerautret, [#1052](https://github.com/DGtal-team/DGtal/pull/1052))
  - MelkmanConvexHull: new reverse method to allow point insertions and convex
   hull computation on both side of a point sequence.
   (Bertrand Kerautret, [#1073](https://github.com/DGtal-team/DGtal/pull/1073))
  - LogScaleProfile: new class to represent a (multi)scale profile e.g. a sequence
   of statistics on digital lengths parameterized by a grid resolution.
   (Backport of the ScaleProfile class of
   [ImaGene](https://gforge.liris.cnrs.fr/projects/imagene) ).
   (Bertrand Kerautret, Jacques-Olivier Lachaud
   [#1075](https://github.com/DGtal-team/DGtal/pull/1075))
  - IteratorCompletion provides iterators and ranges access from a basic set of methods.
   (Roland Denis, [#1029](https://github.com/DGtal-team/DGtal/pull/1029))

- *Image Package*
  - ArrayImageAdapter adds a read-write image adapter from any random-access iterator,
   e.g. from a C-array.
   (Roland Denis, [#1029](https://github.com/DGtal-team/DGtal/pull/1029))

- *Math Package*
  - MultiStatistics: new class to compute different statistics (like
   mean variance, median) on multiple variables.  (Backport of the
   Statistics class of
   [ImaGene](https://gforge.liris.cnrs.fr/projects/imagene) ).
   (Bertrand Kerautret, Jacques-Olivier Lachaud
   [#1076](https://github.com/DGtal-team/DGtal/pull/1076))

- *Topology Package*
  - New class CubicalComplex and functions associated to
   it. Arbitrary cubical complexes can be represented, displayed and
   multiple operations are defined onto them: incidence, closing,
   opening, closure, star, link, interior, boundary, set operations
   and relations, as a collapse operation.
   (Jacques-Olivier Lachaud, [#1079](https://github.com/DGtal-team/DGtal/pull/1079))


## Changes
- *Configuration*
  - Types and classes in helper namespaces ```Z2i``` and ```Z3i``` for
   ```StdDefs.h``` header (2D and 3D digital geometry with
   computations on 32bit integers) are now explicitly instanciated in
   the compiled library. This reduces compilation time when such types
   are used. (David Coeurjolly,
   [#1117](https://github.com/DGtal-team/DGtal/pull/1117))

- *DEC Package*
  - DiscreteExteriorCalculus holds both primal and dual sizes of each cell.
   Subsequent changes have been made to insertSCell.
   (Pierre Gueth [#1082](https://github.com/DGtal-team/DGtal/pull/1082))
  - Convenient static members for KForm :
   KForm::ones(), KForm::zeros() and KForm::dirac(KSpace::Cell).
   (Pierre Gueth [#1082](https://github.com/DGtal-team/DGtal/pull/1082))
- *Base Package*
  - Enabling circulators in SimpleRandomAccessRangeFromPoint.
   (Roland Denis, [#1060](https://github.com/DGtal-team/DGtal/pull/1060))

- *Base*
  - Deprecated OldAlias, OldClone, OldConstAlias have been removed. (David
   Coeurjolly, [#1074](https://github.com/DGtal-team/DGtal/pull/1074))

- *IO*
  - By default, closing a Viewer3D does not save automatically the viewer
   state anymore (in a .qglviewer.xml file). The automatic save can be
   activated by a flag (myAutoSaveState). (Bertrand Kerautret
    [#1088](https://github.com/DGtal-team/DGtal/pull/1088))
  - In the Viewer3D, the light source position is now saved in the
    QGLViewer state file (.qglviewer.xml). (Bertrand Kerautret
    [#1087](https://github.com/DGtal-team/DGtal/pull/1087))
  - Minor improvements of default settings in Viewer3D. (David
   Coeurjolly, [#1066](https://github.com/DGtal-team/DGtal/pull/1066))
  - change the chronological order to display primitives (in the draw
   function) in order to see the cube primitive through the
   transparency of the ball primitives. (Bertrand Kerautret,
   [#1081](https://github.com/DGtal-team/DGtal/pull/1081))
  - New possibility to move the light source direction using the mouse move
   in Viewer3D (with the key SHIFT+CTRL (SHIFT+CMD on mac)). The light source
   direction is now defined according the main coordinate system (no more from
   the camera center).
   (Bertrand Kerautret [#1070](https://github.com/DGtal-team/DGtal/pull/1070))
  - Adding raw I/O capabilities for non integral types and signed integers.
   (Roland Denis [#1084](https://github.com/DGtal-team/DGtal/pull/1084))

- *Shapes Package*
  - New methods to remove faces from a Mesh  or to obtain the barycenter of a
   face.
   (Bertrand Kerautret [#1091](https://github.com/DGtal-team/DGtal/pull/1091))

## Bug Fixes

- *Configuration/General*
  - catch unit test framework upgraded to the develop version. (David
 Coeurjolly, [#1055](https://github.com/DGtal-team/DGtal/pull/1055))
  - Fixing boost include path issue when building tools using DGtal and
   its cmake DGtalConfig.cmake. (David Coeurjolly,
   [#1059](https://github.com/DGtal-team/DGtal/pull/1059))
  - Fixing parenthese warnings in Catch. Waiting for an official fix.
   (Roland Denis, [#1069](https://github.com/DGtal-team/DGtal/pull/1069))
  - Fix constness in selfDisplay and operator<<.  (Pierre Gueth
   [#1082](https://github.com/DGtal-team/DGtal/pull/1082))
  - DGtal cmake configuration scripts are now installed in the
   ```${PREFIX_PATH}/lib/DGtal/``` folder on linux systems (when
   running ```make install``` command). The documentation is copied to
   the folder ```${PREFIX_PATH}/share/DGtal/html/```. This fixes issue
   [#1095](https://github.com/DGtal-team/DGtal/issues/1095). (David
   Coeurjolly,
   [#1103](https://github.com/DGtal-team/DGtal/issues/1103))
  - Fix for swapped coordinates in TangentFromDSS2DFunctor. (Kacper
   Pluta,
   [#1083](https://github.com/DGtal-team/DGtal/issues/1083))
  - Update of the README.md page. (David Coeurjolly,
   [#1109](https://github.com/DGtal-team/DGtal/issues/1109))

- *Base Package*
  - Fix wrong initialization of reverse iterators in
   SimpleRandomAccess(Const)RangeFromPoint.  (Roland Denis,
   [#1060](https://github.com/DGtal-team/DGtal/pull/1060))

- *Geometry Package*
  - Fix pseudo-random number generator in KanungoNoise (David
   Coeurjolly,
   [#1078](https://github.com/DGtal-team/DGtal/pull/1078))

- *IO Package*
  - Fix line export in Board3D.
   (Bertrand Kerautret [##1119](https://github.com/DGtal-team/DGtal/pull/1119))
  - Fix viewer tests including qt4 headers even with configuring WITH_QT5=ON.
   (Pablo Hernandez-Cerdan, [#1100](https://github.com/DGtal-team/DGtal/pull/1100))
  - Fix Viewer3D axis display when they are included in a transparent element.
   (issue #873)
   (Bertrand Kerautret [##1108](https://github.com/DGtal-team/DGtal/pull/1108)))


# DGtal 0.9

## New Features / Critical Changes
- *Geometry Package*

- New segment computer allowing the recognition of thick digital segments,
  adapted to noisy contours (from a given thickness parameter). The current
  implementation (mainly a backport from imagene) is a model of
  CForwardSegmentComputer with a ParallelStrip primitive. This primitive is
  similar to the blurred segment of [Debled-Rennesson etal 2005] with isothetic
  thickness. It is also an implementation of the alpha-thick segment of Alexandre
  Faure and Fabien Feschet.
  (Bertrand Kerautret,  [#963](https://github.com/DGtal-team/DGtal/pull/963))


- *Configuration/General*
  - Continuous integration enabled on both linux and macosx
   systems. Furthermore, the nightly build documentation is
   automatically deployed.  (David Coeurjolly,
   [#955](https://github.com/DGtal-team/DGtal/pull/955))
  - New unit test framework based on
   [catch](https://github.com/philsquared/Catch). Catch allows to
   design quick and efficient unit tests with nice trace
   outputs. (David Coeurjolly,
   [#1019](https://github.com/DGtal-team/DGtal/pull/1019))
  - Documentation added for Catch. (David Coeurjolly,
   [#1042](https://github.com/DGtal-team/DGtal/pull/1042))


- *Kernel*
  - New template class DigitalSetlByAssociativeContainer allows to
   define digital sets from any associative container of the STL. For
   instance, using std::unordered_set (c++11) or boost::unordered_set (hash
   function based containers), speed-up up to 40% can be measured when
   processing digital sets. (David Coeurjolly,
   [#1023](https://github.com/DGtal-team/DGtal/pull/1023)
  - By default, Z2i::DigitalSet, Z3i::DigitalSet and digital set from
   DigitalSetSelector use the new hash function based
   container. (David Coeurjolly,
   [#1023](https://github.com/DGtal-team/DGtal/pull/1023)
  - Specializations of std::hash (c++11) and boost::hash to define a hash
   functions on DGtal points. (David Coeurjolly,
   [#1023](https://github.com/DGtal-team/DGtal/pull/1023)

## Changes

- *DEC Package*
  - Coherent signed cells support allows lower dimension manifold embedding.
   (Pierre Gueth [#977](https://github.com/DGtal-team/DGtal/pull/977))
  - OppositeDuality struct allows generic hodge and laplace definition.
   (Pierre Gueth [#977](https://github.com/DGtal-team/DGtal/pull/977))
  - Easy k-form and vector field transversal using .length() and .getSCell().
   (Pierre Gueth [#977](https://github.com/DGtal-team/DGtal/pull/977))
  - Unified operators interface :
   .hodge<order, duality>() replace primalHodge<order>() and dualHodge<order>(),
   .laplace<duality>() replace primalLaplace() and dualLaplace().
   (Pierre Gueth [#977](https://github.com/DGtal-team/DGtal/pull/977))
  - New antiderivative<order, duality>() operator.
   (Pierre Gueth [#977](https://github.com/DGtal-team/DGtal/pull/977))
  - New flatDirectional<duality, direction>() and sharpDirectional<duality,
   direction>() operators defined as flat(vector_field_along_direction) and
   sharp(1-form).extractZeroForm(direction). (Pierre Gueth
   [#977](https://github.com/DGtal-team/DGtal/pull/977))
  - DiscreteExteriorCalculus<dim_embedded, dim_ambient, Backend>
   takes 2 dimension template parameters for embedding
   manifold in ambient euclidean space.
   (Pierre Gueth [#977](https://github.com/DGtal-team/DGtal/pull/977))
  - Basic openmp support for derivative computation.
   (Pierre Gueth [#977](https://github.com/DGtal-team/DGtal/pull/977))
  - New propagation example and extended embedding tests.
   (Pierre Gueth [#977](https://github.com/DGtal-team/DGtal/pull/977))
  - Improved operator generation using new CSparseMatrix concepts.
   (Pierre Gueth [#1007](https://github.com/DGtal-team/DGtal/pull/1007))
  - DEC constructors are replaced by static factory functions:
   DiscreteExteriorCalculusFactory::createFromDigitalSet and
   DiscreteExteriorCalculusFactory::createFromNSCells.
   (Pierre Gueth [#1008](https://github.com/DGtal-team/DGtal/pull/1008))
  - Mutable iterator on DiscreteExteriorCalculus.
   (Pierre Gueth [#1008](https://github.com/DGtal-team/DGtal/pull/1008))
  - Unary minus operators for k-forms, vector fields and linear operators.
   (Pierre Gueth [#1020](https://github.com/DGtal-team/DGtal/pull/1020))
  - Introduction of .updateIndexes() that needs to be called after any
   call to .insertSCell() or .eraseCell().
   (Pierre Gueth [#1020](https://github.com/DGtal-team/DGtal/pull/1020))
  - Transpose of linear operators.
   (Pierre Gueth [#1020](https://github.com/DGtal-team/DGtal/pull/1020))
  - Intensity operator on vector fields.
   (Pierre Gueth [#1020](https://github.com/DGtal-team/DGtal/pull/1020))
  - Reorder operators to remap indexes.
   (Pierre Gueth [#1020](https://github.com/DGtal-team/DGtal/pull/1020))

- *Geometry Package*
  - New EstimatorCache class to cache quantities estimated by a
   surfel local estimator. (David Coeurjolly,
   [#927](https://github.com/DGtal-team/DGtal/pull/927))
  - New digital surface local estimator that computes a sphere
  fitting. It requires to have the Patate library installed (and
  WITH_PATATE=true): http://patate.gforge.inria.fr/html/. See
  SphereFittingEstimator (David Coeurjolly,
  [#929](https://github.com/DGtal-team/DGtal/pull/929))
  - Algorithm to compute the union of two DSSs in logarithmic time
    (Isabelle Sivignon,
    [#949](https://github.com/DGtal-team/DGtal/pull/949))
  - InexactPredicateLpSeparableMetric class is now templated by an
   EuclideanRing type. (David Coeurjolly,
   [#1017](https://github.com/DGtal-team/DGtal/pull/1017))
  - Main example files of geometry/curves are introduced in the list of examples
   and briefly described.
   (Tristan Roussillon, [#1026](https://github.com/DGtal-team/DGtal/pull/1026))
  - New algorithms to compute the convex hull of planar point sets.
   (Tristan Roussillon, [#1028](https://github.com/DGtal-team/DGtal/pull/1028))
  - Lambda maximal segment tangent direction estimator 2D/3D: LambdaMST2D, LambdaMST3D.
   A fast tangent direction estimator which uses maximal digital straight segments.
   (Kacper Pluta, [#1021](https://github.com/DGtal-team/DGtal/pull/1021))
  - Segmentation of 3D digital curves by a combination of the segmentations of its 2D
   projections onto 2D base planes: XY, XZ, YZ. Notice that, only valid projections
   are used. By valid one understands that there are no two 3D points which are projected
   onto the same 2D point. A segment is computed as long as is extendable and at least
   two projections are valid.
 : NaiveDSS3DComputer.
   (Kacper Pluta, [#1021](https://github.com/DGtal-team/DGtal/pull/1021))

- *Math Package*
  - Utilities added (OrderedLinearRegression) to perform sequential
   linear model estimation of scalar data. (David Coeurjolly, Jérémy
   Levallois [#935](https://github.com/DGtal-team/DGtal/pull/935),
   backport from imagene)
  - New linear algebra concepts: CDenseVector, CDenseMatrix, CSparseMatrix.
   (Pierre Gueth [#1007](https://github.com/DGtal-team/DGtal/pull/1007))

- *Image Package*
  - Adding copy between images of different types. (Roland Denis [#1001]
   (https://github.com/DGtal-team/DGtal/pull/1001))

- *IO Package*
  - Fix RawWriter and RawReader. Added templated generic RawReader::importRaw
   and RawWriter::exportRaw.
   (Pierre Gueth [#1010](https://github.com/DGtal-team/DGtal/pull/1010))
  - New 2D DEC board style with orientated cells.
   (Pierre Gueth [#977](https://github.com/DGtal-team/DGtal/pull/977))
  - Limited interaction added to QGLViewer Viewer3D class. The user
   may assign integer identifiers (OpenGL names) to surfels and
   callback functions, which are called when surfels are
   selected. (Jacques-Olivier Lachaud
   [#942](https://github.com/DGtal-team/DGtal/pull/942))
  - Balls can be exported to OBJ in Board3D and ball resolution can now
   be specified in Viewer3D and Board3D (David Coeurjolly,
   [#945](https://github.com/DGtal-team/DGtal/pull/945))
  - Viewer3d cleanings with better organisation through the
   separation of all code generating the GL lists. (Bertrand Kerautret)
  ([#945](https://github.com/DGtal-team/DGtal/pull/945))
  - Operators added to perform computations on Color objects (addition,
   substraction scaling...). Color is now CopyConstructible and
   Assignable (David Coeurjolly
   [#940](https://github.com/DGtal-team/DGtal/pull/940))
  - Improvement of memory footprint of DGtal::Color (David Coeurjolly,
   [#961](https://github.com/DGtal-team/DGtal/pull/961))
  - New colormap adapter to add ticks/iso-contours (regularly spaced or
   specified by the user) to a given colormap. (David Coeurjolly,
   [#987](https://github.com/DGtal-team/DGtal/pull/987))
  - New flag (-DWITH_QT5) enables QT5 support in libqglviewer. (Nicolas
   Aubry, [#983](https://github.com/DGtal-team/DGtal/pull/983))
  - Board2D now supports quadratic Bezier curve drawing. (Tristan Roussillon,
   [#1002](https://github.com/DGtal-team/DGtal/pull/1002))
  - MeshWriter class can now export OBJ file including colors.
   (Bertrand Kerautret, [#1016](https://github.com/DGtal-team/DGtal/pull/1016))
  - Viewer3D: Shift-L / L key binding added to save and restore camera settings.
   (Bertrand Kerautret, [#1024](https://github.com/DGtal-team/DGtal/pull/1024))
  - Viewer3D:  change the chronological order to diplay primitives (in the draw
   function) in order to see see textured image primitives through the
   transparency of other 3D primitives. (Bertrand Kerautret,
   [#1041](https://github.com/DGtal-team/DGtal/pull/1041))


- *Kernel Package*
- HyperRectDomain can now be empty (lowerBound == upperBound + diagonal(1)).
    Warning about the use of lexicographical order in comparison operators of
    PointVector. (Roland Denis,
    [#996](https://github.com/DGtal-team/DGtal/pull/996))
   - Adds generic linearization (point to index) and reverse process (index to
    point), specialized for HyperRectDomain. (Roland Denis,
    [#1039](https://github.com/DGtal-team/DGtal/pull/1039))
  - HyperRectDomain can now be empty (lowerBound == upperBound +
    diagonal(1)). Warning about the use of lexicographical order in
    comparison operators of PointVector. (Roland Denis,
    [#996](https://github.com/DGtal-team/DGtal/pull/

- *Shapes Package*
  - Adds a vertex Iterator in the Mesh class in addition to the
   ConstIterator and adds a new method to change the color of a
   specific face. (Bertrand Kerautret,
   [#937](https://github.com/DGtal-team/DGtal/pull/937))
  - New methods to generate basic 3D tubular meshes and height
   fields. New mesh module documentation added. (Bertrand Kerautret,
   [#969](https://github.com/DGtal-team/DGtal/pull/969))
  - Refactoring of CSG operations on Euclidean / Digital shapes to easily
   combine several operations.
   EuclideanShapesUnion, EuclideanShapesIntersection and
   EuclideanShapesMinus are now deprecated. Use EuclideanShapesCSG
   instead.
   DigitalShapesUnion, DigitalShapesIntersection and
   DigitalShapesMinus are now deprecated. Use DigitalShapesCSG
   instead. (Jérémy Levallois
   [#962](https://github.com/DGtal-team/DGtal/pull/962))
  - Add various methods in the Mesh class to get the bounding box, to
   change the mesh scale or to subdivide triangular faces. (Bertrand
   Kerautret, [#990](https://github.com/DGtal-team/DGtal/pull/990) and
   [#992](https://github.com/DGtal-team/DGtal/pull/992))
  - New copy constructor and copy operator on Mesh object (and
   documentation added about vertex ordering for obj format).
   (Bertrand Kerautret,
   [#976](https://github.com/DGtal-team/DGtal/pull/976))

- *Arithmetic Package*
  - Algorithm to compute the fraction of smallest denominator in
    between two irreducible fractions (Isabelle Sivignon
    [#949](https://github.com/DGtal-team/DGtal/pull/949))

## Bug Fixes

- *Configuration*
   - Removing code coverage with coverall.io (David Coeurjolly,
  [1040](https://github.com/DGtal-team/DGtal/pull/1032)).
   - Forces Eigen 3.2.1 minimum (for a bug fix).  (Jacques-Olivier
    Lachaud, [1032](https://github.com/DGtal-team/DGtal/pull/1032)).
   - Fix issue #925, detection of Eigen3 (3.1 minimum) and also issue
    #924, DGtal configuration file when using Eigen3.  (Jacques-Olivier
    Lachaud, [#926](https://github.com/DGtal-team/DGtal/pull/926))
  - Backport of changes in google/benchmarck API for micro-benchmarking
   (David Coeurjolly, [#1014](https://github.com/DGtal-team/DGtal/pull/1014))
  - New travis configuration file to enable new travis Docker based
   container system (David Coeurjolly,
   [#1030](https://github.com/DGtal-team/DGtal/pull/1030))
  - Various fixes of compiler warnings due to unused paramters (David
   Coeurjolly, Roland Denis,
   [#1034](https://github.com/DGtal-team/DGtal/pull/1030))


- *Base Package*
  - Fix bug with LabelledMap copy constructor and copy iterator. (Roland
   Denis, [#973](https://github.com/DGtal-team/DGtal/pull/973))
  - Fix bug with Labels iterator when first index is set (Roland Denis,
 [#972](https://github.com/DGtal-team/DGtal/pull/972))
  - Iterator category fix for boost > 1.57 (David Coeurjolly,
 [#938](https://github.com/DGtal-team/DGtal/pull/938))
  - Cleanup of DGtal namespaces (David Coeurjolly,
 [#993](https://github.com/DGtal-team/DGtal/pull/993))


- *Geometry Package*
  - Fix bug occuring in the computation of the Faithful Polygon (class FP)
   in the closed case, ie. with circulators.
   (Tristan Roussillon, [#939](https://github.com/DGtal-team/DGtal/pull/939))
  - Fixing DSS based length estimator on open curves. (David
   Coeurjolly, [#941](https://github.com/DGtal-team/DGtal/pull/941))
  - Fix bug of method ArithmeticalDSL::getPoint with negative values
   of positions as input arguments.
   (Tristan Roussillon, [#944](https://github.com/DGtal-team/DGtal/pull/944))
  - Fix too restrictive asserts of methods
    ArithmeticalDSSConvexHull::smartCH and
    ArithmeticalDSSConvexHull::smartCHNextVertex to enable negative
    positions as input arguments. (Isabelle Sivignon,
    [#950](https://github.com/DGtal-team/DGtal/pull/950))
  - Fix Bezout Vector computation (Isabelle Sivignon,
 [#948](https://github.com/DGtal-team/DGtal/pull/948))
  - Fix issues with SphereFitting and TensorVoting local estimators on
   digital surfaces (Jérémy Levallois, David Coeurjolly
   [#970](https://github.com/DGtal-team/DGtal/pull/970))

- *IO Package*
  - Performance improvement of color managment in Display3D, Board3D
   and Viewer3D: no more "createNew...List" when setting a new
   color. (David Coeurjolly,
   [#958](https://github.com/DGtal-team/DGtal/pull/958))
  - Radius and resolution of balls have been fixed when used to
   represent a 3D point in grid mode (David Coeurjolly,
   [#978](https://github.com/DGtal-team/DGtal/pull/978))
  - Change in the mesh export in OFF format: now it tries by default to export
   colors (if stored). (Bertrand Kerautret,
   [#985](https://github.com/DGtal-team/DGtal/pull/985))
  - Bugfix in quad visualization in BoardD3D and Viewer3D (David
   Coeurjolly, [#980](https://github.com/DGtal-team/DGtal/pull/980))
  - Fix warnings message of std::abs in Display3D.    (Bertrand Kerautret,
   [#991](https://github.com/DGtal-team/DGtal/pull/991))
  - Fix memory leaks present in the Viewer3d.  (Bertrand Kerautret,
   [#995](https://github.com/DGtal-team/DGtal/pull/995))
  - Fix issues in OBJ color export when exporting voxels. (David
   Coeurjolly, [#1022](https://github.com/DGtal-team/DGtal/pull/1022))
  - Fix compilation issue on gentoo system related to MeshWriter
   (gcc version 4.9.2-r2). (Van Tho Nguyen,
   [#1035](https://github.com/DGtal-team/DGtal/pull/1035))
  - Fix deprecated usage of setMouseBindingDescription with QGLViewer >= 2.5.0.
   (Roland Denis, [#1036](https://github.com/DGtal-team/DGtal/pull/1036))

- *Kernel Package*
   - BasicDomainSubSampler can now handle non 0 origin point. This update also
    correct the search of point which are outside the source domain (it is now
    checked in testBasicPointFunctors). (Bertrand Kerautret,
    [989](https://github.com/DGtal-team/DGtal/pull/989)).

- *Topology  Package*
   - Fix loop bug in extractAllConnectedSCell of Surfaces from helpers.
    (Bertrand Kerautret, [994](https://github.com/DGtal-team/DGtal/pull/994)).

- *DEC  Package*
  - Fix missing include in testEigenSolver.
    (Jacques-Olivier Lachaud,
    [1032](https://github.com/DGtal-team/DGtal/pull/1032)).


# DGtal 0.8


## New Features / Critical Changes

- *General*
  - This Changelog has been ported to MarkDown (David Coeurjolly,
   [#846](https://github.com/DGtal-team/DGtal/pull/846))
  - The DGtal main website is now http://dgtal.org

 - Global refactoring of base functors (David Coeurjolly,
   [#861](https://github.com/DGtal-team/DGtal/pull/861))
    - BasicFunctor functors have been moved to functors:: namespace.
    - DefaultFunctor has been renamed functors::Identity.
    - xxxFunctor have been renamed to xxx.

  - Moving graph, topology, geometry/estimation concepts into
   namespace concepts::, also moving some functors into namespace
   functors:: (Jacques-Olivier Lachaud,
   [#912](https://github.com/DGtal-team/DGtal/pull/912)).

- *DEC Package*
  - DGtal 0.8 contains the first release of the Discrete Exterior
   Calculus Package. DEC provides an easy and efficient way to
   describe linear operator over various structure. Basic operators,
   such as Hodge duality operator or exterior derivative, can be
   combined to create classical vector analysis operator such as
   gradient, curl and divergence. (Pierre Gueth,
   [#877](https://github.com/DGtal-team/DGtal/pull/877))


- *Geometry Package*
  - Add digital nD Voronoi Covariance Measure support, as well as
  digital geometric estimators based on it. Add tests and examples of
  feature detection with VCM. (Jacques-Olivier Lachaud,
  [#803](https://github.com/DGtal-team/DGtal/pull/803))

  - Add Integral Invariant estimators so that they meet the concept of
  surface local estimator. Add geometric functors to define easily all
  the geometric estimators that can be built from the volume and
  coariance matrix. Previous estimators (IntegralInvariantMeanCurvatureEstimator
  and IntegralInvariantGaussianCurvatureEstimator) are removed. Please use
  the new ones instead. (Jeremy Levallois, Jacques-Olivier Lachaud,
  [#803](https://github.com/DGtal-team/DGtal/pull/803)
  [#856](https://github.com/DGtal-team/DGtal/pull/856)
  [#893](https://github.com/DGtal-team/DGtal/pull/893))

  - Various geometric predicates are now available in order to test the
  orientation of three points in the planes. Most classes are template
  classes parametrized by a type for the points (or its coordinates)
  and an integral type for the computations. They always return an
  exact value (or sign), provided that the integral type used for the
  computations is well chosen with respect to the coordinates of the
  points. Some implementations do not increase the size of the input
  integers during the computations. (Tristan Roussillon,
  [#755](https://github.com/DGtal-team/DGtal/pull/755))

  - Logarithmic construction of an arithmetical DSS of minimal
   parameters from a bounding DSL and two end points (ctor of
   ArithmeticalDSS) (Tristan Roussillon,
   [#819](https://github.com/DGtal-team/DGtal/pull/819))

  - Proof-of-concept that path-based norms can be implemented in a
   separable approach using logarithmic cost predicates
   (experimental::ChamferNorm2D). (David Coeurjolly,
   [#898](https://github.com/DGtal-team/DGtal/pull/898))

  - Logarithmic construction of an arithmetical DSS of minimal
   parameters from a bounding DSS (of known leaning points)
   and two end points (ctor of
    ArithmeticalDSS) (Tristan Roussillon,
    [#914](https://github.com/DGtal-team/DGtal/pull/914))

  - Feature extraction algorithm from Tensor Voting.(Jérémy Levallois,
   David Coeurjolly,
   [#895](https://github.com/DGtal-team/DGtal/pull/895))

  - Ray shooting intersection predicates (ray-triangle, ray-quad,
   ray-surfel) added in geometry/tools (David Coeurjolly,
   [#904](https://github.com/DGtal-team/DGtal/pull/904))


- *IO Package*
   - Now VolReader/VolWriter and LongvolReader/LongvolWriter support the
   usage of Center-(X,Y,Z) parameters, as described in Vol file
   specification. (Jérémy Levallois,
   [#879](https://github.com/DGtal-team/DGtal/pull/879))

- *Math Package*

     - New classes to compute nD eigen decomposition of symmetric
      matrix (class EigenDecomposition).  Add tests. (Jacques-Olivier
      Lachaud, #803)
     - Simple Linear Regression tool added (backport from
      imagene). (David
      Coeurjolly, [#794](https://github.com/DGtal-team/DGtal/pull/794))

- *Kernel package*
   - BasicPointFunctors functors have been moved in the functors::
    namespace (David Coeurjolly,
    [#863](https://github.com/DGtal-team/DGtal/pull/863))

- *For developpers*
     - Google Benchmark can be enabled to allow micro-benchmarking in
         some DGtal unit tests (https://github.com/google/benchmark)
         (David Coeurjolly,
         [#790](https://github.com/DGtal-team/DGtal/pull/790))

- *Images*
   - Classes to perform rigid transformations of 2D and 3D images
     (Kacper Pluta,
     [#869](https://github.com/DGtal-team/DGtal/pull/869))

## Changes

- *Base Package*
  - Add comparison operators in variants of CountedPtr. Improve
   coverage of these classes and fix compilation problem
   (Jacques-Olivier Lachaud)
  - Update doc of CountedPtr, CountedPtrOrPtr and
   CountedConstPtrOrConstPtr. Add asserts. Add tests. Fix issue 773
   (https://github.com/DGtal-team/DGtal/issues/773). (Jacques-Olivier
   Lachaud, [#894](https://github.com/DGtal-team/DGtal/pull/894)).
  - XXXOutputRangeYYY classes are now called
   XXXRangeWithWritableIteratorYYY (Tristan Roussillon,
   [#850](https://github.com/DGtal-team/DGtal/pull/850)).

- *Geometry Package*
  - Fix and add concept of CSurfelLocalEstimator and related ground
  truth estimators for implicit polynomial shapes
  (TrueDigitalSurfaceLocalEstimator). (Jacques-Olivier Lachaud,
  [#803](https://github.com/DGtal-team/DGtal/pull/803))
  - Random-access iterators added in ArithmeticalDSL. (Tristan
   Roussillon, [#801](https://github.com/DGtal-team/DGtal/pull/801))
  - Updates in Metric concepts: better and simpler concept structure
   and a new adapter to adapt any euclidean metric to a digital one
   (with values on Z) (David Coeurjolly,
   [#870](https://github.com/DGtal-team/DGtal/pull/870)
  - CubicalSudivision has been renamed SpatialCubicalSubdivision and
   moved to "geometry/tools" (David Coeurjolly,
   [#862](https://github.com/DGtal-team/DGtal/pull/862))

- *IO Package*
   - Better handling of materials in Board3D and OBJ exports. (David
    Coeurjolly,
    [#784](https://github.com/DGtal-team/DGtal/pull/784))
   - New 'basic' display mode for surfels (oriented or not), useful for
    large digital surface displays (quads instead of 3D prism)
    (Bertrand Kerautret,
    [#783](https://github.com/DGtal-team/DGtal/pull/783))
   - New clear() method to subclasses of Display3D (Viewer3D and
    Board3D) to clear the current drawning buffer. (Kacper Pluta,
    [#807](https://github.com/DGtal-team/DGtal/pull/807))
   - New draw() method for 3D display models (Viewer3D and Board3D) to
    display surfels with prescribed normal vectors (David Coeurjolly,
    [#802](https://github.com/DGtal-team/DGtal/pull/802)).
   - When exporting an 3D visualization to OBJ, a new option will
    rescale the geometry to fit in [-1/2,1/2]^3. (David Coeurjolly,
    [#820](https://github.com/DGtal-team/DGtal/pull/820))
   - New raw import/export for 32 bits images (Bertrand Kerautret,
     [#877](https://github.com/DGtal-team/DGtal/pull/876))

- *Kernel Package*

   - New functor DomainSubSampler allowing to apply different
    samplings with larger or smaller size on N dimensional domain. New tests
    and examples are given for 2D and 3D images (Bertrand Kerautret,
    [825](https://github.com/DGtal-team/DGtal/pull/825) and
    [882](https://github.com/DGtal-team/DGtal/pull/882)).

- *Shapes Package*
   - Shape concepts have been moved to concepts:: namespace (David
  Coeurjolly, [#871](https://github.com/DGtal-team/DGtal/pull/871))

- *Topology Package*
   - Surfaces::findABell accepts now arbitrary pair of points (Jacques-Olivier
    Lachaud, David Coeurjolly,
    [#851](https://github.com/DGtal-team/DGtal/pull/851))



## Bug Fixes


- *Base Package*

  - Fixing issue on Circulator/IteratorFunctions (related to #770 on
    MacOS).

- *Kernel Package*
  - BinaryPointPredicate is now specialized for DGtal::AndBoolFct2 and
    DGtal::OrBoolFct2 in order to guarantee that the second computation
    is not performed when the first point predicate return false (resp. true)
    with DGtal::AndBoolFct2 (resp. DGtal::OrBoolFct2) (Tristan Roussillon
    [#852](https://github.com/DGtal-team/DGtal/pull/852)).

- *Geometry Package*
  - Bug fix in PowerMap construction. (David Coeurjolly,
    [#814](https://github.com/DGtal-team/DGtal/pull/814))
  - Bug fix in 3d display of StandardDSS6Computer (Tristan Roussillon
    [#854](https://github.com/DGtal-team/DGtal/pull/854))

- *Topology Package*
  - small fix in ImplicitDigitalSurface. (Jacques-Olivier Lachaud,
    [#803](https://github.com/DGtal-team/DGtal/pull/803))
  - fix examples volTrackBoundary and volScanBoundary for DEBUG mode
    (Jacques-Olivier Lachaud, David Coeurjolly,
    [#851](https://github.com/DGtal-team/DGtal/pull/851))
  - New methods to fill the interior/exterior of digital contours
    (in the Surface class of topology/helpers).  (Bertrand Kerautret
    [#827](https://github.com/DGtal-team/DGtal/pull/827))


- *Graph Package*
  - fix examples volDistanceTraversal for DEBUG mode (Jacques-Olivier Lachaud,
    David Coeurjolly, [#851](https://github.com/DGtal-team/DGtal/pull/851))

- *Image Package*
  - Fixing template types in ImageAdapter (David Coeurjolly,
    [#835](https://github.com/DGtal-team/DGtal/pull/835))
  - Fixing image thresholders (SimpleThresholdForegroundPredicate and
    IntervalForegroundPredicate) which require CConstImage instead of
    CImage (David Coeurjolly,
    [#843](https://github.com/DGtal-team/DGtal/pull/843))

- *IO*
  - Bug fix for reading PGM(P2) 3D. (Kacper Pluta,
   [#853](https://github.com/DGtal-team/DGtal/pull/853))
  - Renaming BasicColorToScalarFunctors namespace to functors:: (David
    Coeurjolly,  [#857](https://github.com/DGtal-team/DGtal/pull/857))
  - Fix OpenGL warnings by redefining openGL primitive (glSphere) (Bertrand
    Kerautret [#981](https://github.com/DGtal-team/DGtal/pull/891))

=== DGtal 0.7 ===

*General*

  - Unit tests build is now disabled by default (to turn it on, run cmake with "-DBUILD_TESTING=on")

  - The "boost program option library" dependency was removed.

  - DGtal needs boost >= 1.46.

  - Thanks to new compiler warning option (-Wdocumentation), the doxygen documentation has been considerably improved.

*Base Package*

  - Complete rewriting of Clone, Alias and ConstAlias
    classes. Parameter passing is now documented with a standardized
    method to determine parameters unambiguously. Associated classed
    CowPtr, CountedPtrOrPtr and CountedConstPtrOrConstPtr are now used
    in conjunction with the previous classes.

  - Few improvments in Clock and Trace base classes.

*Kernel Package*

  - Two initialisation methods (initRemoveOneDim and initAddOneDim)
    for the Projector Functor from the BasicPointFunctors class in
    order to simplify the slice images (with example and test in 2D
    slice image extraction from 3D volume file).

  - New basic functors:
  - SliceRotator2D: to rotate 2D Slice images from 3D volume.
  - Point2DEmbedderIn3D: a simple functor to embed in 3d a 2d points
    (useful to extract 2D image from 3D volume).

  - Sets have been updated to own their domain with a copy-on-write pointer,
    in order to avoid some inconsistencies.

*Topology Package*

  - Fixing bugs in Object::isSimple for some digital
    topologies. Speed of Object::isSimple has been improved. Homotopic
    thinning is much faster (even without a precomputed simplicity
    table).

  - Objects have been updated to use Clone services.

*Geometry Package*

  - New classes to deal with arithmetical digital straight segments.
    Now the representation of the primitives and their recognition
    along a discrete structure are separated. The unique class
    ArithmeticalDSS,  which was a segment computer, has been replaced by
    mainly three classes: ArithmeticalDSL, ArithmeticalDSS and
    ArithmeticalDSSComputer. This is described in a doc page of the geometry
    package. Note that Backward/Forward suffixes have been renamed into
    Back/Front. Moreover, get prefixes for data members accessors have been
    removed.

  - Generic adapter to transform a metric (model of CMetric) with
    monotonic (see doc) properties to a separable metric (model of
    CSeparableMetric) which can be used in
    VoronoiMap/DistanceTransformation algorithms.

  - New possibility to access the 3 2D ArithmeticDSS object within an
    ArithmeticDSS3d.

  - New local estimator adapter to make easy implementation of locally defined
    differential estimator on digital surfaces.

  - New documentation on local estimators from digital surface
    patches and surfel functors. New normal vector estimator from
    weighted sum of elementary surfel normal vectors added.

  - With an optional binding with CGAL and Eigen3, new curvature and
    normal vector estimators have been added. For instance, you can
    now estimate curvature from polynomial surface fitting (Jet
    Fitting) and Monge forms.

  - Minor improvements in the spherical accumulator.

  - Improvement of integral invariant estimators (better memory footprint,
    ...).
    They also allow to estimate principal curvatures using Covariance matrix.
    Covariance matrix is also "masks" based, so the computation is efficient.

  - New algorithms to compute the minimal characteristics of a
    Digital Straight Line subsegment in logarithmic time using local
    convex hulls or Farey Fan. Also works when the DSL
    characteristics are not integers.

  - Chord algorithm for (naive) plane recognition and width computation.

  - New organization for computing primitives. Introduction of the concept
    of PrimitiveComputer and specialization. COBA algorithm and Chord
    algorithm are now models of AdditivePrimitiveComputer.

  - Introduction of the primitive ParallelStrip, computed by COBA and Chord
    algorithms

  - New documentation for planarity decision, plane recognition and width
    computation.
    Quantitative and qualitative evaluation of COBA and Chord algorithm.

  - Bug fix in COBA algorithm when extending an empty computer with a group of
    points.

  - add standard plane recognition with adapter classes both for COBA and
    Chord algorithm.

*Shape Package*

  - The class MeshFromPoints was transformed into Mesh (more from
    shapes/fromPoints to shapes/ directory), iterators on mesh
    points and mesh face.

*Topology Package*

  - The class SCellToMidPoint is now deprecated. Use CanonicSCellEmbedder
    instead to map a signed cell to its corresponding point in the Euclidean
    space

*IO Package*

  - Complete refactoring of 3D viewers and boards (Viewer3D, Board3DTo2D).
  - New Board3D to export 3D displays to OBJ 3D vector format.
  - A new display of 2D and 3D image in Viewer3D.
  - New reader: HDF5 file with 2D image dataset(s) (8-bit with palette and
    24-bit truecolor with INTERLACE_PIXEL).
  - New GenericReader and Generic Writer for both 2D, 3D and ND images.
  - Adding a Table Reader to extract objets given in a specific column from a
    text file.
  - Adding missing PPM Reader.
  - Adding missing DICOM reader (with ITK library)
  - Adding ITK reader and ITK writer
  - OpenInventor (SOQT/Coin3D) based viewer has been removed (please consider
    release <=0.6 if interested).

*Image Package*

  - New concepts : CImageFactory to define the concept describing an
    image factory and CImageCacheReadPolicy/CImageCacheWritePolicy
    to define the concept describing cache read/write policies.

  - New classes : ImageFactoryFromImage to implement a factory to
    produce images from a "bigger/original" one according to a given
    domain, ImageCache to implement an images cache with 'read and
    write' policies, TiledImageFromImage to implement a tiled image
    from a "bigger/original" one.

  - ImageContainerByITKImage complies with CImage.
    The container has been moved from the DGtal::experimental namespace to
    the main DGtal namespace.

*Graph Package*

  - New graph visitor, which allows to visit a graph according to
    any distance object (like the Euclidean distance to some point).

*Math Package*

  - add Histogram class and CBinner concept.
  - add math concepts diagram.


=== DGtal 0.6 ===

 *General*
  - Multithread capabilities via OpenMP are now detected during DGtal
    build. Example of usage can be found in the Volumetric module.

 *Documentation*
  - update documentation for boost concepts, so that subconcepts are
    displayed and html reference pages are pointed.
  - package/module documentation files are now in their associated
    package folder (e.g. kernel/doc/ for kernel package related
    documentation pages). The "make doc" command (or "make dox", see
    below) generates the documentation in the "html/" sub-folder of your
    current build folder.
  - latex citations within doxygen documents are now working

 *Base Package*
  - correct concept checks for some range concepts.
  - Statistic class moved to math package

 *Kernel Package*
  - digital sets are now also point predicates, update of
    DigitalSetDomain accordingly. As a consequence, SetPredicate is
    now deprecated.
  - exposed Compare template parameter of underlying std::set in
    DigitalSetBySTLSet class.

  - new documentation for module digital sets.

 *Arithmetic Package*
  - new class for representing lattice polytopes in 2D (with cut
    operations)
  - bugfix in LighterSternBrocot::Fraction
  - bugfix in ArithmeticalDSS (thanks, Kacper)

 *Image Package*
  - Update on image writers (no colormap required for scalar only writers).
    Documentation updated.
  - New image adapters to adapt both domains and values of an image
    (ImageAdapter and ConstImageAdapter).
  - several enhancements of the main image concept and its image
    container models

 *Geometry Package*
  - New primitives for digital plane recognition. Naive planes, and
    more generally planes with arbitrary axis-width can be detected
    and recognized incrementally. Based on a COBA algorithm
    implementation, which uses 2D lattice polytopes.
  - Fréchet segment computer added to compute bounded simplifications of
    digital curves for instance.
  - Complete rewritting of volumetric tools by separable processes:
    new generic algorithms (VoronoiMap, PowerMap) and metric
    concepts hierarchy (l_2, l_p, ...p) to efficiently compute
    DistanceTransformation, ReverseDistanceTransformation and
    preliminary medial axis extraction.
  - Separable volumetric tools are now multithread using OpenMP.
  - New curvature estimator in 2D/3D based on integral invariants
    (both mean and gaussian curvatures in 3D).

 *Shape Package*
  - New operators available on digital and Euclidean shapes (Union,
    Intersection, Minus)

 *Topology Package*
  - update documentation for digital surfaces and digital surface
    containers so as to emphasize the fact that the ranges are only
    single-pass.

 *Graph Package*
  - New package gathering graph related structures and algorithms
    (visitors, graph concepts, ...)
  - Add concepts for graph visitors
  - Add boost::graph support for DigitalSurface
  - Add documentation for graph package.

 *Math Package*
  - Exact exponentiation x^p by squaring on O(log p) added
    (BasicMathFunctions::power).

 *For developers*
  - new "make dox" target to only build dox file documentation
    ("make doc" for complete documentation build)


=== DGtal 0.5.1 ===
Posted on June, 6th, 2012 by David Coeurjolly

  - New way to cite package/module authors in the documentation
  - Improvement of DGtal::GridCurve ranges
  - Improvement of package concepts  in the  documentation
  - new documentation for DGTal build on MSWindows
  - arithmetic is now a main package (previously in math)
  - Specialized classes for classical metric adjacencies


=== DGtal 0.5 ===
Posted on May, 9th, 2012 by David Coeurjolly

Many changes have been pushed to this release with a lot of nice
tools.  Before going into details component by component, we would
like to focus on a couple of new cool features:

  - new arithmetic package (fractions, models of fraction,
  Stern-Brocot, continued fraction,...)
  - new nD DigitalSurface model (collections of (n-1) topological cells
  with many tools/utilities to track surface elements)
  - update of the build system to make easier the use of DGtal in your
  projects.
  - DGtal and DGtalTools
  - many bugfixes..

* Overall  Project

  - In previous DGtal releases, tools were given in the source
  "tools/" folder. In this release, we have chosen to move the
  tools to another GitHub project
  (http://github.com/DGtal-team/DGtalTools) with a specific
  development process. Please have a look to this project to get
  nice tools built upon the DGtal library.

  - cmake scripts and DGtalConfig have been widely updated to make
  easier the use of the library in your own code

  - We are debugging both the code and the scripts to make it compile
  on windows. We still have couple of issues but most of DGtal
  compiles.

  - Again, efforts have been done on the documentation.


* Package Topology:

 - Creation of the graph concept (see Doxygen documentation)

 - Graph tools have been added: breadth first visitor for any model of
   graph

 - Creation of high-level classes to represent several kinds of
   digital surfaces. Surfaces are n-1 dimensional objetcs and may be
   open or closed. There are several models of digital surface
   containers: boundary of a set of points, explicit set of surfels,
   boundary of a digital object defined by a predicate, frontier
   between two regions, light containers that are discovered on
   traversal but not stored explicitly, etc.

 - All these digital surfaces can be manipulated through the same
   object (DigitalSurface), whichever the container.

 - DigitalSurface is a model of a graph whose vertices are the surfels
   and whose arcs are the connections between surfels.

 - Definition of umbrellas over digital surfaces, that forms faces on
   the surface graph.

 - In 3D, digital surface form combinatorial 2-manifolds with boundary

 - Digital surface can be exported in OFF format

 - Several examples using digital surfaces are provided, like
   extracting isosurfaces from images or volume files defining
   surfaces in labelled images.

* Package Algebraic (new package)

 - Definition of n-variate polynomial as a one-dimensional polynomial
   whose coefficients are n-1-variate polynomials. Coefficient ring
   and dimension are templated.

 - Creation of a reader that can transform a string representation of
   multivariate polynomial into such polynomial object. Use
   boost::spirit.

 - Example using package Topology to extract and display implicit
   polynomial surfaces in 3D.

* Package Arithmetic (new package)

 - Standard arithmetic computations are provided: greatest common
   divisor, Bézout vectors, continued fractions,  convergent.

 - Several representations of irreducible fractions are provided. They
   are based on the Stern-Brocot tree structure. With these fractions,
   amortized constant time operations are provided for computing
   reduced fractions.

 - An implementation of patterns and subpatterns is provided, based on
   the irreducible fractions.
 - A representation of digital standard line in the first quadrant is
   provided, as well as fast algorithms to recognize digital straight
   subsegments.


* Package Image

  - Complete refactoring of Images and ImageContainers (more
  consistent design)

  - Documentation added

  - Graph of concepts added in the documentation


* Package Geometry

  - New SegmentComputer (a.k.a. geometrical primitives to use for
  recognition, curve decomposition,...) : ArithDSS3D (3D DSS), DCA
  (Digital Circular Arcs), CombinatorialDSSS, ...

  - New normal vector field estimation based on elementary normal
  vector convolution in n-D

  - Distance Transformation by Fast Marching Method added.

* Package IO

  - Complete refactoring of the way a DGtal object is displayed in
  boards/viewers.

  - New 2D board  backend: you can export your drawning in TikZ for
  latex includes.


=== DGtal 0.4 ===
Posted on September 26, 2011 by David Coeurjolly

  * Global changes:
     - A better decomposition of DGtal algorithms and
       data structures into packages.
     - By default, DGtal is built with minimal dependencies.
     - Concepts and concept checking mechanism have been
       considerably improved.

  * Kernel Package: refactoring of Integer types considered in
    DGtal.

  * Topology Package: Interpixel/cellular topological model,
    boundary tracking tools, ...

  * Geometry Package:
    - many things have been added in the 1D contour analysis module:
      multi-modal representation of 1D contours and curves (GridCurve facade),
      decomposition/segmentation into primitives, many differential
      estimators added, helpers for multigrid comparison of estimators
    - multigrid digital set generators from implicit and parametric
      shapes in dimension 2.

  * I/O Package: refactoring/enhancements of DGtal boards and
    viewers,  enhancement of 2D boards with libcairo and a new
    Board3Dto2D board has been added.


  * Tools: multigrid shapeGenerator/contourGenerator added,
    lengthEstimator/estimatorComparator  added for differential
    estimator multigrid comparison, connected components extraction in
    3D, ...

  * Documentation: User guide has been improved thanks to a
    decomposition of the library into packages.

=== DGtal 0.3.1 ===
Posted on April 4, 2011 by David Coeurjolly

  * Quick release due to a build problem on linux. No more feature
    added.
  * Preliminary cellular grid documentation added.
  * Documentation cleanup.




=== DGtal 0.3.0 ===
Posted on April 1, 2011 by David Coeurjolly

Beside the DGtal presentation at DGCI 2011, we are pleased to announce a new
DGtal release 0.3.0.

New features:

  User-guide added (based on doxygen system)
  Kernel: new concepts and controls to enhance the Interger type management,
      new iterators (Range/SubRange) on HyperRectDomains.
  Topology: interpixel model added (cells, boundary tracking mechanisms,…)
  Geometry 2D: 2D curve primitive decomposition, tangential cover,
         convexity/concavity decomposition.
  Geometry nD: reverse Euclidean distance transformation
  Visualisation: stream mechanism to visualize 3D DGtal objects with
         libQGLViewer (optional) Shape generator factory added in nD

BugFixes, enhancements:

  Many bugs have been fixed for this release.
  cmake DGtal dependency checking process is more stable now

Known problems:

  For technical reasons, we haven’t be able to verify that this release also
  compile on Windows Visual Studio systems (see ticket #87). A new release
  will fix this problem as soon as possible.





=== Older Releases ===





2011-04-01 dcoeurjo
  * Release 0.3.0
  * Kernel: global enhancement of different Integer types and
    associated concepts.
  * Topology: interpixel topology, cells, surface tracking
  * Geometry2D: contour primitive decomposition, tangential cover,
    convexity/concavity decomposition.
  * GeometrynD: Reverse DT transformation (Euclidean)
  * Infrastructure: 3D visualisation of DGtal objects with
    libQGLViewer, shape factory
  * IO: PointListReader added
  * Documentation: first DGtal user-guide


2010-01-12 dcoeurjo
  * Release 0.2
  * Kernel: DGtalBoard mechanism for 2D drawing of DGtal objects, ..
  * Geometry package
    - Volumetric: distance transformation with separable	metric
      (l2, l1 and linfinity) in arbitrary dimension
    - 2D: Arithmetical DSS, Greedy decomposition of a contour into
      primitives, FreemanChain code iterators
  * Topolopy package: Set, Adjacencies, Object, border extraction,
    connected components computation, ...
  * IO: 2D file formats with Magick++, Vol/Raw format in 3D, Raw
    format in n-D (non-portable)
  * Misc: Compiles on linux, MacOS and VisualStudio 2008


2010-21-05 dcoeurjo
  * Iterators added to PointVector
  * Debug methods removed in Trace class
  * Many bug fixes for VS compatibility

2010-05-15 dcoeurjo
  * Assert.h: added macro ASSERT() added based on the boost/assert.hpp (TODO:
      implement a nice callback)
  * Point and Vector templated classes added
  * Space.*: skeleton of a DGtal::Space added

2010-03-03 dcoeurjo
  * math/MeasureOfStraightLines: new class to compute the measure of a set
    of Straight lines defined as a polygon in the (a,b) parameter space.
  * test_measure: added

2010-02-17 dcoeurjo
  * Trace: new class models for output streams in Trace class.
  * TraceWriter/TraceWriterTerm/TraceWriterFile: added

2010-02-12 dcoeurjo
  * models: bug fix  in INLINE commands
  * Trace/Clock: minor edit and bug report

2010-01-05 dcoeurjo
  * Trace can be initialized on diffrent output stream (e.g. std::cerr or a file
    stream)
  * test_trace: update to test the new API

2010-01-04 dcoeurjo
  * Clock: no more static variables and methods (in order to have several
     running clocks)
  * Trace: new interface and the endBlock displays and returns the
     ellapsed time within the block

2009-12-28 dcoeurjo
  * Trace: a new class to trace out messages to the standard output. Four type
     of messages are possible: info, debug, error and "emphased". On
     color linux terminal, messages appears with an appropriate color
     foreground.
  * test_trace: an illustration of the Trace interface

2009-12-14 dcoeurjo
  * CMakeLists, test_clock updates to ensure compatibility with VisualStudio
  * New cmake options
  - OPTION(BUILD_SHARED_LIBS "Build shared libraries." ON)
  - OPTION(BUILD_TESTS "Build tests." ON)

2009-12-11 dcoeurjo
  * CMakeLists scripts and first backport from imagene (Clock class)

2009-12-11 dcoeurjo
  * Repository cleanup:
    - Modeles and genereateClass.sh removed
    - JOL scripts & templates added


2009-12-03 dcoeurjo
  * Modeles: class templates added with generateClass.sh script<|MERGE_RESOLUTION|>--- conflicted
+++ resolved
@@ -96,7 +96,6 @@
     (Bertrand Kerautret, [#1610](https://github.com/DGtal-team/DGtal/pull/1610)
   - Fix compilation issue in MeshReader compilation. 
     (Bertrand Kerautret, [#1611](https://github.com/DGtal-team/DGtal/pull/1611) 
-<<<<<<< HEAD
 
 - *Geometry package*
   - the following changes have been made to fix a bug in `examplePlaneProbingSurfaceLocalEstimator`:
@@ -107,11 +106,8 @@
   - in `PlaneProbingParallelepipedEstimator`: `isValid` does not call the `isValid` method of the
     delegate, but only checks the relevant parts (which have been pushed in to separate methods).
   (Tristan Roussillon, [#1607](https://github.com/DGtal-team/DGtal/pull/1607))
-
-=======
   - Fixing issue with the automatic deploy of the "nightly" documentation. 
     (Davi Coeurjolly, [#1620](https://github.com/DGtal-team/DGtal/pull/1620)
->>>>>>> 213bb86c
 
 # DGtal 1.2
 
