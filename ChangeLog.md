--- conflicted
+++ resolved
@@ -117,13 +117,11 @@
    [#978](https://github.com/DGtal-team/DGtal/pull/978))
  - Change in the mesh export in OFF format: now it tries by default to export colors (if stored).
    (Bertrand Kerautret, [#985](https://github.com/DGtal-team/DGtal/pull/985))
-<<<<<<< HEAD
+ - Bugfix in quad visualization in BoardD3D and Viewer3D (David
+   Coeurjolly, [#980](https://github.com/DGtal-team/DGtal/pull/980))
  - Fix warnings message of std::abs in Display3D.    (Bertrand Kerautret,
    [#991](https://github.com/DGtal-team/DGtal/pull/991))
-=======
- - Bugfix in quad visualization in BoardD3D and Viewer3D (David
-   Coeurjolly, [#980](https://github.com/DGtal-team/DGtal/pull/980))
->>>>>>> 05678db1
+
 
 # DGtal 0.8
 
