--- conflicted
+++ resolved
@@ -41,19 +41,17 @@
     set for the Board3DTo2D export (David Coeurjolly,
     [#1537](https://github.com/DGtal-team/DGtal/pull/1537))
 
-<<<<<<< HEAD
 - *Geometry*
   - Small fix and updates in BoundedLatticePolytope and BoundedRationalPolytope
     initialization when using half-spaces initialization
     (Jacques-Olivier Lachaud,[#1538](https://github.com/DGtal-team/DGtal/pull/1538))
   - Fix BoundedLatticePolytope::init when using half-spaces initialization
     (Jacques-Olivier Lachaud,[#1531](https://github.com/DGtal-team/DGtal/pull/1531))
-=======
+
 - *Build*
   - We now use cmake *Fetch_Content* to download the stable release of
     Catch2 (used in our unit-tests) when building the project (David
     Coeurjolly [#1524](https://github.com/DGtal-team/DGtal/issues/1524))
->>>>>>> f36dbcee
 
 # DGtal 1.1
 
