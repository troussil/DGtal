--- conflicted
+++ resolved
@@ -1,6 +1,5 @@
 # DGtal 1.1
 
-<<<<<<< HEAD
 ## New Features / Critical Changes
 
 - *Shapes package*
@@ -8,11 +7,7 @@
    (Adrien Krähenbühl,
    [#1325](https://github.com/DGtal-team/DGtal/pull/1414))
 
-## Bug Fixes
-=======
-
 ## Changes
->>>>>>> 978347c7
 
 - *Helpers*
   - Add vector field output as OBJ to module Shortcuts (Jacques-Olivier Lachaud,
