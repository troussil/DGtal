--- conflicted
+++ resolved
@@ -2,9 +2,6 @@
 
 ## New features / critical changes
 
-<<<<<<< HEAD
-  - *General*
-=======
 - *Geometry Package*
 
   - Completes the digital convexity module with new functions
@@ -18,10 +15,7 @@
    - Add Lagrange polynomials and Lagrange interpolation
      (Jacques-Olivier Lachaud,[#1594](https://github.com/DGtal-team/DGtal/pull/1594))
 
-
-## Bug fixes
 - *General*
->>>>>>> 13469799
   - A Dockerfile is added to create a Docker image to have a base to start development
     using the DGtal library.(J. Miguel Salazar
     [#1580](https://github.com/DGtal-team/DGtal/pull/1580))
@@ -77,9 +71,6 @@
 ## Bug fixes
 
 - *General*
-  - A Dockerfile is added to create a Docker image to have a base to start development
-    using the DGtal library.(J. Miguel Salazar
-    [#1580](https://github.com/DGtal-team/DGtal/pull/1580))
   - Fixing OpenMP dependency on macOS when using the DGtalConfig.cmake
     (David Coeurjolly, [#1578](https://github.com/DGtal-team/DGtal/pull/1578))
   - Various warnings / deprecated functions (David Coeurjolly,
