language: cpp
dist: xenial

# Reducing the depth when cloning using git
# https://docs.travis-ci.com/user/customizing-the-build/#git-clone-depth
git:
  depth: 3

compiler:
  - gcc
  - clang

os:
  - linux
#  - osx

cache:
  apt: true
  directories:
    - $HOME/Library/Caches/Homebrew
    - /usr/local/Homebrew

##Deps for linux builds
addons:
  apt:
   sources:
    - deadsnakes
    - ubuntu-toolchain-r-test
   packages:
    - libhdf5-serial-dev
    - libboost-dev
    - libcairo2-dev
    - libboost-system-dev
    - libboost-program-options-dev
    - libgmp-dev
    - libgdcm2-dev
    - libgraphicsmagick++1-dev
    - libqglviewer-dev
    - libinsighttoolkit3-dev
    - libfftw3-dev
    - g++-5
    - ninja-build
    - doxygen
    - graphviz
    - flex
    - bison
    - texlive
  homebrew:
    packages:
     - graphicsmagick
     - fftw
     - eigen
     - ninja    
    update: true

before_cache:
  - if [ ${TRAVIS_OS_NAME} = osx ]; then brew cleanup; fi
# Credit https://discourse.brew.sh/t/best-practice-for-homebrew-on-travis-brew-update-is-5min-to-build-time/5215/9
# Cache only .git files under "/usr/local/Homebrew" so "brew update" does not take 5min every build
  - if [ ${TRAVIS_OS_NAME} = osx ]; then find /usr/local/Homebrew \! -regex ".+\.git.+" -delete; fi


############
# Main rules
############
script: |
  #source .travis/before_global.sh &&
 # .travis/build_all.sh &&
 # .travis/check_tests.sh

jobs:
 fast_finish: true
 exclude:
   - os: osx
     compiler: gcc
 include:
   - stage: "DGtalTools"
     name: "Testing DGtalTools + DGtal with examples"
     script: |
       #source .travis/before_global.sh &&
       #.travis/build_dgtal.sh &&
       #.travis/getAndCheckDGtalTools.sh
   - stage: "Documentation"
     name: "Building and deploying the documentation"
     script: |
       source .travis/before_global.sh &&
       .travis/install_doxygen.sh &&
       .travis/build_dgtal_doc.sh &&
       .travis/checkDoxygenDocumentation.sh
       echo $PWD
       echo "LSSSSSSSSSS"
<<<<<<< HEAD
       ls
       ls -l build
=======
       ll build
       ll build/html
>>>>>>> 8995c365
     deploy:
       provider: pages
       token: $GITHUB_TOKEN
       keep_history: true
       repo: DGtal-team/doc-nightly
       target_branch: master
       verbose: true
       local_dir: "$TRAVIS_BUILD_DIR/build/html"
       strategy: api<|MERGE_RESOLUTION|>--- conflicted
+++ resolved
@@ -89,13 +89,8 @@
        .travis/checkDoxygenDocumentation.sh
        echo $PWD
        echo "LSSSSSSSSSS"
-<<<<<<< HEAD
        ls
        ls -l build
-=======
-       ll build
-       ll build/html
->>>>>>> 8995c365
      deploy:
        provider: pages
        token: $GITHUB_TOKEN
